--- conflicted
+++ resolved
@@ -846,20 +846,12 @@
     auto linakgeString = mlirDeltaNode.getLinkage().str();
     auto rvsdgDeltaNode = rvsdg::DeltaNode::Create(
         &rvsdgRegion,
-<<<<<<< HEAD
-        outputValueType,
-        mlirDeltaNode.getName().str(),
-        ConvertLinkage(linakgeString),
-        mlirDeltaNode.getSection().str(),
-        mlirDeltaNode.getConstant());
-=======
         llvm::DeltaOperation::Create(
             outputValueType,
             mlirDeltaNode.getName().str(),
-            jlm::llvm::FromString(linakgeString),
+            ConvertLinkage(linakgeString),
             mlirDeltaNode.getSection().str(),
             mlirDeltaNode.getConstant()));
->>>>>>> 69b93e64
 
     auto outputVector = ConvertRegion(mlirDeltaNode.getRegion(), *rvsdgDeltaNode->subregion());
 
@@ -912,9 +904,10 @@
         auto op = dynamic_cast<llvm::LlvmLambdaOperation *>(&lambda->GetOperation());
         jlm::rvsdg::GraphExport::Create(*input, op->name());
       }
-      else if (auto delta = dynamic_cast<llvm::DeltaNode *>(origin))
+      else if (auto delta = dynamic_cast<rvsdg::DeltaNode *>(origin))
       {
-        jlm::rvsdg::GraphExport::Create(*input, delta->GetOperation().name());
+        auto op = util::AssertedCast<const llvm::DeltaOperation>(&delta->GetOperation());
+        jlm::rvsdg::GraphExport::Create(*input, op->name());
       }
     }
     return nullptr;
