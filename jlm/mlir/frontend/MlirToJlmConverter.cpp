/*
 * Copyright 2024 Louis Maurin <louis7maurin@gmail.com>
 * Copyright 2023 Magnus Sjalander <work@sjalander.com>
 * See COPYING for terms of redistribution.
 */

#include <jlm/mlir/frontend/MlirToJlmConverter.hpp>

#include <llvm/Support/raw_os_ostream.h>
#include <mlir/Parser/Parser.h>
#include <mlir/Transforms/TopologicalSortUtils.h>

#include <jlm/llvm/ir/operators/sext.hpp>
#include <jlm/rvsdg/bitstring/arithmetic.hpp>
#include <jlm/rvsdg/bitstring/comparison.hpp>
#include <jlm/rvsdg/bitstring/constant.hpp>

#include <jlm/llvm/ir/operators/operators.hpp>

#include <jlm/llvm/ir/operators/alloca.hpp>
#include <jlm/llvm/ir/operators/Load.hpp>
#include <jlm/llvm/ir/operators/MemoryStateOperations.hpp>
#include <jlm/llvm/ir/operators/Store.hpp>

namespace jlm::mlir
{

std::unique_ptr<llvm::RvsdgModule>
MlirToJlmConverter::ReadAndConvertMlir(const util::filepath & filePath)
{
  auto config = ::mlir::ParserConfig(Context_.get());
  std::unique_ptr<::mlir::Block> block = std::make_unique<::mlir::Block>();
  auto result = ::mlir::parseSourceFile(filePath.to_str(), block.get(), config);
  if (result.failed())
  {
    JLM_ASSERT("Parsing MLIR input file failed.");
  }
  return ConvertMlir(block);
}

std::unique_ptr<llvm::RvsdgModule>
MlirToJlmConverter::ConvertMlir(std::unique_ptr<::mlir::Block> & block)
{
  auto rvsdgModule = llvm::RvsdgModule::Create(util::filepath(""), std::string(), std::string());
  ConvertBlock(*block, rvsdgModule->Rvsdg().GetRootRegion());

  return rvsdgModule;
}

::llvm::SmallVector<jlm::rvsdg::output *>
MlirToJlmConverter::ConvertRegion(::mlir::Region & region, rvsdg::Region & rvsdgRegion)
{
  // MLIR use blocks as the innermost "container"
  // In the RVSDG Dialect a region should contain one and only one block
  JLM_ASSERT(region.getBlocks().size() == 1);
  return ConvertBlock(region.front(), rvsdgRegion);
}

::llvm::SmallVector<jlm::rvsdg::output *>
MlirToJlmConverter::GetConvertedInputs(
    ::mlir::Operation & mlirOp,
    const std::unordered_map<::mlir::Operation *, rvsdg::Node *> & operationsMap,
    const rvsdg::Region & rvsdgRegion)
{
  ::llvm::SmallVector<jlm::rvsdg::output *> inputs;
  for (::mlir::Value operand : mlirOp.getOperands())
  {
    if (::mlir::Operation * producer = operand.getDefiningOp())
    {
      JLM_ASSERT(operationsMap.find(producer) != operationsMap.end());
      JLM_ASSERT(::mlir::isa<::mlir::OpResult>(operand));
      inputs.push_back(
          operationsMap.at(producer)->output(operand.cast<::mlir::OpResult>().getResultNumber()));
    }
    else
    {
      // If there is no defining op, the Value is necessarily a Block argument.
      JLM_ASSERT(::mlir::isa<::mlir::BlockArgument>(operand));
      inputs.push_back(rvsdgRegion.argument(operand.cast<::mlir::BlockArgument>().getArgNumber()));
    }
  }
  return inputs;
}

::llvm::SmallVector<jlm::rvsdg::output *>
MlirToJlmConverter::ConvertBlock(::mlir::Block & block, rvsdg::Region & rvsdgRegion)
{
  ::mlir::sortTopologically(&block);

  // Create an RVSDG node for each MLIR operation and store each pair in a
  // hash map for easy lookup of corresponding RVSDG nodes
  std::unordered_map<::mlir::Operation *, rvsdg::Node *> operationsMap;
  for (auto & mlirOp : block.getOperations())
  {
    ::llvm::SmallVector<jlm::rvsdg::output *> inputs =
        GetConvertedInputs(mlirOp, operationsMap, rvsdgRegion);

    if (auto * node = ConvertOperation(mlirOp, rvsdgRegion, inputs))
    {
      operationsMap[&mlirOp] = node;
    }
  }

  // The results of the region/block are encoded in the terminator operation
  ::mlir::Operation * terminator = block.getTerminator();

  return GetConvertedInputs(*terminator, operationsMap, rvsdgRegion);
}

rvsdg::Node *
MlirToJlmConverter::ConvertCmpIOp(
    ::mlir::arith::CmpIOp & CompOp,
    const ::llvm::SmallVector<rvsdg::output *> & inputs,
    size_t nbits)
{
  if (CompOp.getPredicate() == ::mlir::arith::CmpIPredicate::eq)
  {
    return rvsdg::output::GetNode(*rvsdg::biteq_op::create(nbits, inputs[0], inputs[1]));
  }
  else if (CompOp.getPredicate() == ::mlir::arith::CmpIPredicate::ne)
  {
    return rvsdg::output::GetNode(*rvsdg::bitne_op::create(nbits, inputs[0], inputs[1]));
  }
  else if (CompOp.getPredicate() == ::mlir::arith::CmpIPredicate::sge)
  {
    return rvsdg::output::GetNode(*rvsdg::bitsge_op::create(nbits, inputs[0], inputs[1]));
  }
  else if (CompOp.getPredicate() == ::mlir::arith::CmpIPredicate::sgt)
  {
    return rvsdg::output::GetNode(*rvsdg::bitsgt_op::create(nbits, inputs[0], inputs[1]));
  }
  else if (CompOp.getPredicate() == ::mlir::arith::CmpIPredicate::sle)
  {
    return rvsdg::output::GetNode(*rvsdg::bitsle_op::create(nbits, inputs[0], inputs[1]));
  }
  else if (CompOp.getPredicate() == ::mlir::arith::CmpIPredicate::slt)
  {
    return rvsdg::output::GetNode(*rvsdg::bitslt_op::create(nbits, inputs[0], inputs[1]));
  }
  else if (CompOp.getPredicate() == ::mlir::arith::CmpIPredicate::uge)
  {
    return rvsdg::output::GetNode(*rvsdg::bituge_op::create(nbits, inputs[0], inputs[1]));
  }
  else if (CompOp.getPredicate() == ::mlir::arith::CmpIPredicate::ugt)
  {
    return rvsdg::output::GetNode(*rvsdg::bitugt_op::create(nbits, inputs[0], inputs[1]));
  }
  else if (CompOp.getPredicate() == ::mlir::arith::CmpIPredicate::ule)
  {
    return rvsdg::output::GetNode(*rvsdg::bitule_op::create(nbits, inputs[0], inputs[1]));
  }
  else if (CompOp.getPredicate() == ::mlir::arith::CmpIPredicate::ult)
  {
    return rvsdg::output::GetNode(*rvsdg::bitult_op::create(nbits, inputs[0], inputs[1]));
  }
  else
  {
    JLM_UNREACHABLE("frontend : Unknown comparison predicate.");
  }
}

rvsdg::Node *
MlirToJlmConverter::ConvertFPBinaryNode(
    const ::mlir::Operation & mlirOperation,
    rvsdg::Region & rvsdgRegion,
    const ::llvm::SmallVector<rvsdg::output *> & inputs)
{
  if (inputs.size() != 2)
    return nullptr;
  llvm::fpop op;
  llvm::fpsize size;
  if (auto castedOp = ::mlir::dyn_cast<::mlir::arith::AddFOp>(&mlirOperation))
  {
    op = llvm::fpop::add;
    size = ConvertFPSize(castedOp.getType().cast<::mlir::FloatType>().getWidth());
  }
  else if (auto castedOp = ::mlir::dyn_cast<::mlir::arith::SubFOp>(&mlirOperation))
  {
    op = llvm::fpop::sub;
    size = ConvertFPSize(castedOp.getType().cast<::mlir::FloatType>().getWidth());
  }
  else if (auto castedOp = ::mlir::dyn_cast<::mlir::arith::MulFOp>(&mlirOperation))
  {
    op = llvm::fpop::mul;
    size = ConvertFPSize(castedOp.getType().cast<::mlir::FloatType>().getWidth());
  }
  else if (auto castedOp = ::mlir::dyn_cast<::mlir::arith::DivFOp>(&mlirOperation))
  {
    op = llvm::fpop::div;
    size = ConvertFPSize(castedOp.getType().cast<::mlir::FloatType>().getWidth());
  }
  else if (auto castedOp = ::mlir::dyn_cast<::mlir::arith::RemFOp>(&mlirOperation))
  {
    op = llvm::fpop::mod;
    size = ConvertFPSize(castedOp.getType().cast<::mlir::FloatType>().getWidth());
  }
  else
  {
    return nullptr;
  }
  return &rvsdg::SimpleNode::Create(
      rvsdgRegion,
      llvm::fpbin_op(op, size),
      { inputs[0], inputs[1] });
}

rvsdg::Node *
MlirToJlmConverter::ConvertBitBinaryNode(
    const ::mlir::Operation & mlirOperation,
    const ::llvm::SmallVector<rvsdg::output *> & inputs)
{
  if (inputs.size() != 2)
    return nullptr;
  if (auto castedOp = ::mlir::dyn_cast<::mlir::arith::AddIOp>(&mlirOperation))
  {
    return rvsdg::output::GetNode(*rvsdg::bitadd_op::create(
        static_cast<size_t>(castedOp.getType().cast<::mlir::IntegerType>().getWidth()),
        inputs[0],
        inputs[1]));
  }
  else if (auto castedOp = ::mlir::dyn_cast<::mlir::arith::AndIOp>(&mlirOperation))
  {
    return rvsdg::output::GetNode(*rvsdg::bitand_op::create(
        static_cast<size_t>(castedOp.getType().cast<::mlir::IntegerType>().getWidth()),
        inputs[0],
        inputs[1]));
  }
  else if (auto castedOp = ::mlir::dyn_cast<::mlir::arith::ShRUIOp>(&mlirOperation))
  {
    return rvsdg::output::GetNode(*rvsdg::bitashr_op::create(
        static_cast<size_t>(castedOp.getType().cast<::mlir::IntegerType>().getWidth()),
        inputs[0],
        inputs[1]));
  }
  else if (auto castedOp = ::mlir::dyn_cast<::mlir::arith::MulIOp>(&mlirOperation))
  {
    return rvsdg::output::GetNode(*rvsdg::bitmul_op::create(
        static_cast<size_t>(castedOp.getType().cast<::mlir::IntegerType>().getWidth()),
        inputs[0],
        inputs[1]));
  }
  else if (auto castedOp = ::mlir::dyn_cast<::mlir::arith::OrIOp>(&mlirOperation))
  {
    return rvsdg::output::GetNode(*rvsdg::bitor_op::create(
        static_cast<size_t>(castedOp.getType().cast<::mlir::IntegerType>().getWidth()),
        inputs[0],
        inputs[1]));
  }
  else if (auto castedOp = ::mlir::dyn_cast<::mlir::arith::DivSIOp>(&mlirOperation))
  {
    return rvsdg::output::GetNode(*rvsdg::bitsdiv_op::create(
        static_cast<size_t>(castedOp.getType().cast<::mlir::IntegerType>().getWidth()),
        inputs[0],
        inputs[1]));
  }
  else if (auto castedOp = ::mlir::dyn_cast<::mlir::arith::ShLIOp>(&mlirOperation))
  {
    return rvsdg::output::GetNode(*rvsdg::bitshl_op::create(
        static_cast<size_t>(castedOp.getType().cast<::mlir::IntegerType>().getWidth()),
        inputs[0],
        inputs[1]));
  }
  else if (auto castedOp = ::mlir::dyn_cast<::mlir::arith::ShRUIOp>(&mlirOperation))
  {
    return rvsdg::output::GetNode(*rvsdg::bitshr_op::create(
        static_cast<size_t>(castedOp.getType().cast<::mlir::IntegerType>().getWidth()),
        inputs[0],
        inputs[1]));
  }
  else if (auto castedOp = ::mlir::dyn_cast<::mlir::arith::RemSIOp>(&mlirOperation))
  {
    return rvsdg::output::GetNode(*rvsdg::bitsmod_op::create(
        static_cast<size_t>(castedOp.getType().cast<::mlir::IntegerType>().getWidth()),
        inputs[0],
        inputs[1]));
  }
  else if (auto castedOp = ::mlir::dyn_cast<::mlir::arith::SubIOp>(&mlirOperation))
  {
    return rvsdg::output::GetNode(*rvsdg::bitsub_op::create(
        static_cast<size_t>(castedOp.getType().cast<::mlir::IntegerType>().getWidth()),
        inputs[0],
        inputs[1]));
  }
  else if (auto castedOp = ::mlir::dyn_cast<::mlir::arith::DivUIOp>(&mlirOperation))
  {
    return rvsdg::output::GetNode(*rvsdg::bitudiv_op::create(
        static_cast<size_t>(castedOp.getType().cast<::mlir::IntegerType>().getWidth()),
        inputs[0],
        inputs[1]));
  }
  else if (auto castedOp = ::mlir::dyn_cast<::mlir::arith::RemUIOp>(&mlirOperation))
  {
    return rvsdg::output::GetNode(*rvsdg::bitumod_op::create(
        static_cast<size_t>(castedOp.getType().cast<::mlir::IntegerType>().getWidth()),
        inputs[0],
        inputs[1]));
  }
  else if (auto castedOp = ::mlir::dyn_cast<::mlir::arith::XOrIOp>(&mlirOperation))
  {
    return rvsdg::output::GetNode(*rvsdg::bitxor_op::create(
        static_cast<size_t>(castedOp.getType().cast<::mlir::IntegerType>().getWidth()),
        inputs[0],
        inputs[1]));
  }

  return nullptr;
}

rvsdg::Node *
MlirToJlmConverter::ConvertOperation(
    ::mlir::Operation & mlirOperation,
    rvsdg::Region & rvsdgRegion,
    const ::llvm::SmallVector<rvsdg::output *> & inputs)
{

  // ** region Arithmetic Integer Operation **
  auto convertedBitBinaryNode = ConvertBitBinaryNode(mlirOperation, inputs);
  // If the operation was converted it means it has been casted to a bit binary operation
  if (convertedBitBinaryNode)
    return convertedBitBinaryNode;
  // ** endregion Arithmetic Integer Operation **

  // ** region Arithmetic Float Operation **
  auto convertedFloatBinaryNode = ConvertFPBinaryNode(mlirOperation, rvsdgRegion, inputs);
  // If the operation was converted it means it has been casted to a fp binary operation
  if (convertedFloatBinaryNode)
    return convertedFloatBinaryNode;
  // ** endregion Arithmetic Float Operation **

  if (auto castedOp = ::mlir::dyn_cast<::mlir::arith::ExtUIOp>(&mlirOperation))
  {
    auto st = dynamic_cast<const jlm::rvsdg::bittype *>(&inputs[0]->type());
    if (!st)
      JLM_UNREACHABLE("Expected bitstring type for ExtUIOp operation.");
    ::mlir::Type type = castedOp.getType();
    return rvsdg::output::GetNode(*&llvm::zext_op::Create(*(inputs[0]), ConvertType(type)));
  }
  else if (auto castedOp = ::mlir::dyn_cast<::mlir::arith::ExtSIOp>(&mlirOperation))
  {
    auto outputType = castedOp.getOut().getType();
    auto convertedOutputType = ConvertType(outputType);
    if(!::mlir::isa<::mlir::IntegerType>(castedOp.getType()))
      JLM_UNREACHABLE("Expected IntegerType for ExtSIOp operation output.");
    return rvsdg::output::GetNode(*llvm::sext_op::create(
        static_cast<size_t>(castedOp.getType().cast<::mlir::IntegerType>().getWidth()),
        inputs[0]));
  }
  else if (auto sitofpOp = ::mlir::dyn_cast<::mlir::arith::SIToFPOp>(&mlirOperation))
  {
    auto st = std::dynamic_pointer_cast<const jlm::rvsdg::bittype>(inputs[0]->Type());
    if (!st)
      JLM_UNREACHABLE("Expected bits type for SIToFPOp operation.");

    auto mlirOutputType = sitofpOp.getType();
    std::shared_ptr<rvsdg::Type> rt = ConvertType(mlirOutputType);

    llvm::sitofp_op op(std::move(st), std::move(rt));
    return &rvsdg::SimpleNode::Create(
        rvsdgRegion,
        op,
        std::vector<jlm::rvsdg::output *>(inputs.begin(), inputs.end()));
  }

  else if (::mlir::isa<::mlir::rvsdg::OmegaNode>(&mlirOperation))
  {
    ConvertOmega(mlirOperation, rvsdgRegion);
    // Omega doesn't have a corresponding RVSDG node so we return nullptr
    return nullptr;
  }
  else if (::mlir::isa<::mlir::rvsdg::LambdaNode>(&mlirOperation))
  {
    return ConvertLambda(mlirOperation, rvsdgRegion);
  }
  else if (auto constant = ::mlir::dyn_cast<::mlir::arith::ConstantIntOp>(&mlirOperation))
  {
    auto type = constant.getType();
    JLM_ASSERT(type.getTypeID() == ::mlir::IntegerType::getTypeID());
    auto integerType = ::mlir::cast<::mlir::IntegerType>(type);

    return rvsdg::output::GetNode(
        *rvsdg::create_bitconstant(&rvsdgRegion, integerType.getWidth(), constant.value()));
  }
  else if (auto constant = ::mlir::dyn_cast<::mlir::arith::ConstantFloatOp>(&mlirOperation))
  {
    auto type = constant.getType();
    if(!::mlir::isa<::mlir::FloatType>(type))
      JLM_UNREACHABLE("Expected FloatType for ConstantFloatOp operation.");
    auto floatType = ::mlir::cast<::mlir::FloatType>(type);

    auto size = ConvertFPSize(floatType.getWidth());
    auto & output =
        rvsdg::SimpleNode::Create(rvsdgRegion, llvm::ConstantFP(size, constant.value()), {});
    return &output;
  }

  // Binary Integer Comparision operations
  else if (auto ComOp = ::mlir::dyn_cast<::mlir::arith::CmpIOp>(&mlirOperation))
  {
    auto type = ComOp.getOperandTypes()[0];
    JLM_ASSERT(type.getTypeID() == ::mlir::IntegerType::getTypeID());
    auto integerType = ::mlir::cast<::mlir::IntegerType>(type);

    return ConvertCmpIOp(ComOp, inputs, integerType.getWidth());
  }

  else if (auto UndefOp = ::mlir::dyn_cast<::mlir::jlm::Undef>(&mlirOperation))
  {
    auto type = UndefOp.getResult().getType();
    std::shared_ptr<jlm::rvsdg::Type> jlmType = ConvertType(type);
    auto jlmUndefOutput = jlm::llvm::UndefValueOperation::Create(rvsdgRegion, jlmType);
    return rvsdg::output::GetNode(*jlmUndefOutput);
  }

  // Memory operations

  else if (auto AllocaOp = ::mlir::dyn_cast<::mlir::jlm::Alloca>(&mlirOperation))
  {
    auto outputType = AllocaOp.getValueType();
<<<<<<< HEAD
    std::shared_ptr<jlm::rvsdg::Type> jlmType = ConvertType(outputType);
    auto jlmValueType = std::dynamic_pointer_cast<const rvsdg::ValueType>(jlmType);

    auto jlmBitType = dynamic_cast<const jlm::rvsdg::bittype *>(&inputs[0]->type());
    auto bitTypePrt = std::make_shared<const jlm::rvsdg::bittype>(jlmBitType->nbits());

    auto allocaOp = jlm::llvm::alloca_op(jlmValueType, bitTypePrt, AllocaOp.getAlignment());

=======

    std::shared_ptr<jlm::rvsdg::Type> jlmType = ConvertType(outputType);
    if (!rvsdg::is<const rvsdg::ValueType>(jlmType))
      JLM_UNREACHABLE("Expected ValueType for AllocaOp operation.");

    auto jlmValueType = std::dynamic_pointer_cast<const rvsdg::ValueType>(jlmType);
    if (!rvsdg::is<const rvsdg::bittype>(inputs[0]->Type()))
      JLM_UNREACHABLE("Expected bittype for AllocaOp operation.");

    auto jlmBitType = std::dynamic_pointer_cast<const jlm::rvsdg::bittype>(inputs[0]->Type());
    auto allocaOp = jlm::llvm::alloca_op(jlmValueType, jlmBitType, AllocaOp.getAlignment());
>>>>>>> 48121299
    auto operands = std::vector(inputs.begin(), inputs.end());

    return &rvsdg::SimpleNode::Create(rvsdgRegion, allocaOp, operands);
  }
  else if (auto MemstateMergeOp = ::mlir::dyn_cast<::mlir::rvsdg::MemStateMerge>(&mlirOperation))
  {
    auto operands = std::vector(inputs.begin(), inputs.end());
    auto memoryStateMergeOutput = jlm::llvm::MemoryStateMergeOperation::Create(operands);
    return rvsdg::output::GetNode(*memoryStateMergeOutput);
  }
  else if (auto StoreOp = ::mlir::dyn_cast<::mlir::jlm::Store>(&mlirOperation))
  {
    auto address = inputs[0];
    auto value = inputs[1];
<<<<<<< HEAD
    auto memoryStateInputs = std::vector(std::next(std::next(inputs.begin())), inputs.end());
=======
    auto memoryStateInputs = std::vector(std::next(inputs.begin(), 2), inputs.end());
>>>>>>> 48121299
    auto & storeNode = jlm::llvm::StoreNonVolatileNode::CreateNode(
        *address,
        *value,
        memoryStateInputs,
        StoreOp.getAlignment());
    return &storeNode;
  }
  else if (auto LoadOp = ::mlir::dyn_cast<::mlir::jlm::Load>(&mlirOperation))
  {
    auto address = inputs[0];
    auto memoryStateInputs = std::vector(std::next(inputs.begin()), inputs.end());
    auto outputType = LoadOp.getOutput().getType();
    std::shared_ptr<jlm::rvsdg::Type> jlmType = ConvertType(outputType);
<<<<<<< HEAD
=======
    if (!rvsdg::is<const rvsdg::ValueType>(jlmType))
      JLM_UNREACHABLE("Expected ValueType for LoadOp operation output.");
>>>>>>> 48121299
    auto jlmValueType = std::dynamic_pointer_cast<const rvsdg::ValueType>(jlmType);
    auto & loadNode = jlm::llvm::LoadNonVolatileNode::CreateNode(
        *address,
        memoryStateInputs,
        jlmValueType,
        LoadOp.getAlignment());
    return &loadNode;
  }
  // * region Structural nodes **
  else if (auto MlirCtrlConst = ::mlir::dyn_cast<::mlir::rvsdg::ConstantCtrl>(&mlirOperation))
  {
    JLM_ASSERT(::mlir::isa<::mlir::rvsdg::RVSDG_CTRLType>(MlirCtrlConst.getType()));
    return rvsdg::output::GetNode(*rvsdg::control_constant(
        &rvsdgRegion,
        ::mlir::cast<::mlir::rvsdg::RVSDG_CTRLType>(MlirCtrlConst.getType()).getNumOptions(),
        MlirCtrlConst.getValue()));
  }
  else if (auto mlirGammaNode = ::mlir::dyn_cast<::mlir::rvsdg::GammaNode>(&mlirOperation))
  {
    auto rvsdgGammaNode = rvsdg::GammaNode::create(
        inputs[0],                    // predicate
        mlirGammaNode.getNumRegions() // nalternatives
    );

    // Add inputs to the gamma node and to all it's subregions
    for (size_t i = 1; i < inputs.size(); i++)
    {
      rvsdgGammaNode->AddEntryVar(inputs[i]);
    }

    ::llvm::SmallVector<::llvm::SmallVector<jlm::rvsdg::output *>> regionResults;
    for (size_t i = 0; i < mlirGammaNode.getNumRegions(); i++)
    {
      regionResults.push_back(
          ConvertRegion(mlirGammaNode.getRegion(i), *rvsdgGammaNode->subregion(i)));
    }

    // Connect the outputs
    //! Here we connect all subregion result to output of the gamma node
    for (size_t exitvarIndex = 0; exitvarIndex < regionResults[0].size(); exitvarIndex++)
    {
      std::vector<rvsdg::output *> exitvars;
      for (size_t regionIndex = 0; regionIndex < mlirGammaNode.getNumRegions(); regionIndex++)
      {
        JLM_ASSERT(regionResults[regionIndex].size() == regionResults[0].size());
        exitvars.push_back(regionResults[regionIndex][exitvarIndex]);
      }
      rvsdgGammaNode->AddExitVar(exitvars);
    }

    return rvsdgGammaNode;
  }
  else if (auto mlirThetaNode = ::mlir::dyn_cast<::mlir::rvsdg::ThetaNode>(&mlirOperation))
  {
    auto rvsdgThetaNode = rvsdg::ThetaNode::create(&rvsdgRegion);

    // Add loop vars to the theta node
    for (size_t i = 0; i < inputs.size(); i++)
    {
      rvsdgThetaNode->AddLoopVar(inputs[i]);
    }

    auto regionResults = ConvertRegion(mlirThetaNode.getRegion(), *rvsdgThetaNode->subregion());

    rvsdgThetaNode->set_predicate(regionResults[0]);

    return rvsdgThetaNode;
  }
  else if (auto mlirMatch = ::mlir::dyn_cast<::mlir::rvsdg::Match>(&mlirOperation))
  {
    std::unordered_map<uint64_t, uint64_t> mapping;
    uint64_t defaultAlternative = 0;
    for (auto & attr : mlirMatch.getMapping())
    {
      JLM_ASSERT(attr.isa<::mlir::rvsdg::MatchRuleAttr>());
      auto matchRuleAttr = attr.cast<::mlir::rvsdg::MatchRuleAttr>();
      if (matchRuleAttr.isDefault())
      {
        defaultAlternative = matchRuleAttr.getIndex();
        continue;
      }
      // In our Mlir implementation, an index is associated with a single value
      mapping[matchRuleAttr.getValues().front()] = matchRuleAttr.getIndex();
    }

    return rvsdg::output::GetNode(*rvsdg::match_op::Create(
        *(inputs[0]),                 // predicate
        mapping,                      // mapping
        defaultAlternative,           // defaultAlternative
        mlirMatch.getMapping().size() // numAlternatives
        ));
  }
  // ** endregion Structural nodes **

  else if (
      ::mlir::isa<::mlir::rvsdg::LambdaResult>(&mlirOperation)
      || ::mlir::isa<::mlir::rvsdg::OmegaResult>(&mlirOperation)
      || ::mlir::isa<::mlir::rvsdg::GammaResult>(&mlirOperation)
      || ::mlir::isa<::mlir::rvsdg::ThetaResult>(&mlirOperation))
  {
    // This is a terminating operation that doesn't have a corresponding RVSDG node
    return nullptr;
  }
  else
  {
    auto message = util::strfmt(
        "Operation not implemented: ",
        mlirOperation.getName().getStringRef().str(),
        "\n");
    JLM_UNREACHABLE(message.c_str());
  }
}

llvm::fpsize
MlirToJlmConverter::ConvertFPSize(unsigned int size)
{
  switch (size)
  {
  case 16:
    return llvm::fpsize::half;
  case 32:
    return llvm::fpsize::flt;
  case 64:
    return llvm::fpsize::dbl;
  case 80:
    return llvm::fpsize::x86fp80;
  case 128:
    return llvm::fpsize::fp128;
  default:
    auto message = util::strfmt("Unsupported floating point size: ", size, "\n");
    JLM_UNREACHABLE(message.c_str());
    break;
  }
}

void
MlirToJlmConverter::ConvertOmega(::mlir::Operation & mlirOmega, rvsdg::Region & rvsdgRegion)
{
  JLM_ASSERT(mlirOmega.getRegions().size() == 1);
  ConvertRegion(mlirOmega.getRegion(0), rvsdgRegion);
}

rvsdg::Node *
MlirToJlmConverter::ConvertLambda(::mlir::Operation & mlirLambda, rvsdg::Region & rvsdgRegion)
{
  // Get the name of the function
  auto functionNameAttribute = mlirLambda.getAttr(::llvm::StringRef("sym_name"));
  JLM_ASSERT(functionNameAttribute != nullptr);
  auto functionName = ::mlir::cast<::mlir::StringAttr>(functionNameAttribute);

  // A lambda node has only the function signature as the result
  JLM_ASSERT(mlirLambda.getNumResults() == 1);
  auto result = mlirLambda.getResult(0).getType();

  JLM_ASSERT(result.getTypeID() == ::mlir::rvsdg::LambdaRefType::getTypeID());

  // Create the RVSDG function signature
  auto lambdaRefType = ::mlir::cast<::mlir::rvsdg::LambdaRefType>(result);
  std::vector<std::shared_ptr<const rvsdg::Type>> argumentTypes;
  for (auto argumentType : lambdaRefType.getParameterTypes())
  {
    argumentTypes.push_back(ConvertType(argumentType));
  }
  std::vector<std::shared_ptr<const rvsdg::Type>> resultTypes;
  for (auto returnType : lambdaRefType.getReturnTypes())
  {
    resultTypes.push_back(ConvertType(returnType));
  }
  auto functionType = rvsdg::FunctionType::Create(std::move(argumentTypes), std::move(resultTypes));

  // FIXME
  // The linkage should be part of the MLIR attributes so it can be extracted here
  auto rvsdgLambda = rvsdg::LambdaNode::Create(
      rvsdgRegion,
      llvm::LlvmLambdaOperation::Create(
          functionType,
          functionName.getValue().str(),
          llvm::linkage::external_linkage));

  auto lambdaRegion = rvsdgLambda->subregion();
  auto regionResults = ConvertRegion(mlirLambda.getRegion(0), *lambdaRegion);

  rvsdgLambda->finalize(std::vector<rvsdg::output *>(regionResults.begin(), regionResults.end()));

  return rvsdgLambda;
}

std::unique_ptr<rvsdg::Type>
MlirToJlmConverter::ConvertType(::mlir::Type & type)
{
  if (auto ctrlType = ::mlir::dyn_cast<::mlir::rvsdg::RVSDG_CTRLType>(type))
  {
    return std::make_unique<rvsdg::ControlType>(ctrlType.getNumOptions());
  }
  else if (auto intType = ::mlir::dyn_cast<::mlir::IntegerType>(type))
  {
    return std::make_unique<rvsdg::bittype>(intType.getWidth());
  }
  else if (::mlir::isa<::mlir::Float16Type>(type))
  {
    return std::make_unique<llvm::FloatingPointType>(llvm::fpsize::half);
  }
  else if (::mlir::isa<::mlir::Float32Type>(type))
  {
    return std::make_unique<llvm::FloatingPointType>(llvm::fpsize::flt);
  }
  else if (::mlir::isa<::mlir::Float64Type>(type))
  {
    return std::make_unique<llvm::FloatingPointType>(llvm::fpsize::dbl);
  }
  else if (::mlir::isa<::mlir::Float80Type>(type))
  {
    return std::make_unique<llvm::FloatingPointType>(llvm::fpsize::x86fp80);
  }
  else if (::mlir::isa<::mlir::Float128Type>(type))
  {
    return std::make_unique<llvm::FloatingPointType>(llvm::fpsize::fp128);
  }
  else if (::mlir::isa<::mlir::rvsdg::MemStateEdgeType>(type))
  {
    return std::make_unique<llvm::MemoryStateType>();
  }
  else if (::mlir::isa<::mlir::rvsdg::IOStateEdgeType>(type))
  {
    return std::make_unique<llvm::IOStateType>();
  }
  else if (::mlir::isa<::mlir::rvsdg::RVSDGPointerType>(type))
  {
    return std::make_unique<llvm::PointerType>();
  }
  else
  {
    JLM_UNREACHABLE("Type conversion not implemented\n");
  }
}

} // jlm::mlirrvsdg<|MERGE_RESOLUTION|>--- conflicted
+++ resolved
@@ -339,7 +339,7 @@
   {
     auto outputType = castedOp.getOut().getType();
     auto convertedOutputType = ConvertType(outputType);
-    if(!::mlir::isa<::mlir::IntegerType>(castedOp.getType()))
+    if (!::mlir::isa<::mlir::IntegerType>(castedOp.getType()))
       JLM_UNREACHABLE("Expected IntegerType for ExtSIOp operation output.");
     return rvsdg::output::GetNode(*llvm::sext_op::create(
         static_cast<size_t>(castedOp.getType().cast<::mlir::IntegerType>().getWidth()),
@@ -383,7 +383,7 @@
   else if (auto constant = ::mlir::dyn_cast<::mlir::arith::ConstantFloatOp>(&mlirOperation))
   {
     auto type = constant.getType();
-    if(!::mlir::isa<::mlir::FloatType>(type))
+    if (!::mlir::isa<::mlir::FloatType>(type))
       JLM_UNREACHABLE("Expected FloatType for ConstantFloatOp operation.");
     auto floatType = ::mlir::cast<::mlir::FloatType>(type);
 
@@ -416,16 +416,6 @@
   else if (auto AllocaOp = ::mlir::dyn_cast<::mlir::jlm::Alloca>(&mlirOperation))
   {
     auto outputType = AllocaOp.getValueType();
-<<<<<<< HEAD
-    std::shared_ptr<jlm::rvsdg::Type> jlmType = ConvertType(outputType);
-    auto jlmValueType = std::dynamic_pointer_cast<const rvsdg::ValueType>(jlmType);
-
-    auto jlmBitType = dynamic_cast<const jlm::rvsdg::bittype *>(&inputs[0]->type());
-    auto bitTypePrt = std::make_shared<const jlm::rvsdg::bittype>(jlmBitType->nbits());
-
-    auto allocaOp = jlm::llvm::alloca_op(jlmValueType, bitTypePrt, AllocaOp.getAlignment());
-
-=======
 
     std::shared_ptr<jlm::rvsdg::Type> jlmType = ConvertType(outputType);
     if (!rvsdg::is<const rvsdg::ValueType>(jlmType))
@@ -437,7 +427,6 @@
 
     auto jlmBitType = std::dynamic_pointer_cast<const jlm::rvsdg::bittype>(inputs[0]->Type());
     auto allocaOp = jlm::llvm::alloca_op(jlmValueType, jlmBitType, AllocaOp.getAlignment());
->>>>>>> 48121299
     auto operands = std::vector(inputs.begin(), inputs.end());
 
     return &rvsdg::SimpleNode::Create(rvsdgRegion, allocaOp, operands);
@@ -452,11 +441,7 @@
   {
     auto address = inputs[0];
     auto value = inputs[1];
-<<<<<<< HEAD
-    auto memoryStateInputs = std::vector(std::next(std::next(inputs.begin())), inputs.end());
-=======
     auto memoryStateInputs = std::vector(std::next(inputs.begin(), 2), inputs.end());
->>>>>>> 48121299
     auto & storeNode = jlm::llvm::StoreNonVolatileNode::CreateNode(
         *address,
         *value,
@@ -470,11 +455,8 @@
     auto memoryStateInputs = std::vector(std::next(inputs.begin()), inputs.end());
     auto outputType = LoadOp.getOutput().getType();
     std::shared_ptr<jlm::rvsdg::Type> jlmType = ConvertType(outputType);
-<<<<<<< HEAD
-=======
     if (!rvsdg::is<const rvsdg::ValueType>(jlmType))
       JLM_UNREACHABLE("Expected ValueType for LoadOp operation output.");
->>>>>>> 48121299
     auto jlmValueType = std::dynamic_pointer_cast<const rvsdg::ValueType>(jlmType);
     auto & loadNode = jlm::llvm::LoadNonVolatileNode::CreateNode(
         *address,
