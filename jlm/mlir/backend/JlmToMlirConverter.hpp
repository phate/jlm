--- conflicted
+++ resolved
@@ -117,15 +117,9 @@
       const ::llvm::SmallVector<::mlir::Value> & inputs);
 
   /**
-<<<<<<< HEAD
-   * Converts an fpbin_op to an MLIR operation.
-   * \param op The fpbin_op to be converted
-   * \param inputs The inputs to the fpbin_op .
-=======
    * Converts a floating point binary operation to an MLIR operation.
    * \param op The jlm::llvm::fpbin_op to be converted
    * \param inputs The inputs to the jlm::llvm::fpbin_op.
->>>>>>> 2a972794
    * \return The converted MLIR operation.
    */
   ::mlir::Operation *
@@ -197,21 +191,14 @@
       const ::llvm::SmallVector<::mlir::Value> & inputs);
 
   /**
-<<<<<<< HEAD
-   * Converts an RVSDG FP size to an MLIR FP type.
-   * \param size The RVSDG FP size to be converted.
-   * \result The corresponding MLIR FP type.
-=======
    * Converts an RVSDG floating point size to an MLIR floating point type.
    * \param size The jlm::llvm::fpsize to be converted.
    * \result The corresponding mlir::FloatType.
->>>>>>> 2a972794
    */
   ::mlir::FloatType
   ConvertFPType(const llvm::fpsize size);
 
   /**
-<<<<<<< HEAD
    * Converts an JLM function type to an MLIR LLVM function type.
    * \param functionType The JLM function type to be converted.
    * \result The corresponding MLIR LLVM function type.
@@ -220,8 +207,6 @@
   ConvertFunctionType(const jlm::rvsdg::FunctionType & functionType);
 
   /**
-=======
->>>>>>> 2a972794
    * Converts an RVSDG type to an MLIR RVSDG type.
    * \param type The RVSDG type to be converted.
    * \result The corresponding MLIR RVSDG type.
