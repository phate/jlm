/*
 * Copyright 2024 Louis Maurin <louis7maurin@gmail.com>
 * Copyright 2023 Magnus Sjalander <work@sjalander.com>
 * See COPYING for terms of redistribution.
 */

#include <jlm/llvm/ir/operators/alloca.hpp>
#include <jlm/llvm/ir/operators/call.hpp>
#include <jlm/llvm/ir/operators/GetElementPtr.hpp>
#include <jlm/llvm/ir/operators/IntegerOperations.hpp>
#include <jlm/llvm/ir/operators/IOBarrier.hpp>
#include <jlm/llvm/ir/operators/Load.hpp>
#include <jlm/llvm/ir/operators/MemoryStateOperations.hpp>
#include <jlm/llvm/ir/operators/sext.hpp>
#include <jlm/llvm/ir/operators/SpecializedArithmeticIntrinsicOperations.hpp>
#include <jlm/llvm/ir/operators/Store.hpp>
#include <jlm/mlir/backend/JlmToMlirConverter.hpp>
#include <jlm/mlir/MLIRConverterCommon.hpp>
#include <jlm/rvsdg/bitstring/arithmetic.hpp>
#include <jlm/rvsdg/bitstring/comparison.hpp>
#include <jlm/rvsdg/bitstring/constant.hpp>
#include <jlm/rvsdg/node.hpp>
#include <jlm/rvsdg/traverser.hpp>
#include <jlm/rvsdg/UnitType.hpp>

#include <llvm/Support/raw_os_ostream.h>

#include <mlir/Dialect/Arith/IR/Arith.h>
#include <mlir/IR/Builders.h>
#include <mlir/IR/Verifier.h>

namespace jlm::mlir
{

void
JlmToMlirConverter::Print(::mlir::rvsdg::OmegaNode & omega, const util::FilePath & filePath)
{
  if (failed(::mlir::verify(omega)))
  {
    omega.emitError("module verification error");
    throw util::Error("Verification of RVSDG-MLIR failed");
  }
  if (filePath == "")
  {
    ::llvm::raw_os_ostream os(std::cout);
    omega.print(os);
  }
  else
  {
    std::error_code ec;
    ::llvm::raw_fd_ostream os(filePath.to_str(), ec);
    omega.print(os);
  }
}

::mlir::rvsdg::OmegaNode
JlmToMlirConverter::ConvertModule(const llvm::RvsdgModule & rvsdgModule)
{
  auto & graph = rvsdgModule.Rvsdg();

  auto omega = Builder_->create<::mlir::rvsdg::OmegaNode>(Builder_->getUnknownLoc());
  auto & omegaBlock = omega.getRegion().emplaceBlock();

  ::llvm::SmallVector<::mlir::Value> regionResults =
      ConvertRegion(graph.GetRootRegion(), omegaBlock, true);

  auto omegaResult =
      Builder_->create<::mlir::rvsdg::OmegaResult>(Builder_->getUnknownLoc(), regionResults);
  omegaBlock.push_back(omegaResult);
  return omega;
}

::llvm::SmallVector<::mlir::Value>
JlmToMlirConverter::ConvertRegion(rvsdg::Region & region, ::mlir::Block & block, bool isRoot)
{
  std::unordered_map<rvsdg::Output *, ::mlir::Value> valueMap;
  size_t argIndex = 0;
  for (size_t i = 0; i < region.narguments(); ++i)
  {
    auto arg = region.argument(i);
    if (isRoot) // Omega arguments are treated separately
    {
      auto imp = util::assertedCast<llvm::GraphImport>(arg);
      block.push_back(Builder_->create<::mlir::rvsdg::OmegaArgument>(
          Builder_->getUnknownLoc(),
          ConvertType(*imp->ImportedType()),
          ConvertType(*imp->ValueType()),
          Builder_->getStringAttr(llvm::linkageToString(imp->linkage())),
          Builder_->getStringAttr(imp->Name())));
      valueMap[arg] = block.back().getResult(0); // Add the output of the omega argument
    }
    else
    {
      block.addArgument(ConvertType(*arg->Type()), Builder_->getUnknownLoc());
      valueMap[arg] = block.getArgument(argIndex);
      ++argIndex;
    }
  }

  // Create an MLIR operation for each RVSDG node.
  // The mapping from RVSDG output to MLIR result is added to the valueMap for quick lookup.
  for (rvsdg::Node * rvsdgNode : rvsdg::TopDownTraverser(&region))
  {
    ::llvm::SmallVector<::mlir::Value> inputs = GetConvertedInputs(*rvsdgNode, valueMap);

    auto convertedNode = ConvertNode(*rvsdgNode, block, inputs);
    for (size_t i = 0; i < rvsdgNode->noutputs(); i++)
    {
      valueMap[rvsdgNode->output(i)] = convertedNode->getResult(i);
    }
  }

  // This code is used to get the results of the region
  //! It is similar to the GetConvertedInputs function
  ::llvm::SmallVector<::mlir::Value> results;
  for (size_t i = 0; i < region.nresults(); i++)
  {
    auto it = valueMap.find(region.result(i)->origin());
    if (it != valueMap.end())
    {
      results.push_back(it->second);
    }
    else
    {
      auto message = util::strfmt(
          "Unimplemented input type: ",
          region.result(i)->origin()->debug_string(),
          ": ",
          region.result(i)->origin()->Type()->debug_string(),
          " for region result: ",
          region.result(i)->debug_string(),
          " at index: ",
          i);
      JLM_UNREACHABLE(message.c_str());
    }
  }

  return results;
}

::llvm::SmallVector<::mlir::Value>
JlmToMlirConverter::GetConvertedInputs(
    const rvsdg::Node & node,
    const std::unordered_map<rvsdg::Output *, ::mlir::Value> & valueMap)
{
  ::llvm::SmallVector<::mlir::Value> inputs;
  for (size_t i = 0; i < node.ninputs(); i++)
  {
    auto it = valueMap.find(node.input(i)->origin());
    if (it != valueMap.end())
    {
      inputs.push_back(it->second);
    }
    else
    {
      auto message = util::strfmt(
          "Unimplemented input type: ",
          node.input(i)->origin()->debug_string(),
          ": ",
          node.input(i)->origin()->Type()->debug_string(),
          " for node: ",
          node.DebugString(),
          " at index: ",
          i);
      JLM_UNREACHABLE(message.c_str());
    }
  }
  return inputs;
}

::mlir::Operation *
JlmToMlirConverter::ConvertNode(
    const rvsdg::Node & node,
    ::mlir::Block & block,
    const ::llvm::SmallVector<::mlir::Value> & inputs)
{
  if (auto simpleNode = dynamic_cast<const rvsdg::SimpleNode *>(&node))
  {
    return ConvertSimpleNode(*simpleNode, block, inputs);
  }
  else if (auto lambda = dynamic_cast<const rvsdg::LambdaNode *>(&node))
  {
    return ConvertLambda(*lambda, block, inputs);
  }
  else if (auto gamma = dynamic_cast<const rvsdg::GammaNode *>(&node))
  {
    return ConvertGamma(*gamma, block, inputs);
  }
  else if (auto theta = dynamic_cast<const rvsdg::ThetaNode *>(&node))
  {
    return ConvertTheta(*theta, block, inputs);
  }
  else if (auto delta = dynamic_cast<const rvsdg::DeltaNode *>(&node))
  {
    return ConvertDelta(*delta, block, inputs);
  }
  else
  {
    auto message = util::strfmt("Unimplemented structural node: ", node.DebugString());
    JLM_UNREACHABLE(message.c_str());
  }
}

::mlir::Operation *
JlmToMlirConverter::ConvertFpBinaryNode(
    const jlm::llvm::FBinaryOperation & op,
    ::llvm::SmallVector<::mlir::Value> inputs)
{
  switch (op.fpop())
  {
  case jlm::llvm::fpop::add:
    return Builder_->create<::mlir::arith::AddFOp>(Builder_->getUnknownLoc(), inputs[0], inputs[1]);
  case jlm::llvm::fpop::sub:
    return Builder_->create<::mlir::arith::SubFOp>(Builder_->getUnknownLoc(), inputs[0], inputs[1]);
  case jlm::llvm::fpop::mul:
    return Builder_->create<::mlir::arith::MulFOp>(Builder_->getUnknownLoc(), inputs[0], inputs[1]);
  case jlm::llvm::fpop::div:
    return Builder_->create<::mlir::arith::DivFOp>(Builder_->getUnknownLoc(), inputs[0], inputs[1]);
  case jlm::llvm::fpop::mod:
    return Builder_->create<::mlir::arith::RemFOp>(Builder_->getUnknownLoc(), inputs[0], inputs[1]);
  default:
    JLM_UNREACHABLE("Unknown binary bitop");
  }
}

::mlir::Operation *
JlmToMlirConverter::ConvertFpCompareNode(
    const llvm::FCmpOperation & op,
    ::llvm::SmallVector<::mlir::Value> inputs)
{
  const auto & map = GetFpCmpPredicateMap();
  auto predicate = map.LookupValue(op.cmp());
  return Builder_->create<::mlir::arith::CmpFOp>(
      Builder_->getUnknownLoc(),
      Builder_->getAttr<::mlir::arith::CmpFPredicateAttr>(predicate),
      inputs[0],
      inputs[1]);
}

::mlir::Operation *
JlmToMlirConverter::ConvertBitBinaryNode(
    const rvsdg::SimpleOperation & bitOp,
    ::llvm::SmallVector<::mlir::Value> inputs)
{
  ::mlir::Operation * MlirOp = nullptr;
  if (jlm::rvsdg::is<const rvsdg::bitadd_op>(bitOp))
  {
    MlirOp =
        Builder_->create<::mlir::arith::AddIOp>(Builder_->getUnknownLoc(), inputs[0], inputs[1]);
  }
  else if (jlm::rvsdg::is<const rvsdg::bitand_op>(bitOp))
  {
    MlirOp =
        Builder_->create<::mlir::arith::AndIOp>(Builder_->getUnknownLoc(), inputs[0], inputs[1]);
  }
  else if (jlm::rvsdg::is<const rvsdg::bitashr_op>(bitOp))
  {
    MlirOp =
        Builder_->create<::mlir::arith::ShRUIOp>(Builder_->getUnknownLoc(), inputs[0], inputs[1]);
  }
  else if (jlm::rvsdg::is<const rvsdg::bitmul_op>(bitOp))
  {
    MlirOp =
        Builder_->create<::mlir::arith::MulIOp>(Builder_->getUnknownLoc(), inputs[0], inputs[1]);
  }
  else if (jlm::rvsdg::is<const rvsdg::bitor_op>(bitOp))
  {
    MlirOp =
        Builder_->create<::mlir::arith::OrIOp>(Builder_->getUnknownLoc(), inputs[0], inputs[1]);
  }
  else if (jlm::rvsdg::is<const rvsdg::bitsdiv_op>(bitOp))
  {
    MlirOp =
        Builder_->create<::mlir::arith::DivSIOp>(Builder_->getUnknownLoc(), inputs[0], inputs[1]);
  }
  else if (jlm::rvsdg::is<const rvsdg::bitshl_op>(bitOp))
  {
    MlirOp =
        Builder_->create<::mlir::arith::ShLIOp>(Builder_->getUnknownLoc(), inputs[0], inputs[1]);
  }
  else if (jlm::rvsdg::is<const rvsdg::bitshr_op>(bitOp))
  {
    MlirOp =
        Builder_->create<::mlir::arith::ShRUIOp>(Builder_->getUnknownLoc(), inputs[0], inputs[1]);
  }
  else if (jlm::rvsdg::is<const rvsdg::bitsmod_op>(bitOp))
  {
    MlirOp =
        Builder_->create<::mlir::arith::RemSIOp>(Builder_->getUnknownLoc(), inputs[0], inputs[1]);
  }
  else if (jlm::rvsdg::is<const rvsdg::bitsmulh_op>(bitOp))
  {
    JLM_UNREACHABLE("Binary bit bitOp smulh not supported");
  }
  else if (jlm::rvsdg::is<const rvsdg::bitsub_op>(bitOp))
  {
    MlirOp =
        Builder_->create<::mlir::arith::SubIOp>(Builder_->getUnknownLoc(), inputs[0], inputs[1]);
  }
  else if (jlm::rvsdg::is<const rvsdg::bitudiv_op>(bitOp))
  {
    MlirOp =
        Builder_->create<::mlir::arith::DivUIOp>(Builder_->getUnknownLoc(), inputs[0], inputs[1]);
  }
  else if (jlm::rvsdg::is<const rvsdg::bitumod_op>(bitOp))
  {
    MlirOp =
        Builder_->create<::mlir::arith::RemUIOp>(Builder_->getUnknownLoc(), inputs[0], inputs[1]);
  }
  else if (jlm::rvsdg::is<const rvsdg::bitumulh_op>(bitOp))
  {
    JLM_UNREACHABLE("Binary bit bitOp umulh not supported");
  }
  else if (jlm::rvsdg::is<const rvsdg::bitxor_op>(bitOp))
  {
    MlirOp =
        Builder_->create<::mlir::arith::XOrIOp>(Builder_->getUnknownLoc(), inputs[0], inputs[1]);
  }
  else
  {
    JLM_UNREACHABLE("Unknown binary bitop");
  }

  return MlirOp;
}

::mlir::Operation *
JlmToMlirConverter::BitCompareNode(
    const rvsdg::SimpleOperation & bitOp,
    ::llvm::SmallVector<::mlir::Value> inputs)
{
  auto compPredicate = ::mlir::arith::CmpIPredicate::eq;
  if (jlm::rvsdg::is<const rvsdg::biteq_op>(bitOp))
    compPredicate = ::mlir::arith::CmpIPredicate::eq;
  else if (jlm::rvsdg::is<const rvsdg::bitne_op>(bitOp))
    compPredicate = ::mlir::arith::CmpIPredicate::ne;
  else if (jlm::rvsdg::is<const rvsdg::bitsge_op>(bitOp))
    compPredicate = ::mlir::arith::CmpIPredicate::sge;
  else if (jlm::rvsdg::is<const rvsdg::bitsgt_op>(bitOp))
    compPredicate = ::mlir::arith::CmpIPredicate::sgt;
  else if (jlm::rvsdg::is<const rvsdg::bitsle_op>(bitOp))
    compPredicate = ::mlir::arith::CmpIPredicate::sle;
  else if (jlm::rvsdg::is<const rvsdg::bitslt_op>(bitOp))
    compPredicate = ::mlir::arith::CmpIPredicate::slt;
  else if (jlm::rvsdg::is<const rvsdg::bituge_op>(bitOp))
    compPredicate = ::mlir::arith::CmpIPredicate::uge;
  else if (jlm::rvsdg::is<const rvsdg::bitugt_op>(bitOp))
    compPredicate = ::mlir::arith::CmpIPredicate::ugt;
  else if (jlm::rvsdg::is<const rvsdg::bitule_op>(bitOp))
    compPredicate = ::mlir::arith::CmpIPredicate::ule;
  else if (jlm::rvsdg::is<const rvsdg::bitult_op>(bitOp))
    compPredicate = ::mlir::arith::CmpIPredicate::ult;
  else
  {
    auto message = util::strfmt("Unknown compare operation: ", bitOp.debug_string());
    JLM_UNREACHABLE(message.c_str());
  }

  auto MlirOp = Builder_->create<::mlir::arith::CmpIOp>(
      Builder_->getUnknownLoc(),
      compPredicate,
      inputs[0],
      inputs[1]);
  return MlirOp;
}

::mlir::Operation *
JlmToMlirConverter::ConvertPointerCompareNode(
    const llvm::PtrCmpOperation & operation,
    ::llvm::SmallVector<::mlir::Value> inputs)
{
  auto compPredicate = ::mlir::LLVM::ICmpPredicate::eq;
  if (operation.cmp() == llvm::cmp::eq)
    compPredicate = ::mlir::LLVM::ICmpPredicate::eq;
  else if (operation.cmp() == llvm::cmp::ne)
    compPredicate = ::mlir::LLVM::ICmpPredicate::ne;
  else if (operation.cmp() == llvm::cmp::gt)
    compPredicate = ::mlir::LLVM::ICmpPredicate::sgt;
  else if (operation.cmp() == llvm::cmp::ge)
    compPredicate = ::mlir::LLVM::ICmpPredicate::sge;
  else if (operation.cmp() == llvm::cmp::lt)
    compPredicate = ::mlir::LLVM::ICmpPredicate::slt;
  else if (operation.cmp() == llvm::cmp::le)
    compPredicate = ::mlir::LLVM::ICmpPredicate::sle;
  else
  {
    auto message = util::strfmt("Unknown pointer compare operation: ", operation.debug_string());
    JLM_UNREACHABLE(message.c_str());
  }

  auto MlirOp = Builder_->create<::mlir::LLVM::ICmpOp>(
      Builder_->getUnknownLoc(),
      compPredicate,
      inputs[0],
      inputs[1]);
  return MlirOp;
}

/**
 * Converts a list of memory node ids into an ArrayAttr,
 * containing one IntegerAttr for each memory node id.
 * @param context the MLIR context
 * @param memoryNodeIndices the list of indices to convert into an ArrayAttr
 * @return the created ArrayAttr
 */
static ::mlir::ArrayAttr
memoryNodeIndicesToArrayAttr(
    ::mlir::MLIRContext * context,
    const std::vector<llvm::MemoryNodeId> & memoryNodeIndices)
{
  auto int64Type = ::mlir::IntegerType::get(context, 64);
  ::llvm::SmallVector<::mlir::Attribute> intAttributes;
  for (auto memoryNodeId : memoryNodeIndices)
  {
    intAttributes.push_back(::mlir::IntegerAttr::get(int64Type, memoryNodeId));
  }
  return ::mlir::ArrayAttr::get(context, intAttributes);
}

::mlir::Operation *
JlmToMlirConverter::ConvertSimpleNode(
    const rvsdg::SimpleNode & node,
    ::mlir::Block & block,
    const ::llvm::SmallVector<::mlir::Value> & inputs)
{
  ::mlir::Operation * MlirOp = nullptr;
  auto & operation = node.GetOperation();
  if (auto bitOp = dynamic_cast<const rvsdg::bitconstant_op *>(&operation))
  {
    auto value = bitOp->value();
    MlirOp = Builder_->create<::mlir::arith::ConstantIntOp>(
        Builder_->getUnknownLoc(),
        value.to_uint(),
        value.nbits());
  }
  else if (
      auto integerConstOp = dynamic_cast<const jlm::llvm::IntegerConstantOperation *>(&operation))
  {
    auto isNegative = integerConstOp->Representation().is_negative();
    auto value = isNegative ? integerConstOp->Representation().to_int()
                            : integerConstOp->Representation().to_uint();
    MlirOp = Builder_->create<::mlir::arith::ConstantIntOp>(
        Builder_->getUnknownLoc(),
        value,
        integerConstOp->Representation().nbits());
  }
  else if (auto fpBinOp = dynamic_cast<const jlm::llvm::FBinaryOperation *>(&operation))
  {
    MlirOp = ConvertFpBinaryNode(*fpBinOp, inputs);
  }
  else if (rvsdg::is<jlm::llvm::FMulAddIntrinsicOperation>(operation))
  {
    MlirOp = Builder_->create<::mlir::LLVM::FMulAddOp>(
        Builder_->getUnknownLoc(),
        inputs[0],
        inputs[1],
        inputs[2]);
  }
  else if (rvsdg::is<jlm::llvm::IntegerBinaryOperation>(operation))
  {
    MlirOp = ConvertIntegerBinaryOperation(
        *dynamic_cast<const jlm::llvm::IntegerBinaryOperation *>(&operation),
        inputs);
  }
  else if (auto fpOp = dynamic_cast<const llvm::ConstantFP *>(&operation))
  {
    auto size = ConvertFPType(fpOp->size());
    auto value = fpOp->constant();
    MlirOp =
        Builder_->create<::mlir::arith::ConstantFloatOp>(Builder_->getUnknownLoc(), value, size);
  }
  else if (auto zeroOp = dynamic_cast<const llvm::ConstantAggregateZeroOperation *>(&operation))
  {
    auto type = ConvertType(*zeroOp->result(0));
    MlirOp = Builder_->create<::mlir::LLVM::ZeroOp>(Builder_->getUnknownLoc(), type);
  }
  else if (auto arrOp = dynamic_cast<const llvm::ConstantDataArray *>(&operation))
  {
    auto arrayType = ConvertType(*arrOp->result(0));
    MlirOp = Builder_->create<::mlir::jlm::ConstantDataArray>(
        Builder_->getUnknownLoc(),
        arrayType,
        inputs);
  }
  else if (auto zeroOp = dynamic_cast<const llvm::ConstantAggregateZeroOperation *>(&operation))
  {
    auto type = ConvertType(*zeroOp->result(0));
    MlirOp = Builder_->create<::mlir::LLVM::ZeroOp>(Builder_->getUnknownLoc(), type);
  }
  else if (
      auto constantPointerNullOp =
          dynamic_cast<const llvm::ConstantPointerNullOperation *>(&operation))
  {
    // NULL pointers are a special case of ZeroOp
    auto type = ConvertType(*constantPointerNullOp->result(0));
    MlirOp = Builder_->create<::mlir::LLVM::ZeroOp>(Builder_->getUnknownLoc(), type);
  }
  else if (jlm::rvsdg::is<const rvsdg::BitBinaryOperation>(operation))
  {
    MlirOp = ConvertBitBinaryNode(operation, inputs);
  }
  else if (auto fpBinOp = dynamic_cast<const jlm::llvm::FBinaryOperation *>(&operation))
  {
    MlirOp = ConvertFpBinaryNode(*fpBinOp, inputs);
  }
  else if (rvsdg::is<const jlm::llvm::FNegOperation>(operation))
  {
    MlirOp = Builder_->create<::mlir::arith::NegFOp>(Builder_->getUnknownLoc(), inputs[0]);
  }
  else if (auto fpextOp = dynamic_cast<const jlm::llvm::FPExtOperation *>(&operation))
  {
    MlirOp = Builder_->create<::mlir::arith::ExtFOp>(
        Builder_->getUnknownLoc(),
        ConvertType(*fpextOp->result(0)),
        inputs[0]);
  }

  else if (jlm::rvsdg::is<const rvsdg::BitCompareOperation>(operation))
  {
    MlirOp = BitCompareNode(operation, inputs);
  }
  else if (auto fpCmpOp = dynamic_cast<const llvm::FCmpOperation *>(&operation))
  {
    MlirOp = ConvertFpCompareNode(*fpCmpOp, inputs);
  }
  else if (auto pointerCompareOp = dynamic_cast<const llvm::PtrCmpOperation *>(&operation))
  {
    MlirOp = ConvertPointerCompareNode(*pointerCompareOp, inputs);
  }
  else if (const auto zextOperation = dynamic_cast<const llvm::ZExtOperation *>(&operation))
  {
    MlirOp = Builder_->create<::mlir::arith::ExtUIOp>(
        Builder_->getUnknownLoc(),
        Builder_->getIntegerType(zextOperation->ndstbits()),
        inputs[0]);
  }
  else if (auto sextOp = dynamic_cast<const jlm::llvm::SExtOperation *>(&operation))
  {
    MlirOp = Builder_->create<::mlir::arith::ExtSIOp>(
        Builder_->getUnknownLoc(),
        Builder_->getIntegerType(sextOp->ndstbits()),
        inputs[0]);
  }
  else if (auto sitofpOp = dynamic_cast<const llvm::SIToFPOperation *>(&operation))
  {
    MlirOp = Builder_->create<::mlir::arith::SIToFPOp>(
        Builder_->getUnknownLoc(),
        ConvertType(*sitofpOp->result(0)),
        inputs[0]);
  }
  else if (auto truncOp = dynamic_cast<const jlm::llvm::TruncOperation *>(&operation))
  {
    MlirOp = Builder_->create<::mlir::arith::TruncIOp>(
        Builder_->getUnknownLoc(),
        ConvertType(*truncOp->result(0)),
        inputs[0]);
  }
  // ** region structural nodes **
  else if (auto ctlOp = dynamic_cast<const rvsdg::ctlconstant_op *>(&operation))
  {
    MlirOp = Builder_->create<::mlir::rvsdg::ConstantCtrl>(
        Builder_->getUnknownLoc(),
        ConvertType(*node.output(0)->Type()), // Control, ouput type
        ctlOp->value().alternative());
  }
  else if (auto vaOp = dynamic_cast<const llvm::VariadicArgumentListOperation *>(&operation))
  {
    MlirOp = Builder_->create<::mlir::jlm::CreateVarArgList>(
        Builder_->getUnknownLoc(),
        ConvertType(*vaOp->result(0)),
        inputs);
  }
  else if (auto undefOp = dynamic_cast<const llvm::UndefValueOperation *>(&operation))
  {
    MlirOp = Builder_->create<::mlir::jlm::Undef>(
        Builder_->getUnknownLoc(),
        ConvertType(undefOp->GetType()));
  }
  else if (auto freeOp = dynamic_cast<const jlm::llvm::FreeOperation *>(&operation))
  {
    auto nMemstates = freeOp->narguments() - 2; // Subtract for pointer and io state

    std::vector<::mlir::Type> memoryStates(
        nMemstates,
        Builder_->getType<::mlir::rvsdg::MemStateEdgeType>());
    MlirOp = Builder_->create<::mlir::jlm::Free>(
        Builder_->getUnknownLoc(),
        ::mlir::TypeRange(::llvm::ArrayRef(memoryStates)),
        Builder_->getType<::mlir::rvsdg::IOStateEdgeType>(),
        inputs[0],
        ::mlir::ValueRange({ std::next(inputs.begin()), std::prev(inputs.end()) }),
        inputs[inputs.size() - 1]);
  }
  else if (auto alloca_op = dynamic_cast<const jlm::llvm::AllocaOperation *>(&operation))
  {
    MlirOp = Builder_->create<::mlir::jlm::Alloca>(
        Builder_->getUnknownLoc(),
        ConvertType(*alloca_op->result(0)),                               // ptr
        ConvertType(*alloca_op->result(1)),                               // memstate
        ConvertType(alloca_op->value_type()),                             // value type
        inputs[0],                                                        // size
        alloca_op->alignment(),                                           // alignment
        ::mlir::ValueRange({ std::next(inputs.begin()), inputs.end() })); // inputMemStates
  }
  else if (auto malloc_op = dynamic_cast<const jlm::llvm::MallocOperation *>(&operation))
  {
    MlirOp = Builder_->create<::mlir::jlm::Malloc>(
        Builder_->getUnknownLoc(),
        ConvertType(*malloc_op->result(0)), // ptr
        ConvertType(*malloc_op->result(1)), // memstate
        inputs[0]                           // size
    );
  }
  else if (auto load_op = dynamic_cast<const jlm::llvm::LoadOperation *>(&operation))
  {
    // Can have more than a single memory state
    ::llvm::SmallVector<::mlir::Type> memStateTypes;
    for (size_t i = 1; i < load_op->nresults(); i++)
    {
      memStateTypes.push_back(ConvertType(*load_op->result(i)));
    }
    MlirOp = Builder_->create<::mlir::jlm::Load>(
        Builder_->getUnknownLoc(),
        ConvertType(*load_op->result(0)),                               // ptr
        GetMemStateRange(load_op->nresults() - 1),                      // memstate(s)
        inputs[0],                                                      // pointer
        Builder_->getUI32IntegerAttr(load_op->GetAlignment()),          // alignment
        ::mlir::ValueRange({ std::next(inputs.begin()), inputs.end() }) // inputMemStates
    );
  }
  else if (auto store_op = dynamic_cast<const jlm::llvm::StoreOperation *>(&operation))
  {
    MlirOp = Builder_->create<::mlir::jlm::Store>(
        Builder_->getUnknownLoc(),
        GetMemStateRange(store_op->nresults()),                                    // memstate(s)
        inputs[0],                                                                 // ptr
        inputs[1],                                                                 // value
        Builder_->getUI32IntegerAttr(store_op->GetAlignment()),                    // alignment
        ::mlir::ValueRange({ std::next(std::next(inputs.begin())), inputs.end() }) // inputMemStates
    );
  }
  else if (rvsdg::is<jlm::llvm::MemoryStateMergeOperation>(operation))
  {
    MlirOp = Builder_->create<::mlir::rvsdg::MemStateMerge>(
        Builder_->getUnknownLoc(),
        ConvertType(*node.output(0)->Type()),
        inputs);
  }
  else if (rvsdg::is<jlm::llvm::IOBarrierOperation>(operation))
  {
    MlirOp = Builder_->create<::mlir::jlm::IOBarrier>(
        Builder_->getUnknownLoc(),
        ConvertType(*node.output(0)->Type()),
        inputs[0],
        inputs[1]);
  }
  else if (auto op = dynamic_cast<const llvm::GetElementPtrOperation *>(&operation))
  {
    MlirOp = Builder_->create<::mlir::LLVM::GEPOp>(
        Builder_->getUnknownLoc(),
        ConvertType(*op->result(0)),                                      // resultType
        ConvertType(op->GetPointeeType()),                                // elementType
        inputs[0],                                                        // basePtr
        ::mlir::ValueRange({ std::next(inputs.begin()), inputs.end() })); // indices
  }
  else if (auto selectOp = dynamic_cast<const llvm::SelectOperation *>(&operation))
  {
    assert(selectOp->nresults() == 1);
    assert(inputs.size() == 3);
    MlirOp = Builder_->create<::mlir::arith::SelectOp>(
        Builder_->getUnknownLoc(),
        ConvertType(*selectOp->result(0)),
        inputs[0],
        inputs[1],
        inputs[2]);
  }
  else if (auto matchOp = dynamic_cast<const rvsdg::MatchOperation *>(&operation))
  {
    // ** region Create the MLIR mapping vector **
    //! MLIR match operation can match multiple values to one index
    //! But jlm implements this with multiple mappings
    //! For easy conversion, we only created one mapping per value
    ::llvm::SmallVector<::mlir::Attribute> mappingVector;
    for (auto mapping : *matchOp)
    {
      ::mlir::rvsdg::MatchRuleAttr matchRule = ::mlir::rvsdg::MatchRuleAttr::get(
          Builder_->getContext(),
          ::llvm::ArrayRef(static_cast<int64_t>(mapping.first)),
          mapping.second);

      mappingVector.push_back(matchRule);
    }
    //! The default alternative has an empty mapping
    mappingVector.push_back(::mlir::rvsdg::MatchRuleAttr::get(
        Builder_->getContext(),
        ::llvm::ArrayRef<int64_t>(),
        matchOp->default_alternative()));
    // ** endregion Create the MLIR mapping vector **

    MlirOp = Builder_->create<::mlir::rvsdg::Match>(
        Builder_->getUnknownLoc(),
        ConvertType(*node.output(0)->Type()), // Control, ouput type
        inputs[0],                            // input
        ::mlir::ArrayAttr::get(Builder_->getContext(), ::llvm::ArrayRef(mappingVector)));
  }
  else if (auto callOp = dynamic_cast<const jlm::llvm::CallOperation *>(&operation))
  {
    auto functionType = *callOp->GetFunctionType();
    ::llvm::SmallVector<::mlir::Type> argumentTypes;
    for (size_t i = 0; i < functionType.NumArguments(); i++)
    {
      argumentTypes.push_back(ConvertType(functionType.ArgumentType(i)));
    }
    ::llvm::SmallVector<::mlir::Type> resultTypes;
    for (size_t i = 0; i < functionType.NumResults(); i++)
    {
      resultTypes.push_back(ConvertType(functionType.ResultType(i)));
    }
    MlirOp = Builder_->create<::mlir::jlm::Call>(
        Builder_->getUnknownLoc(),
        resultTypes,
        inputs[0], // func ptr
        ::mlir::ValueRange(
            { std::next(inputs.begin()), std::prev(std::prev(inputs.end())) }), // args
        inputs[inputs.size() - 2],                                              // io
        inputs[inputs.size() - 1]                                               // mem
    );
  }
  else if (
      auto lambdaStateSplit =
          dynamic_cast<const llvm::LambdaEntryMemoryStateSplitOperation *>(&operation))
  {
<<<<<<< HEAD
    // FIXME: the MLIR LambdaEntryMemoryStateSplitOperation does not support the memoryNodeIds
    // parameter at the moment
    auto memoryNodeIds = lambdaStateSplit->getMemoryNodeIds();
    for (size_t n = 0; n < memoryNodeIds.size(); n++)
    {
      JLM_ASSERT(memoryNodeIds[n] == n);
    }
=======
    auto memoryNodeIndicesAttr =
        memoryNodeIndicesToArrayAttr(Builder_->getContext(), lambdaStateSplit->getMemoryNodeIds());
>>>>>>> 5872bb5b

    ::llvm::SmallVector<::mlir::Type> resultTypes;
    for (size_t i = 0; i < lambdaStateSplit->nresults(); i++)
    {
      resultTypes.push_back(ConvertType(*lambdaStateSplit->result(i).get()));
    }
    MlirOp = Builder_->create<::mlir::rvsdg::LambdaEntryMemoryStateSplit>(
        Builder_->getUnknownLoc(),
        ::llvm::ArrayRef(resultTypes), // output types
        inputs[0],                     // input
        memoryNodeIndicesAttr);
  }
  else if (
      auto lambdaStateMerge =
          dynamic_cast<const jlm::llvm::LambdaExitMemoryStateMergeOperation *>(&operation))
  {
    auto memoryNodeIndicesAttr =
        memoryNodeIndicesToArrayAttr(Builder_->getContext(), lambdaStateMerge->GetMemoryNodeIds());

    ::llvm::SmallVector<::mlir::Type> resultTypes;
    for (size_t i = 0; i < lambdaStateMerge->nresults(); i++)
    {
      resultTypes.push_back(ConvertType(*lambdaStateMerge->result(i).get()));
    }
    MlirOp = Builder_->create<::mlir::rvsdg::LambdaExitMemoryStateMerge>(
        Builder_->getUnknownLoc(),
        ::llvm::ArrayRef(resultTypes), // output type
        ::mlir::ValueRange(inputs),    // inputs
        memoryNodeIndicesAttr);
  }
  else if (
      auto callStateSplit =
          dynamic_cast<const jlm::llvm::CallExitMemoryStateSplitOperation *>(&operation))
  {
    auto memoryNodeIndicesAttr =
        memoryNodeIndicesToArrayAttr(Builder_->getContext(), callStateSplit->getMemoryNodeIds());

    ::llvm::SmallVector<::mlir::Type> resultTypes;
    for (size_t i = 0; i < callStateSplit->nresults(); i++)
    {
      resultTypes.push_back(ConvertType(*callStateSplit->result(i).get()));
    }
    MlirOp = Builder_->create<::mlir::rvsdg::CallExitMemoryStateSplit>(
        Builder_->getUnknownLoc(),
        ::llvm::ArrayRef(resultTypes), // output types
        inputs[0],                     // input
        memoryNodeIndicesAttr);
  }
  else if (
      auto callStateMerge =
          dynamic_cast<const jlm::llvm::CallEntryMemoryStateMergeOperation *>(&operation))
  {
    auto memoryNodeIndicesAttr =
        memoryNodeIndicesToArrayAttr(Builder_->getContext(), callStateMerge->GetMemoryNodeIds());

    ::llvm::SmallVector<::mlir::Type> resultTypes;
    for (size_t i = 0; i < callStateMerge->nresults(); i++)
    {
      resultTypes.push_back(ConvertType(*callStateMerge->result(i).get()));
    }
    MlirOp = Builder_->create<::mlir::rvsdg::CallEntryMemoryStateMerge>(
        Builder_->getUnknownLoc(),
        ::llvm::ArrayRef(resultTypes), // output type
        ::mlir::ValueRange(inputs),    // inputs
        memoryNodeIndicesAttr);
  }
  else if (auto memoryStateJoin = dynamic_cast<const llvm::MemoryStateJoinOperation *>(&operation))
  {
    ::mlir::Type resultType = ConvertType(*memoryStateJoin->result(0));

    MlirOp = Builder_->create<::mlir::rvsdg::MemoryStateJoin>(
        Builder_->getUnknownLoc(),
        resultType,
        ::mlir::ValueRange(inputs));
  }
  // ** endregion structural nodes **
  else
  {
    auto message = util::strfmt("Unimplemented simple node: ", operation.debug_string());
    JLM_UNREACHABLE(message.c_str());
  }

  block.push_back(MlirOp);
  return MlirOp;
}

::llvm::SmallVector<::mlir::Type>
JlmToMlirConverter::GetMemStateRange(size_t nresults)
{
  ::llvm::SmallVector<::mlir::Type> typeRange;
  for (size_t i = 0; i < nresults; ++i)
  {
    typeRange.push_back(Builder_->getType<::mlir::rvsdg::MemStateEdgeType>());
  }
  return typeRange;
}

::mlir::Operation *
JlmToMlirConverter::ConvertLambda(
    const rvsdg::LambdaNode & lambdaNode,
    ::mlir::Block & block,
    const ::llvm::SmallVector<::mlir::Value> & inputs)
{
  // Add function attributes, e.g., the function name and linkage
  ::llvm::SmallVector<::mlir::NamedAttribute> attributes;
  auto symbolName = Builder_->getNamedAttr(
      Builder_->getStringAttr("sym_name"),
      Builder_->getStringAttr(
          dynamic_cast<llvm::LlvmLambdaOperation &>(lambdaNode.GetOperation()).name()));
  attributes.push_back(symbolName);
  auto linkage = Builder_->getNamedAttr(
      Builder_->getStringAttr("linkage"),
      Builder_->getStringAttr(llvm::linkageToString(
          dynamic_cast<llvm::LlvmLambdaOperation &>(lambdaNode.GetOperation()).linkage())));
  attributes.push_back(linkage);

  auto lambda = Builder_->create<::mlir::rvsdg::LambdaNode>(
      Builder_->getUnknownLoc(),
      ConvertType(*lambdaNode.output()->Type()),
      inputs,
      ::llvm::ArrayRef<::mlir::NamedAttribute>(attributes));
  block.push_back(lambda);

  auto & lambdaBlock = lambda.getRegion().emplaceBlock();
  auto regionResults = ConvertRegion(*lambdaNode.subregion(), lambdaBlock);
  auto lambdaResult =
      Builder_->create<::mlir::rvsdg::LambdaResult>(Builder_->getUnknownLoc(), regionResults);
  lambdaBlock.push_back(lambdaResult);

  return lambda;
}

::mlir::Operation *
JlmToMlirConverter::ConvertGamma(
    const rvsdg::GammaNode & gammaNode,
    ::mlir::Block & block,
    const ::llvm::SmallVector<::mlir::Value> & inputs)
{
  auto & gammaOp = *util::assertedCast<const rvsdg::GammaOperation>(&gammaNode.GetOperation());

  ::llvm::SmallVector<::mlir::Type> typeRangeOuput;
  for (size_t i = 0; i < gammaNode.noutputs(); ++i)
  {
    typeRangeOuput.push_back(ConvertType(*gammaNode.output(i)->Type()));
  }

  // The predicate is always the first input
  // Predicate is used to select the region to execute
  ::mlir::Value predicate = inputs[0];

  auto gamma = Builder_->create<::mlir::rvsdg::GammaNode>(
      Builder_->getUnknownLoc(),
      ::mlir::TypeRange(::llvm::ArrayRef(typeRangeOuput)), // Ouputs types
      predicate,
      ::mlir::ValueRange({ std::next(inputs.begin()), inputs.end() }), // Inputs
      gammaOp.nalternatives()                                          // regionsCount
  );
  block.push_back(gamma);

  for (size_t i = 0; i < gammaOp.nalternatives(); ++i)
  {
    auto & gammaBlock = gamma.getRegion(i).emplaceBlock();
    auto regionResults = ConvertRegion(*gammaNode.subregion(i), gammaBlock);
    auto gammaResult =
        Builder_->create<::mlir::rvsdg::GammaResult>(Builder_->getUnknownLoc(), regionResults);
    gammaBlock.push_back(gammaResult);
  }

  return gamma;
}

::mlir::Operation *
JlmToMlirConverter::ConvertTheta(
    const rvsdg::ThetaNode & thetaNode,
    ::mlir::Block & block,
    const ::llvm::SmallVector<::mlir::Value> & inputs)
{
  ::llvm::SmallVector<::mlir::Type> outputTypeRange;
  for (size_t i = 0; i < thetaNode.noutputs(); ++i)
  {
    outputTypeRange.push_back(ConvertType(*thetaNode.output(i)->Type()));
  }

  ::llvm::SmallVector<::mlir::NamedAttribute> attributes;

  auto theta = Builder_->create<::mlir::rvsdg::ThetaNode>(
      Builder_->getUnknownLoc(),
      ::mlir::TypeRange(::llvm::ArrayRef(outputTypeRange)),
      ::mlir::ValueRange(::llvm::ArrayRef(inputs)),
      attributes);

  block.push_back(theta);
  auto & thetaBlock = theta.getRegion().emplaceBlock();
  auto regionResults = ConvertRegion(*thetaNode.subregion(), thetaBlock);
  auto results = ::mlir::ValueRange({ std::next(regionResults.begin()), regionResults.end() });
  auto thetaResult = Builder_->create<::mlir::rvsdg::ThetaResult>(
      Builder_->getUnknownLoc(),
      regionResults[0],
      results);
  thetaBlock.push_back(thetaResult);
  return theta;
}

::mlir::Operation *
JlmToMlirConverter::ConvertDelta(
    const rvsdg::DeltaNode & deltaNode,
    ::mlir::Block & block,
    const ::llvm::SmallVector<::mlir::Value> & inputs)
{
  auto op = util::assertedCast<const llvm::DeltaOperation>(&deltaNode.GetOperation());
  auto delta = Builder_->create<::mlir::rvsdg::DeltaNode>(
      Builder_->getUnknownLoc(),
      Builder_->getType<::mlir::LLVM::LLVMPointerType>(),
      inputs,
      ::llvm::StringRef(op->name()),
      ::llvm::StringRef(llvm::linkageToString(op->linkage())),
      ::llvm::StringRef(op->Section()),
      op->constant());
  block.push_back(delta);
  auto & deltaBlock = delta.getRegion().emplaceBlock();
  auto regionResults = ConvertRegion(*deltaNode.subregion(), deltaBlock);
  JLM_ASSERT(regionResults.size() == 1); // Delta nodes have 1 output
  auto deltaResult =
      Builder_->create<::mlir::rvsdg::DeltaResult>(Builder_->getUnknownLoc(), regionResults[0]);
  deltaBlock.push_back(deltaResult);
  return delta;
}

::mlir::FloatType
JlmToMlirConverter::ConvertFPType(const llvm::fpsize size)
{
  switch (size)
  {
  case jlm::llvm::fpsize::half:
    return Builder_->getF16Type();
  case jlm::llvm::fpsize::flt:
    return Builder_->getF32Type();
  case jlm::llvm::fpsize::dbl:
    return Builder_->getF64Type();
  case jlm::llvm::fpsize::x86fp80:
    return Builder_->getF80Type();
  case jlm::llvm::fpsize::fp128:
    return Builder_->getF128Type();
  default:
    auto message = util::strfmt(
        "Floating point type conversion not implemented: ",
        llvm::FloatingPointType(size).debug_string());
    JLM_UNREACHABLE(message.c_str());
  }
}

::mlir::FunctionType
JlmToMlirConverter::ConvertFunctionType(const jlm::rvsdg::FunctionType & functionType)
{
  ::llvm::SmallVector<::mlir::Type> argumentTypes;
  for (size_t i = 0; i < functionType.NumArguments(); i++)
  {
    argumentTypes.push_back(ConvertType(functionType.ArgumentType(i)));
  }
  ::llvm::SmallVector<::mlir::Type> resultTypes;
  for (size_t i = 0; i < functionType.NumResults(); i++)
  {
    resultTypes.push_back(ConvertType(functionType.ResultType(i)));
  }
  return Builder_->getFunctionType(argumentTypes, resultTypes);
}

::mlir::Type
JlmToMlirConverter::ConvertType(const rvsdg::Type & type)
{
  if (auto bt = dynamic_cast<const rvsdg::BitType *>(&type))
  {
    return Builder_->getIntegerType(bt->nbits());
  }
  else if (auto fpt = dynamic_cast<const jlm::llvm::FloatingPointType *>(&type))
  {
    return ConvertFPType(fpt->size());
  }
  else if (rvsdg::is<llvm::IOStateType>(type))
  {
    return Builder_->getType<::mlir::rvsdg::IOStateEdgeType>();
  }
  else if (rvsdg::is<llvm::MemoryStateType>(type))
  {
    return Builder_->getType<::mlir::rvsdg::MemStateEdgeType>();
  }
  else if (auto clt = dynamic_cast<const rvsdg::ControlType *>(&type))
  {
    return Builder_->getType<::mlir::rvsdg::RVSDG_CTRLType>(clt->nalternatives());
  }
  else if (rvsdg::is<llvm::PointerType>(type))
  {
    return Builder_->getType<::mlir::LLVM::LLVMPointerType>();
  }
  else if (auto arrayType = dynamic_cast<const llvm::ArrayType *>(&type))
  {
    return Builder_->getType<::mlir::LLVM::LLVMArrayType>(
        ConvertType(arrayType->element_type()),
        arrayType->nelements());
  }
  else if (auto functionType = dynamic_cast<const jlm::rvsdg::FunctionType *>(&type))
  {
    return ConvertFunctionType(*functionType);
  }
  else if (rvsdg::is<const llvm::VariableArgumentType>(type))
  {
    return Builder_->getType<::mlir::jlm::VarargListType>();
  }
  else if (rvsdg::is<const rvsdg::UnitType>(type))
  {
    return Builder_->getType<::mlir::NoneType>();
  }
  else
  {
    auto message = util::strfmt("Type conversion not implemented: ", type.debug_string());
    JLM_UNREACHABLE(message.c_str());
  }
}

::mlir::Operation *
JlmToMlirConverter::ConvertIntegerBinaryOperation(
    const jlm::llvm::IntegerBinaryOperation & operation,
    ::llvm::SmallVector<::mlir::Value> inputs)
{
  if (rvsdg::is<jlm::llvm::IntegerAddOperation>(operation))
  {
    return Builder_->create<::mlir::arith::AddIOp>(Builder_->getUnknownLoc(), inputs[0], inputs[1]);
  }
  else if (rvsdg::is<jlm::llvm::IntegerSubOperation>(operation))
  {
    return Builder_->create<::mlir::arith::SubIOp>(Builder_->getUnknownLoc(), inputs[0], inputs[1]);
  }
  else if (rvsdg::is<jlm::llvm::IntegerMulOperation>(operation))
  {
    return Builder_->create<::mlir::arith::MulIOp>(Builder_->getUnknownLoc(), inputs[0], inputs[1]);
  }
  else if (rvsdg::is<jlm::llvm::IntegerSDivOperation>(operation))
  {
    return Builder_->create<::mlir::arith::DivSIOp>(
        Builder_->getUnknownLoc(),
        inputs[0],
        inputs[1]);
  }
  else if (rvsdg::is<jlm::llvm::IntegerUDivOperation>(operation))
  {
    return Builder_->create<::mlir::arith::DivUIOp>(
        Builder_->getUnknownLoc(),
        inputs[0],
        inputs[1]);
  }
  else if (rvsdg::is<jlm::llvm::IntegerSRemOperation>(operation))
  {
    return Builder_->create<::mlir::arith::RemSIOp>(
        Builder_->getUnknownLoc(),
        inputs[0],
        inputs[1]);
  }
  else if (rvsdg::is<jlm::llvm::IntegerURemOperation>(operation))
  {
    return Builder_->create<::mlir::arith::RemUIOp>(
        Builder_->getUnknownLoc(),
        inputs[0],
        inputs[1]);
  }
  else if (rvsdg::is<jlm::llvm::IntegerAShrOperation>(operation))
  {
    return Builder_->create<::mlir::LLVM::AShrOp>(Builder_->getUnknownLoc(), inputs[0], inputs[1]);
  }
  else if (rvsdg::is<jlm::llvm::IntegerShlOperation>(operation))
  {
    return Builder_->create<::mlir::LLVM::ShlOp>(Builder_->getUnknownLoc(), inputs[0], inputs[1]);
  }
  else if (rvsdg::is<jlm::llvm::IntegerLShrOperation>(operation))
  {
    return Builder_->create<::mlir::LLVM::LShrOp>(Builder_->getUnknownLoc(), inputs[0], inputs[1]);
  }
  else if (rvsdg::is<jlm::llvm::IntegerAndOperation>(operation))
  {
    return Builder_->create<::mlir::arith::AndIOp>(Builder_->getUnknownLoc(), inputs[0], inputs[1]);
  }
  else if (rvsdg::is<jlm::llvm::IntegerOrOperation>(operation))
  {
    return Builder_->create<::mlir::arith::OrIOp>(Builder_->getUnknownLoc(), inputs[0], inputs[1]);
  }
  else if (rvsdg::is<jlm::llvm::IntegerXorOperation>(operation))
  {
    return Builder_->create<::mlir::arith::XOrIOp>(Builder_->getUnknownLoc(), inputs[0], inputs[1]);
  }
  else if (rvsdg::is<jlm::llvm::IntegerEqOperation>(operation))
  {
    return Builder_->create<::mlir::arith::CmpIOp>(
        Builder_->getUnknownLoc(),
        ::mlir::arith::CmpIPredicate::eq,
        inputs[0],
        inputs[1]);
  }
  else if (rvsdg::is<jlm::llvm::IntegerNeOperation>(operation))
  {
    return Builder_->create<::mlir::arith::CmpIOp>(
        Builder_->getUnknownLoc(),
        ::mlir::arith::CmpIPredicate::ne,
        inputs[0],
        inputs[1]);
  }
  else if (rvsdg::is<jlm::llvm::IntegerSgeOperation>(operation))
  {
    return Builder_->create<::mlir::arith::CmpIOp>(
        Builder_->getUnknownLoc(),
        ::mlir::arith::CmpIPredicate::sge,
        inputs[0],
        inputs[1]);
  }
  else if (rvsdg::is<jlm::llvm::IntegerSgtOperation>(operation))
  {
    return Builder_->create<::mlir::arith::CmpIOp>(
        Builder_->getUnknownLoc(),
        ::mlir::arith::CmpIPredicate::sgt,
        inputs[0],
        inputs[1]);
  }
  else if (rvsdg::is<jlm::llvm::IntegerSleOperation>(operation))
  {
    return Builder_->create<::mlir::arith::CmpIOp>(
        Builder_->getUnknownLoc(),
        ::mlir::arith::CmpIPredicate::sle,
        inputs[0],
        inputs[1]);
  }
  else if (rvsdg::is<jlm::llvm::IntegerSltOperation>(operation))
  {
    return Builder_->create<::mlir::arith::CmpIOp>(
        Builder_->getUnknownLoc(),
        ::mlir::arith::CmpIPredicate::slt,
        inputs[0],
        inputs[1]);
  }
  else if (rvsdg::is<jlm::llvm::IntegerUgeOperation>(operation))
  {
    return Builder_->create<::mlir::arith::CmpIOp>(
        Builder_->getUnknownLoc(),
        ::mlir::arith::CmpIPredicate::uge,
        inputs[0],
        inputs[1]);
  }
  else if (rvsdg::is<jlm::llvm::IntegerUgtOperation>(operation))
  {
    return Builder_->create<::mlir::arith::CmpIOp>(
        Builder_->getUnknownLoc(),
        ::mlir::arith::CmpIPredicate::ugt,
        inputs[0],
        inputs[1]);
  }
  else if (rvsdg::is<jlm::llvm::IntegerUleOperation>(operation))
  {
    return Builder_->create<::mlir::arith::CmpIOp>(
        Builder_->getUnknownLoc(),
        ::mlir::arith::CmpIPredicate::ule,
        inputs[0],
        inputs[1]);
  }
  else if (rvsdg::is<jlm::llvm::IntegerUltOperation>(operation))
  {
    return Builder_->create<::mlir::arith::CmpIOp>(
        Builder_->getUnknownLoc(),
        ::mlir::arith::CmpIPredicate::ult,
        inputs[0],
        inputs[1]);
  }
  else
  {
    auto message =
        util::strfmt("Unimplemented integer binary operation: ", operation.debug_string());
    JLM_UNREACHABLE(message.c_str());
  }
}

} // namespace jlm::mlir<|MERGE_RESOLUTION|>--- conflicted
+++ resolved
@@ -730,18 +730,8 @@
       auto lambdaStateSplit =
           dynamic_cast<const llvm::LambdaEntryMemoryStateSplitOperation *>(&operation))
   {
-<<<<<<< HEAD
-    // FIXME: the MLIR LambdaEntryMemoryStateSplitOperation does not support the memoryNodeIds
-    // parameter at the moment
-    auto memoryNodeIds = lambdaStateSplit->getMemoryNodeIds();
-    for (size_t n = 0; n < memoryNodeIds.size(); n++)
-    {
-      JLM_ASSERT(memoryNodeIds[n] == n);
-    }
-=======
     auto memoryNodeIndicesAttr =
         memoryNodeIndicesToArrayAttr(Builder_->getContext(), lambdaStateSplit->getMemoryNodeIds());
->>>>>>> 5872bb5b
 
     ::llvm::SmallVector<::mlir::Type> resultTypes;
     for (size_t i = 0; i < lambdaStateSplit->nresults(); i++)
