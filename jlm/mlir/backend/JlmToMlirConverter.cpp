--- conflicted
+++ resolved
@@ -634,7 +634,6 @@
         inputs[0],                                                        // basePtr
         ::mlir::ValueRange({ std::next(inputs.begin()), inputs.end() })); // indices
   }
-<<<<<<< HEAD
   else if (auto selectOp = dynamic_cast<const llvm::SelectOperation *>(&operation))
   {
     assert(selectOp->nresults() == 1);
@@ -646,10 +645,7 @@
         inputs[1],
         inputs[2]);
   }
-  else if (auto matchOp = dynamic_cast<const rvsdg::match_op *>(&operation))
-=======
   else if (auto matchOp = dynamic_cast<const rvsdg::MatchOperation *>(&operation))
->>>>>>> a40d8918
   {
     // ** region Create the MLIR mapping vector **
     //! MLIR match operation can match multiple values to one index
