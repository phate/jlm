--- conflicted
+++ resolved
@@ -748,16 +748,8 @@
       auto lambdaStateMerge =
           dynamic_cast<const jlm::llvm::LambdaExitMemoryStateMergeOperation *>(&operation))
   {
-<<<<<<< HEAD
-    auto memoryNodeIds = lambdaStateMerge->GetMemoryNodeIds();
-    for (size_t n = 0; n < memoryNodeIds.size(); n++)
-    {
-      JLM_ASSERT(memoryNodeIds[n] == n);
-    }
-=======
     auto memoryNodeIndicesAttr =
         memoryNodeIndicesToArrayAttr(Builder_->getContext(), lambdaStateMerge->GetMemoryNodeIds());
->>>>>>> 5872bb5b
 
     ::llvm::SmallVector<::mlir::Type> resultTypes;
     for (size_t i = 0; i < lambdaStateMerge->nresults(); i++)
