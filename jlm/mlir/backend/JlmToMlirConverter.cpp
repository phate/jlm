/*
 * Copyright 2024 Louis Maurin <louis7maurin@gmail.com>
 * Copyright 2023 Magnus Sjalander <work@sjalander.com>
 * See COPYING for terms of redistribution.
 */

#include <jlm/llvm/ir/operators/alloca.hpp>
#include <jlm/llvm/ir/operators/call.hpp>
#include <jlm/llvm/ir/operators/GetElementPtr.hpp>
#include <jlm/llvm/ir/operators/IntegerOperations.hpp>
#include <jlm/llvm/ir/operators/IOBarrier.hpp>
#include <jlm/llvm/ir/operators/Load.hpp>
#include <jlm/llvm/ir/operators/MemoryStateOperations.hpp>
#include <jlm/llvm/ir/operators/sext.hpp>
#include <jlm/llvm/ir/operators/Store.hpp>
#include <jlm/mlir/backend/JlmToMlirConverter.hpp>
#include <jlm/mlir/MLIRConverterCommon.hpp>
#include <jlm/rvsdg/bitstring/arithmetic.hpp>
#include <jlm/rvsdg/bitstring/comparison.hpp>
#include <jlm/rvsdg/bitstring/constant.hpp>
#include <jlm/rvsdg/node.hpp>
#include <jlm/rvsdg/traverser.hpp>
#include <jlm/rvsdg/UnitType.hpp>

#include <llvm/Support/raw_os_ostream.h>

#include <mlir/Dialect/Arith/IR/Arith.h>
#include <mlir/IR/Builders.h>
#include <mlir/IR/Verifier.h>

<<<<<<< HEAD
=======
#include <mlir/IR/Builders.h>

#include <jlm/llvm/ir/operators/alloca.hpp>
#include <jlm/llvm/ir/operators/call.hpp>
#include <jlm/llvm/ir/operators/GetElementPtr.hpp>
#include <jlm/llvm/ir/operators/IntegerOperations.hpp>
#include <jlm/llvm/ir/operators/IOBarrier.hpp>
#include <jlm/llvm/ir/operators/Load.hpp>
#include <jlm/llvm/ir/operators/MemoryStateOperations.hpp>
#include <jlm/llvm/ir/operators/sext.hpp>
#include <jlm/llvm/ir/operators/Store.hpp>
#include <mlir/Dialect/Arith/IR/Arith.h>

>>>>>>> b3185de7
namespace jlm::mlir
{

void
JlmToMlirConverter::Print(::mlir::rvsdg::OmegaNode & omega, const util::FilePath & filePath)
{
  if (failed(::mlir::verify(omega)))
  {
    omega.emitError("module verification error");
    throw util::error("Verification of RVSDG-MLIR failed");
  }
  if (filePath == "")
  {
    ::llvm::raw_os_ostream os(std::cout);
    omega.print(os);
  }
  else
  {
    std::error_code ec;
    ::llvm::raw_fd_ostream os(filePath.to_str(), ec);
    omega.print(os);
  }
}

::mlir::rvsdg::OmegaNode
JlmToMlirConverter::ConvertModule(const llvm::RvsdgModule & rvsdgModule)
{
  auto & graph = rvsdgModule.Rvsdg();

  auto omega = Builder_->create<::mlir::rvsdg::OmegaNode>(Builder_->getUnknownLoc());
  auto & omegaBlock = omega.getRegion().emplaceBlock();

  ::llvm::SmallVector<::mlir::Value> regionResults =
      ConvertRegion(graph.GetRootRegion(), omegaBlock, true);

  auto omegaResult =
      Builder_->create<::mlir::rvsdg::OmegaResult>(Builder_->getUnknownLoc(), regionResults);
  omegaBlock.push_back(omegaResult);
  return omega;
}

::llvm::SmallVector<::mlir::Value>
JlmToMlirConverter::ConvertRegion(rvsdg::Region & region, ::mlir::Block & block, bool isRoot)
{
  std::unordered_map<rvsdg::Output *, ::mlir::Value> valueMap;
  size_t argIndex = 0;
  for (size_t i = 0; i < region.narguments(); ++i)
  {
    auto arg = region.argument(i);
    // Ignore unit type -- this is the first argument in gamma subregions
    // and does not have a representation in MLIR.
    if (*arg->Type() == *rvsdg::UnitType::Create())
    {
      continue;
    }
    if (isRoot) // Omega arguments are treated separately
    {
      auto imp = util::AssertedCast<llvm::GraphImport>(arg);
      block.push_back(Builder_->create<::mlir::rvsdg::OmegaArgument>(
          Builder_->getUnknownLoc(),
          ConvertType(*imp->ImportedType()),
          ConvertType(*imp->ValueType()),
          Builder_->getStringAttr(llvm::ToString(imp->Linkage())),
          Builder_->getStringAttr(imp->Name())));
      valueMap[arg] = block.back().getResult(0); // Add the output of the omega argument
    }
    else
    {
      block.addArgument(ConvertType(*arg->Type()), Builder_->getUnknownLoc());
      valueMap[arg] = block.getArgument(argIndex);
      ++argIndex;
    }
  }

  // Create an MLIR operation for each RVSDG node and store each pair in a
  // hash map for easy lookup of corresponding MLIR operation
  for (rvsdg::Node * rvsdgNode : rvsdg::TopDownTraverser(&region))
  {
    ::llvm::SmallVector<::mlir::Value> inputs = GetConvertedInputs(*rvsdgNode, valueMap);

    auto convertedNode = ConvertNode(*rvsdgNode, block, inputs);
    for (size_t i = 0; i < rvsdgNode->noutputs(); i++)
    {
      valueMap[rvsdgNode->output(i)] = convertedNode->getResult(i);
    }
  }

  // This code is used to get the results of the region
  //! It is similar to the GetConvertedInputs function
  ::llvm::SmallVector<::mlir::Value> results;
  for (size_t i = 0; i < region.nresults(); i++)
  {
    auto it = valueMap.find(region.result(i)->origin());
    if (it != valueMap.end())
    {
      results.push_back(it->second);
    }
    else
    {
      auto message = util::strfmt(
          "Unimplemented input type: ",
          region.result(i)->origin()->debug_string(),
          ": ",
          region.result(i)->origin()->Type()->debug_string(),
          " for region result: ",
          region.result(i)->debug_string(),
          " at index: ",
          i);
      JLM_UNREACHABLE(message.c_str());
    }
  }

  return results;
}

::llvm::SmallVector<::mlir::Value>
JlmToMlirConverter::GetConvertedInputs(
    const rvsdg::Node & node,
    const std::unordered_map<rvsdg::Output *, ::mlir::Value> & valueMap)
{
  ::llvm::SmallVector<::mlir::Value> inputs;
  for (size_t i = 0; i < node.ninputs(); i++)
  {
    auto it = valueMap.find(node.input(i)->origin());
    if (it != valueMap.end())
    {
      inputs.push_back(it->second);
    }
    else
    {
      auto message = util::strfmt(
          "Unimplemented input type: ",
          node.input(i)->origin()->debug_string(),
          ": ",
          node.input(i)->origin()->Type()->debug_string(),
          " for node: ",
          node.DebugString(),
          " at index: ",
          i);
      JLM_UNREACHABLE(message.c_str());
    }
  }
  return inputs;
}

::mlir::Operation *
JlmToMlirConverter::ConvertNode(
    const rvsdg::Node & node,
    ::mlir::Block & block,
    const ::llvm::SmallVector<::mlir::Value> & inputs)
{
  if (auto simpleNode = dynamic_cast<const rvsdg::SimpleNode *>(&node))
  {
    return ConvertSimpleNode(*simpleNode, block, inputs);
  }
  else if (auto lambda = dynamic_cast<const rvsdg::LambdaNode *>(&node))
  {
    return ConvertLambda(*lambda, block, inputs);
  }
  else if (auto gamma = dynamic_cast<const rvsdg::GammaNode *>(&node))
  {
    return ConvertGamma(*gamma, block, inputs);
  }
  else if (auto theta = dynamic_cast<const rvsdg::ThetaNode *>(&node))
  {
    return ConvertTheta(*theta, block, inputs);
  }
  else if (auto delta = dynamic_cast<const llvm::delta::node *>(&node))
  {
    return ConvertDelta(*delta, block, inputs);
  }
  else
  {
    auto message = util::strfmt("Unimplemented structural node: ", node.DebugString());
    JLM_UNREACHABLE(message.c_str());
  }
}

::mlir::Operation *
JlmToMlirConverter::ConvertFpBinaryNode(
    const jlm::llvm::fpbin_op & op,
    ::llvm::SmallVector<::mlir::Value> inputs)
{
  switch (op.fpop())
  {
  case jlm::llvm::fpop::add:
    return Builder_->create<::mlir::arith::AddFOp>(Builder_->getUnknownLoc(), inputs[0], inputs[1]);
  case jlm::llvm::fpop::sub:
    return Builder_->create<::mlir::arith::SubFOp>(Builder_->getUnknownLoc(), inputs[0], inputs[1]);
  case jlm::llvm::fpop::mul:
    return Builder_->create<::mlir::arith::MulFOp>(Builder_->getUnknownLoc(), inputs[0], inputs[1]);
  case jlm::llvm::fpop::div:
    return Builder_->create<::mlir::arith::DivFOp>(Builder_->getUnknownLoc(), inputs[0], inputs[1]);
  case jlm::llvm::fpop::mod:
    return Builder_->create<::mlir::arith::RemFOp>(Builder_->getUnknownLoc(), inputs[0], inputs[1]);
  default:
    JLM_UNREACHABLE("Unknown binary bitop");
  }
}

::mlir::Operation *
JlmToMlirConverter::ConvertFpCompareNode(
    const llvm::fpcmp_op & op,
    ::llvm::SmallVector<::mlir::Value> inputs)
{
  const auto & map = GetFpCmpPredicateMap();
  auto predicate = map.LookupValue(op.cmp());
  return Builder_->create<::mlir::arith::CmpFOp>(
      Builder_->getUnknownLoc(),
      Builder_->getAttr<::mlir::arith::CmpFPredicateAttr>(predicate),
      inputs[0],
      inputs[1]);
}

::mlir::Operation *
JlmToMlirConverter::ConvertBitBinaryNode(
    const rvsdg::SimpleOperation & bitOp,
    ::llvm::SmallVector<::mlir::Value> inputs)
{
  ::mlir::Operation * MlirOp;
  if (jlm::rvsdg::is<const rvsdg::bitadd_op>(bitOp))
  {
    MlirOp =
        Builder_->create<::mlir::arith::AddIOp>(Builder_->getUnknownLoc(), inputs[0], inputs[1]);
  }
  else if (jlm::rvsdg::is<const rvsdg::bitand_op>(bitOp))
  {
    MlirOp =
        Builder_->create<::mlir::arith::AndIOp>(Builder_->getUnknownLoc(), inputs[0], inputs[1]);
  }
  else if (jlm::rvsdg::is<const rvsdg::bitashr_op>(bitOp))
  {
    MlirOp =
        Builder_->create<::mlir::arith::ShRUIOp>(Builder_->getUnknownLoc(), inputs[0], inputs[1]);
  }
  else if (jlm::rvsdg::is<const rvsdg::bitmul_op>(bitOp))
  {
    MlirOp =
        Builder_->create<::mlir::arith::MulIOp>(Builder_->getUnknownLoc(), inputs[0], inputs[1]);
  }
  else if (jlm::rvsdg::is<const rvsdg::bitor_op>(bitOp))
  {
    MlirOp =
        Builder_->create<::mlir::arith::OrIOp>(Builder_->getUnknownLoc(), inputs[0], inputs[1]);
  }
  else if (jlm::rvsdg::is<const rvsdg::bitsdiv_op>(bitOp))
  {
    MlirOp =
        Builder_->create<::mlir::arith::DivSIOp>(Builder_->getUnknownLoc(), inputs[0], inputs[1]);
  }
  else if (jlm::rvsdg::is<const rvsdg::bitshl_op>(bitOp))
  {
    MlirOp =
        Builder_->create<::mlir::arith::ShLIOp>(Builder_->getUnknownLoc(), inputs[0], inputs[1]);
  }
  else if (jlm::rvsdg::is<const rvsdg::bitshr_op>(bitOp))
  {
    MlirOp =
        Builder_->create<::mlir::arith::ShRUIOp>(Builder_->getUnknownLoc(), inputs[0], inputs[1]);
  }
  else if (jlm::rvsdg::is<const rvsdg::bitsmod_op>(bitOp))
  {
    MlirOp =
        Builder_->create<::mlir::arith::RemSIOp>(Builder_->getUnknownLoc(), inputs[0], inputs[1]);
  }
  else if (jlm::rvsdg::is<const rvsdg::bitsmulh_op>(bitOp))
  {
    JLM_UNREACHABLE("Binary bit bitOp smulh not supported");
  }
  else if (jlm::rvsdg::is<const rvsdg::bitsub_op>(bitOp))
  {
    MlirOp =
        Builder_->create<::mlir::arith::SubIOp>(Builder_->getUnknownLoc(), inputs[0], inputs[1]);
  }
  else if (jlm::rvsdg::is<const rvsdg::bitudiv_op>(bitOp))
  {
    MlirOp =
        Builder_->create<::mlir::arith::DivUIOp>(Builder_->getUnknownLoc(), inputs[0], inputs[1]);
  }
  else if (jlm::rvsdg::is<const rvsdg::bitumod_op>(bitOp))
  {
    MlirOp =
        Builder_->create<::mlir::arith::RemUIOp>(Builder_->getUnknownLoc(), inputs[0], inputs[1]);
  }
  else if (jlm::rvsdg::is<const rvsdg::bitumulh_op>(bitOp))
  {
    JLM_UNREACHABLE("Binary bit bitOp umulh not supported");
  }
  else if (jlm::rvsdg::is<const rvsdg::bitxor_op>(bitOp))
  {
    MlirOp =
        Builder_->create<::mlir::arith::XOrIOp>(Builder_->getUnknownLoc(), inputs[0], inputs[1]);
  }
  else
  {
    JLM_UNREACHABLE("Unknown binary bitop");
  }

  return MlirOp;
}

::mlir::Operation *
JlmToMlirConverter::BitCompareNode(
    const rvsdg::SimpleOperation & bitOp,
    ::llvm::SmallVector<::mlir::Value> inputs)
{
  ::mlir::arith::CmpIPredicate compPredicate;
  if (jlm::rvsdg::is<const rvsdg::biteq_op>(bitOp))
    compPredicate = ::mlir::arith::CmpIPredicate::eq;
  else if (jlm::rvsdg::is<const rvsdg::bitne_op>(bitOp))
    compPredicate = ::mlir::arith::CmpIPredicate::ne;
  else if (jlm::rvsdg::is<const rvsdg::bitsge_op>(bitOp))
    compPredicate = ::mlir::arith::CmpIPredicate::sge;
  else if (jlm::rvsdg::is<const rvsdg::bitsgt_op>(bitOp))
    compPredicate = ::mlir::arith::CmpIPredicate::sgt;
  else if (jlm::rvsdg::is<const rvsdg::bitsle_op>(bitOp))
    compPredicate = ::mlir::arith::CmpIPredicate::sle;
  else if (jlm::rvsdg::is<const rvsdg::bitslt_op>(bitOp))
    compPredicate = ::mlir::arith::CmpIPredicate::slt;
  else if (jlm::rvsdg::is<const rvsdg::bituge_op>(bitOp))
    compPredicate = ::mlir::arith::CmpIPredicate::uge;
  else if (jlm::rvsdg::is<const rvsdg::bitugt_op>(bitOp))
    compPredicate = ::mlir::arith::CmpIPredicate::ugt;
  else if (jlm::rvsdg::is<const rvsdg::bitule_op>(bitOp))
    compPredicate = ::mlir::arith::CmpIPredicate::ule;
  else if (jlm::rvsdg::is<const rvsdg::bitult_op>(bitOp))
    compPredicate = ::mlir::arith::CmpIPredicate::ult;
  else
    JLM_UNREACHABLE("Unknown bitcompare operation");

  auto MlirOp = Builder_->create<::mlir::arith::CmpIOp>(
      Builder_->getUnknownLoc(),
      compPredicate,
      inputs[0],
      inputs[1]);
  return MlirOp;
}

::mlir::Operation *
JlmToMlirConverter::ConvertSimpleNode(
    const rvsdg::SimpleNode & node,
    ::mlir::Block & block,
    const ::llvm::SmallVector<::mlir::Value> & inputs)
{
  ::mlir::Operation * MlirOp;
  auto & operation = node.GetOperation();
  if (auto bitOp = dynamic_cast<const rvsdg::bitconstant_op *>(&operation))
  {
    auto value = bitOp->value();
    MlirOp = Builder_->create<::mlir::arith::ConstantIntOp>(
        Builder_->getUnknownLoc(),
        value.to_uint(),
        value.nbits());
  }
  else if (
      auto integerConstOp = dynamic_cast<const jlm::llvm::IntegerConstantOperation *>(&operation))
  {
    auto isNegative = integerConstOp->Representation().is_negative();
    auto value = isNegative ? integerConstOp->Representation().to_int()
                            : integerConstOp->Representation().to_uint();
    MlirOp = Builder_->create<::mlir::arith::ConstantIntOp>(
        Builder_->getUnknownLoc(),
        value,
        integerConstOp->Representation().nbits());
  }
  else if (auto fpBinOp = dynamic_cast<const jlm::llvm::fpbin_op *>(&operation))
  {
    MlirOp = ConvertFpBinaryNode(*fpBinOp, inputs);
  }

  else if (rvsdg::is<jlm::llvm::IntegerBinaryOperation>(operation))
  {
    MlirOp = ConvertIntegerBinaryOperation(
        *dynamic_cast<const jlm::llvm::IntegerBinaryOperation *>(&operation),
        inputs);
  }
  else if (auto fpOp = dynamic_cast<const llvm::ConstantFP *>(&operation))
  {
    auto size = ConvertFPType(fpOp->size());
    auto value = fpOp->constant();
    MlirOp =
        Builder_->create<::mlir::arith::ConstantFloatOp>(Builder_->getUnknownLoc(), value, size);
  }
  else if (auto zeroOp = dynamic_cast<const llvm::ConstantAggregateZeroOperation *>(&operation))
  {
    auto type = ConvertType(*zeroOp->result(0));
    MlirOp = Builder_->create<::mlir::LLVM::ZeroOp>(Builder_->getUnknownLoc(), type);
  }
  else if (auto arrOp = dynamic_cast<const llvm::ConstantDataArray *>(&operation))
  {
    auto arrayType = ConvertType(*arrOp->result(0));
    MlirOp = Builder_->create<::mlir::jlm::ConstantDataArray>(
        Builder_->getUnknownLoc(),
        arrayType,
        inputs);
  }
  else if (auto zeroOp = dynamic_cast<const llvm::ConstantAggregateZeroOperation *>(&operation))
  {
    auto type = ConvertType(*zeroOp->result(0));
    MlirOp = Builder_->create<::mlir::LLVM::ZeroOp>(Builder_->getUnknownLoc(), type);
  }
  else if (jlm::rvsdg::is<const rvsdg::bitbinary_op>(operation))
  {
    MlirOp = ConvertBitBinaryNode(operation, inputs);
  }
  else if (auto fpBinOp = dynamic_cast<const jlm::llvm::fpbin_op *>(&operation))
  {
    MlirOp = ConvertFpBinaryNode(*fpBinOp, inputs);
  }
  else if (rvsdg::is<const jlm::llvm::FNegOperation>(operation))
  {
    MlirOp = Builder_->create<::mlir::arith::NegFOp>(Builder_->getUnknownLoc(), inputs[0]);
  }
  else if (auto fpextOp = dynamic_cast<const jlm::llvm::FPExtOperation *>(&operation))
  {
    MlirOp = Builder_->create<::mlir::arith::ExtFOp>(
        Builder_->getUnknownLoc(),
        ConvertType(*fpextOp->result(0)),
        inputs[0]);
  }

  else if (jlm::rvsdg::is<const rvsdg::bitcompare_op>(operation))
  {
    MlirOp = BitCompareNode(operation, inputs);
  }
  else if (auto fpCmpOp = dynamic_cast<const llvm::fpcmp_op *>(&operation))
  {
    MlirOp = ConvertFpCompareNode(*fpCmpOp, inputs);
  }
  else if (const auto zextOperation = dynamic_cast<const llvm::ZExtOperation *>(&operation))
  {
    MlirOp = Builder_->create<::mlir::arith::ExtUIOp>(
        Builder_->getUnknownLoc(),
        Builder_->getIntegerType(zextOperation->ndstbits()),
        inputs[0]);
  }
  else if (auto sextOp = dynamic_cast<const jlm::llvm::SExtOperation *>(&operation))
  {
    MlirOp = Builder_->create<::mlir::arith::ExtSIOp>(
        Builder_->getUnknownLoc(),
        Builder_->getIntegerType(sextOp->ndstbits()),
        inputs[0]);
  }
  else if (auto sitofpOp = dynamic_cast<const llvm::SIToFPOperation *>(&operation))
  {
    MlirOp = Builder_->create<::mlir::arith::SIToFPOp>(
        Builder_->getUnknownLoc(),
        ConvertType(*sitofpOp->result(0)),
        inputs[0]);
  }
  else if (auto truncOp = dynamic_cast<const jlm::llvm::TruncOperation *>(&operation))
  {
    MlirOp = Builder_->create<::mlir::arith::TruncIOp>(
        Builder_->getUnknownLoc(),
        ConvertType(*truncOp->result(0)),
        inputs[0]);
  }
  // ** region structural nodes **
  else if (auto ctlOp = dynamic_cast<const rvsdg::ctlconstant_op *>(&operation))
  {
    MlirOp = Builder_->create<::mlir::rvsdg::ConstantCtrl>(
        Builder_->getUnknownLoc(),
        ConvertType(*node.output(0)->Type()), // Control, ouput type
        ctlOp->value().alternative());
  }
  else if (auto vaOp = dynamic_cast<const llvm::valist_op *>(&operation))
  {
    MlirOp = Builder_->create<::mlir::jlm::CreateVarArgList>(
        Builder_->getUnknownLoc(),
        ConvertType(*vaOp->result(0)),
        inputs);
  }
  else if (auto undefOp = dynamic_cast<const llvm::UndefValueOperation *>(&operation))
  {
    MlirOp = Builder_->create<::mlir::jlm::Undef>(
        Builder_->getUnknownLoc(),
        ConvertType(undefOp->GetType()));
  }
  else if (auto freeOp = dynamic_cast<const jlm::llvm::FreeOperation *>(&operation))
  {
    auto nMemstates = freeOp->narguments() - 2; // Subtract for pointer and io state

    std::vector<::mlir::Type> memoryStates(
        nMemstates,
        Builder_->getType<::mlir::rvsdg::MemStateEdgeType>());
    MlirOp = Builder_->create<::mlir::jlm::Free>(
        Builder_->getUnknownLoc(),
        ::mlir::TypeRange(::llvm::ArrayRef(memoryStates)),
        Builder_->getType<::mlir::rvsdg::IOStateEdgeType>(),
        inputs[0],
        ::mlir::ValueRange({ std::next(inputs.begin()), std::prev(inputs.end()) }),
        inputs[inputs.size() - 1]);
  }
  else if (auto alloca_op = dynamic_cast<const jlm::llvm::AllocaOperation *>(&operation))
  {
    MlirOp = Builder_->create<::mlir::jlm::Alloca>(
        Builder_->getUnknownLoc(),
<<<<<<< HEAD
        ConvertType(*alloca_op->result(0)),   // ptr
        ConvertType(*alloca_op->result(1)),   // memstate
        ConvertType(alloca_op->value_type()), // value type
        inputs[0],                            // size
        alloca_op->alignment()                // alignment
=======
        ConvertType(*alloca_op->result(0)),                               // ptr
        ConvertType(*alloca_op->result(1)),                               // memstate
        ConvertType(alloca_op->value_type()),                             // value type
        inputs[0],                                                        // size
        alloca_op->alignment()                                           // alignment
>>>>>>> b3185de7
    );
  }
  else if (auto malloc_op = dynamic_cast<const jlm::llvm::malloc_op *>(&operation))
  {
    MlirOp = Builder_->create<::mlir::jlm::Malloc>(
        Builder_->getUnknownLoc(),
        ConvertType(*malloc_op->result(0)), // ptr
        ConvertType(*malloc_op->result(1)), // memstate
        inputs[0]                           // size
    );
  }
  else if (auto load_op = dynamic_cast<const jlm::llvm::LoadOperation *>(&operation))
  {
    MlirOp = Builder_->create<::mlir::jlm::Load>(
        Builder_->getUnknownLoc(),
        ConvertType(*load_op->result(0)),                               // ptr
        GetMemStateRange(load_op->nresults() - 1),                          // memstate
        inputs[0],                                                      // pointer
        Builder_->getUI32IntegerAttr(load_op->GetAlignment()),          // alignment
        ::mlir::ValueRange({ std::next(inputs.begin()), inputs.end() }) // inputMemStates
    );
  }
  else if (auto store_op = dynamic_cast<const jlm::llvm::StoreOperation *>(&operation))
  {
    MlirOp = Builder_->create<::mlir::jlm::Store>(
        Builder_->getUnknownLoc(),
        GetMemStateRange(store_op->nresults()),             // memstate
        inputs[0],                                                                 // ptr
        inputs[1],                                                                 // value
        Builder_->getUI32IntegerAttr(store_op->GetAlignment()),                    // alignment
        ::mlir::ValueRange({ std::next(std::next(inputs.begin())), inputs.end() }) // inputMemStates
    );
  }
  else if (rvsdg::is<jlm::llvm::MemoryStateMergeOperation>(operation))
  {
    MlirOp = Builder_->create<::mlir::rvsdg::MemStateMerge>(
        Builder_->getUnknownLoc(),
        ConvertType(*node.output(0)->Type()),
        inputs);
  }
  else if (rvsdg::is<jlm::llvm::IOBarrierOperation>(operation))
  {
    MlirOp = Builder_->create<::mlir::jlm::IOBarrier>(
        Builder_->getUnknownLoc(),
<<<<<<< HEAD
        ConvertType(*node.output(0)->Type()),
=======
        ConvertType(node.output(0)->type()),
>>>>>>> b3185de7
        inputs[0],
        inputs[1]);
  }
  else if (auto op = dynamic_cast<const llvm::GetElementPtrOperation *>(&operation))
  {
    MlirOp = Builder_->create<::mlir::LLVM::GEPOp>(
        Builder_->getUnknownLoc(),
        ConvertType(*op->result(0)),                                      // resultType
        ConvertType(op->GetPointeeType()),                                // elementType
        inputs[0],                                                        // basePtr
        ::mlir::ValueRange({ std::next(inputs.begin()), inputs.end() })); // indices
  }
  else if (auto selectOp = dynamic_cast<const llvm::SelectOperation *>(&operation))
  {
    assert(selectOp->nresults() == 1);
    assert(inputs.size() == 3);
    MlirOp = Builder_->create<::mlir::arith::SelectOp>(
        Builder_->getUnknownLoc(),
        ConvertType(*selectOp->result(0)),
        inputs[0],
        inputs[1],
        inputs[2]);
  }
  else if (auto matchOp = dynamic_cast<const rvsdg::match_op *>(&operation))
  {
    // ** region Create the MLIR mapping vector **
    //! MLIR match operation can match multiple values to one index
    //! But jlm implements this with multiple mappings
    //! For easy conversion, we only created one mapping per value
    ::llvm::SmallVector<::mlir::Attribute> mappingVector;
    for (auto mapping : *matchOp)
    {
      ::mlir::rvsdg::MatchRuleAttr matchRule = ::mlir::rvsdg::MatchRuleAttr::get(
          Builder_->getContext(),
          ::llvm::ArrayRef(static_cast<int64_t>(mapping.first)),
          mapping.second);

      mappingVector.push_back(matchRule);
    }
    //! The default alternative has an empty mapping
    mappingVector.push_back(::mlir::rvsdg::MatchRuleAttr::get(
        Builder_->getContext(),
        ::llvm::ArrayRef<int64_t>(),
        matchOp->default_alternative()));
    // ** endregion Create the MLIR mapping vector **

    MlirOp = Builder_->create<::mlir::rvsdg::Match>(
        Builder_->getUnknownLoc(),
        ConvertType(*node.output(0)->Type()), // Control, ouput type
        inputs[0],                            // input
        ::mlir::ArrayAttr::get(Builder_->getContext(), ::llvm::ArrayRef(mappingVector)));
  }
  else if (auto callOp = dynamic_cast<const jlm::llvm::CallOperation *>(&operation))
  {
    auto functionType = *callOp->GetFunctionType();
    ::llvm::SmallVector<::mlir::Type> argumentTypes;
    for (size_t i = 0; i < functionType.NumArguments(); i++)
    {
      argumentTypes.push_back(ConvertType(functionType.ArgumentType(i)));
    }
    ::llvm::SmallVector<::mlir::Type> resultTypes;
    for (size_t i = 0; i < functionType.NumResults(); i++)
    {
      resultTypes.push_back(ConvertType(functionType.ResultType(i)));
    }
    MlirOp = Builder_->create<::mlir::jlm::Call>(
        Builder_->getUnknownLoc(),
        resultTypes,
        inputs[0], // func ptr
        ::mlir::ValueRange(
            { std::next(inputs.begin()), std::prev(std::prev(inputs.end())) }), // args
        inputs[inputs.size() - 2],                                              // io
        inputs[inputs.size() - 1]                                               // mem
    );
  }
  // ** endregion structural nodes **
  else
  {
    auto message = util::strfmt("Unimplemented simple node: ", operation.debug_string());
    JLM_UNREACHABLE(message.c_str());
  }

  block.push_back(MlirOp);
  return MlirOp;
}

::llvm::SmallVector<::mlir::Type>
JlmToMlirConverter::GetMemStateRange(size_t nresults)
{
  ::llvm::SmallVector<::mlir::Type> typeRange;
  for (size_t i = 0; i < nresults; ++i)
  {
    typeRange.push_back(Builder_->getType<::mlir::rvsdg::MemStateEdgeType>());
  }
  return typeRange;
}

::mlir::Operation *
JlmToMlirConverter::ConvertLambda(
    const rvsdg::LambdaNode & lambdaNode,
    ::mlir::Block & block,
    const ::llvm::SmallVector<::mlir::Value> & inputs)
{
  // Add function attributes, e.g., the function name and linkage
  ::llvm::SmallVector<::mlir::NamedAttribute> attributes;
  auto symbolName = Builder_->getNamedAttr(
      Builder_->getStringAttr("sym_name"),
      Builder_->getStringAttr(
          dynamic_cast<llvm::LlvmLambdaOperation &>(lambdaNode.GetOperation()).name()));
  attributes.push_back(symbolName);
  auto linkage = Builder_->getNamedAttr(
      Builder_->getStringAttr("linkage"),
      Builder_->getStringAttr(llvm::ToString(
          dynamic_cast<llvm::LlvmLambdaOperation &>(lambdaNode.GetOperation()).linkage())));
  attributes.push_back(linkage);

  auto lambda = Builder_->create<::mlir::rvsdg::LambdaNode>(
      Builder_->getUnknownLoc(),
      ConvertType(*lambdaNode.output()->Type()),
      inputs,
      ::llvm::ArrayRef<::mlir::NamedAttribute>(attributes));
  block.push_back(lambda);

  auto & lambdaBlock = lambda.getRegion().emplaceBlock();
  auto regionResults = ConvertRegion(*lambdaNode.subregion(), lambdaBlock);
  auto lambdaResult =
      Builder_->create<::mlir::rvsdg::LambdaResult>(Builder_->getUnknownLoc(), regionResults);
  lambdaBlock.push_back(lambdaResult);

  return lambda;
}

::mlir::Operation *
JlmToMlirConverter::ConvertGamma(
    const rvsdg::GammaNode & gammaNode,
    ::mlir::Block & block,
    const ::llvm::SmallVector<::mlir::Value> & inputs)
{
  auto & gammaOp = *util::AssertedCast<const rvsdg::GammaOperation>(&gammaNode.GetOperation());

  ::llvm::SmallVector<::mlir::Type> typeRangeOuput;
  for (size_t i = 0; i < gammaNode.noutputs(); ++i)
  {
    typeRangeOuput.push_back(ConvertType(*gammaNode.output(i)->Type()));
  }

  // The predicate is always the first input
  // Predicate is used to select the region to execute
  ::mlir::Value predicate = inputs[0];

  auto gamma = Builder_->create<::mlir::rvsdg::GammaNode>(
      Builder_->getUnknownLoc(),
      ::mlir::TypeRange(::llvm::ArrayRef(typeRangeOuput)), // Ouputs types
      predicate,
      ::mlir::ValueRange({ std::next(inputs.begin()), inputs.end() }), // Inputs
      gammaOp.nalternatives()                                          // regionsCount
  );
  block.push_back(gamma);

  for (size_t i = 0; i < gammaOp.nalternatives(); ++i)
  {
    auto & gammaBlock = gamma.getRegion(i).emplaceBlock();
    auto regionResults = ConvertRegion(*gammaNode.subregion(i), gammaBlock);
    auto gammaResult =
        Builder_->create<::mlir::rvsdg::GammaResult>(Builder_->getUnknownLoc(), regionResults);
    gammaBlock.push_back(gammaResult);
  }

  return gamma;
}

::mlir::Operation *
JlmToMlirConverter::ConvertTheta(
    const rvsdg::ThetaNode & thetaNode,
    ::mlir::Block & block,
    const ::llvm::SmallVector<::mlir::Value> & inputs)
{
  ::llvm::SmallVector<::mlir::Type> outputTypeRange;
  for (size_t i = 0; i < thetaNode.noutputs(); ++i)
  {
    outputTypeRange.push_back(ConvertType(*thetaNode.output(i)->Type()));
  }

  ::llvm::SmallVector<::mlir::NamedAttribute> attributes;
  auto theta = Builder_->create<::mlir::rvsdg::ThetaNode>(
      Builder_->getUnknownLoc(),
      ::mlir::TypeRange(::llvm::ArrayRef(outputTypeRange)),
      ::mlir::ValueRange(::llvm::ArrayRef(inputs)),
      attributes);

  block.push_back(theta);
  auto & thetaBlock = theta.getRegion().emplaceBlock();
  auto regionResults = ConvertRegion(*thetaNode.subregion(), thetaBlock);
  auto results = ::mlir::ValueRange({ std::next(regionResults.begin()), regionResults.end() });
  auto thetaResult = Builder_->create<::mlir::rvsdg::ThetaResult>(
      Builder_->getUnknownLoc(),
      regionResults[0],
      results);
  thetaBlock.push_back(thetaResult);
  return theta;
}

::mlir::Operation *
JlmToMlirConverter::ConvertDelta(
    const llvm::delta::node & deltaNode,
    ::mlir::Block & block,
    const ::llvm::SmallVector<::mlir::Value> & inputs)
{
  auto delta = Builder_->create<::mlir::rvsdg::DeltaNode>(
      Builder_->getUnknownLoc(),
      Builder_->getType<::mlir::LLVM::LLVMPointerType>(),
      inputs,
      ::llvm::StringRef(deltaNode.name()),
      ::llvm::StringRef(llvm::ToString(deltaNode.linkage())),
      ::llvm::StringRef(deltaNode.Section()),
      deltaNode.constant());
  block.push_back(delta);
  auto & deltaBlock = delta.getRegion().emplaceBlock();
  auto regionResults = ConvertRegion(*deltaNode.subregion(), deltaBlock);
  JLM_ASSERT(regionResults.size() == 1); // Delta nodes have 1 output
  auto deltaResult =
      Builder_->create<::mlir::rvsdg::DeltaResult>(Builder_->getUnknownLoc(), regionResults[0]);
  deltaBlock.push_back(deltaResult);
  return delta;
}

::mlir::FloatType
JlmToMlirConverter::ConvertFPType(const llvm::fpsize size)
{
  switch (size)
  {
  case jlm::llvm::fpsize::half:
    return Builder_->getF16Type();
  case jlm::llvm::fpsize::flt:
    return Builder_->getF32Type();
  case jlm::llvm::fpsize::dbl:
    return Builder_->getF64Type();
  case jlm::llvm::fpsize::x86fp80:
    return Builder_->getF80Type();
  case jlm::llvm::fpsize::fp128:
    return Builder_->getF128Type();
  default:
    auto message = util::strfmt(
        "Floating point type conversion not implemented: ",
        llvm::FloatingPointType(size).debug_string());
    JLM_UNREACHABLE(message.c_str());
  }
}

::mlir::FunctionType
JlmToMlirConverter::ConvertFunctionType(const jlm::rvsdg::FunctionType & functionType)
{
  ::llvm::SmallVector<::mlir::Type> argumentTypes;
  for (size_t i = 0; i < functionType.NumArguments(); i++)
  {
    argumentTypes.push_back(ConvertType(functionType.ArgumentType(i)));
  }
  ::llvm::SmallVector<::mlir::Type> resultTypes;
  for (size_t i = 0; i < functionType.NumResults(); i++)
  {
    resultTypes.push_back(ConvertType(functionType.ResultType(i)));
  }
  return Builder_->getFunctionType(argumentTypes, resultTypes);
}

::mlir::Type
JlmToMlirConverter::ConvertType(const rvsdg::Type & type)
{
  if (auto bt = dynamic_cast<const rvsdg::bittype *>(&type))
  {
    return Builder_->getIntegerType(bt->nbits());
  }
  else if (auto fpt = dynamic_cast<const jlm::llvm::FloatingPointType *>(&type))
  {
    return ConvertFPType(fpt->size());
  }
  else if (rvsdg::is<llvm::IOStateType>(type))
  {
    return Builder_->getType<::mlir::rvsdg::IOStateEdgeType>();
  }
  else if (rvsdg::is<llvm::MemoryStateType>(type))
  {
    return Builder_->getType<::mlir::rvsdg::MemStateEdgeType>();
  }
  else if (auto clt = dynamic_cast<const rvsdg::ControlType *>(&type))
  {
    return Builder_->getType<::mlir::rvsdg::RVSDG_CTRLType>(clt->nalternatives());
  }
  else if (rvsdg::is<llvm::PointerType>(type))
  {
    return Builder_->getType<::mlir::LLVM::LLVMPointerType>();
  }
  else if (auto arrayType = dynamic_cast<const llvm::ArrayType *>(&type))
  {
    return Builder_->getType<::mlir::LLVM::LLVMArrayType>(
        ConvertType(arrayType->element_type()),
        arrayType->nelements());
  }
  else if (auto functionType = dynamic_cast<const jlm::rvsdg::FunctionType *>(&type))
  {
    return ConvertFunctionType(*functionType);
  }
  else if (rvsdg::is<const llvm::VariableArgumentType>(type))
  {
    return Builder_->getType<::mlir::jlm::VarargListType>();
  }
  else
  {
    auto message = util::strfmt("Type conversion not implemented: ", type.debug_string());
    JLM_UNREACHABLE(message.c_str());
  }
}

::mlir::Operation *
JlmToMlirConverter::ConvertIntegerBinaryOperation(
    const jlm::llvm::IntegerBinaryOperation & operation,
    ::llvm::SmallVector<::mlir::Value> inputs)
{
  if (rvsdg::is<jlm::llvm::IntegerAddOperation>(operation))
  {
    return Builder_->create<::mlir::arith::AddIOp>(Builder_->getUnknownLoc(), inputs[0], inputs[1]);
  }
  else if (rvsdg::is<jlm::llvm::IntegerSubOperation>(operation))
  {
    return Builder_->create<::mlir::arith::SubIOp>(Builder_->getUnknownLoc(), inputs[0], inputs[1]);
  }
  else if (rvsdg::is<jlm::llvm::IntegerMulOperation>(operation))
  {
    return Builder_->create<::mlir::arith::MulIOp>(Builder_->getUnknownLoc(), inputs[0], inputs[1]);
  }
  else if (rvsdg::is<jlm::llvm::IntegerSDivOperation>(operation))
  {
    return Builder_->create<::mlir::arith::DivSIOp>(
        Builder_->getUnknownLoc(),
        inputs[0],
        inputs[1]);
  }
  else if (rvsdg::is<jlm::llvm::IntegerUDivOperation>(operation))
  {
    return Builder_->create<::mlir::arith::DivUIOp>(
        Builder_->getUnknownLoc(),
        inputs[0],
        inputs[1]);
  }
  else if (rvsdg::is<jlm::llvm::IntegerSRemOperation>(operation))
  {
    return Builder_->create<::mlir::arith::RemSIOp>(
        Builder_->getUnknownLoc(),
        inputs[0],
        inputs[1]);
  }
  else if (rvsdg::is<jlm::llvm::IntegerURemOperation>(operation))
  {
    return Builder_->create<::mlir::arith::RemUIOp>(
        Builder_->getUnknownLoc(),
        inputs[0],
        inputs[1]);
  }
  else if (rvsdg::is<jlm::llvm::IntegerAShrOperation>(operation))
  {
    return Builder_->create<::mlir::LLVM::AShrOp>(Builder_->getUnknownLoc(), inputs[0], inputs[1]);
  }
  else if (rvsdg::is<jlm::llvm::IntegerShlOperation>(operation))
  {
    return Builder_->create<::mlir::LLVM::ShlOp>(Builder_->getUnknownLoc(), inputs[0], inputs[1]);
  }
  else if (rvsdg::is<jlm::llvm::IntegerLShrOperation>(operation))
  {
    return Builder_->create<::mlir::LLVM::LShrOp>(Builder_->getUnknownLoc(), inputs[0], inputs[1]);
  }
  else if (rvsdg::is<jlm::llvm::IntegerAndOperation>(operation))
  {
    return Builder_->create<::mlir::arith::AndIOp>(Builder_->getUnknownLoc(), inputs[0], inputs[1]);
  }
  else if (rvsdg::is<jlm::llvm::IntegerOrOperation>(operation))
  {
    return Builder_->create<::mlir::arith::OrIOp>(Builder_->getUnknownLoc(), inputs[0], inputs[1]);
  }
  else if (rvsdg::is<jlm::llvm::IntegerXorOperation>(operation))
  {
    return Builder_->create<::mlir::arith::XOrIOp>(Builder_->getUnknownLoc(), inputs[0], inputs[1]);
  }
  else if (rvsdg::is<jlm::llvm::IntegerEqOperation>(operation))
  {
    return Builder_->create<::mlir::arith::CmpIOp>(
        Builder_->getUnknownLoc(),
        ::mlir::arith::CmpIPredicate::eq,
        inputs[0],
        inputs[1]);
  }
  else if (rvsdg::is<jlm::llvm::IntegerNeOperation>(operation))
  {
    return Builder_->create<::mlir::arith::CmpIOp>(
        Builder_->getUnknownLoc(),
        ::mlir::arith::CmpIPredicate::ne,
        inputs[0],
        inputs[1]);
  }
  else if (rvsdg::is<jlm::llvm::IntegerSgeOperation>(operation))
  {
    return Builder_->create<::mlir::arith::CmpIOp>(
        Builder_->getUnknownLoc(),
        ::mlir::arith::CmpIPredicate::sge,
        inputs[0],
        inputs[1]);
  }
  else if (rvsdg::is<jlm::llvm::IntegerSgtOperation>(operation))
  {
    return Builder_->create<::mlir::arith::CmpIOp>(
        Builder_->getUnknownLoc(),
        ::mlir::arith::CmpIPredicate::sgt,
        inputs[0],
        inputs[1]);
  }
  else if (rvsdg::is<jlm::llvm::IntegerSleOperation>(operation))
  {
    return Builder_->create<::mlir::arith::CmpIOp>(
        Builder_->getUnknownLoc(),
        ::mlir::arith::CmpIPredicate::sle,
        inputs[0],
        inputs[1]);
  }
  else if (rvsdg::is<jlm::llvm::IntegerSltOperation>(operation))
  {
    return Builder_->create<::mlir::arith::CmpIOp>(
        Builder_->getUnknownLoc(),
        ::mlir::arith::CmpIPredicate::slt,
        inputs[0],
        inputs[1]);
  }
  else if (rvsdg::is<jlm::llvm::IntegerUgeOperation>(operation))
  {
    return Builder_->create<::mlir::arith::CmpIOp>(
        Builder_->getUnknownLoc(),
        ::mlir::arith::CmpIPredicate::uge,
        inputs[0],
        inputs[1]);
  }
  else if (rvsdg::is<jlm::llvm::IntegerUgtOperation>(operation))
  {
    return Builder_->create<::mlir::arith::CmpIOp>(
        Builder_->getUnknownLoc(),
        ::mlir::arith::CmpIPredicate::ugt,
        inputs[0],
        inputs[1]);
  }
  else if (rvsdg::is<jlm::llvm::IntegerUleOperation>(operation))
  {
    return Builder_->create<::mlir::arith::CmpIOp>(
        Builder_->getUnknownLoc(),
        ::mlir::arith::CmpIPredicate::ule,
        inputs[0],
        inputs[1]);
  }
  else if (rvsdg::is<jlm::llvm::IntegerUltOperation>(operation))
  {
    return Builder_->create<::mlir::arith::CmpIOp>(
        Builder_->getUnknownLoc(),
        ::mlir::arith::CmpIPredicate::ult,
        inputs[0],
        inputs[1]);
  }
  else
  {
    auto message =
        util::strfmt("Unimplemented integer binary operation: ", operation.debug_string());
    JLM_UNREACHABLE(message.c_str());
  }
}

} // namespace jlm::mlir<|MERGE_RESOLUTION|>--- conflicted
+++ resolved
@@ -28,22 +28,7 @@
 #include <mlir/IR/Builders.h>
 #include <mlir/IR/Verifier.h>
 
-<<<<<<< HEAD
-=======
-#include <mlir/IR/Builders.h>
-
-#include <jlm/llvm/ir/operators/alloca.hpp>
-#include <jlm/llvm/ir/operators/call.hpp>
-#include <jlm/llvm/ir/operators/GetElementPtr.hpp>
-#include <jlm/llvm/ir/operators/IntegerOperations.hpp>
-#include <jlm/llvm/ir/operators/IOBarrier.hpp>
-#include <jlm/llvm/ir/operators/Load.hpp>
-#include <jlm/llvm/ir/operators/MemoryStateOperations.hpp>
-#include <jlm/llvm/ir/operators/sext.hpp>
-#include <jlm/llvm/ir/operators/Store.hpp>
-#include <mlir/Dialect/Arith/IR/Arith.h>
-
->>>>>>> b3185de7
+
 namespace jlm::mlir
 {
 
@@ -541,19 +526,11 @@
   {
     MlirOp = Builder_->create<::mlir::jlm::Alloca>(
         Builder_->getUnknownLoc(),
-<<<<<<< HEAD
         ConvertType(*alloca_op->result(0)),   // ptr
         ConvertType(*alloca_op->result(1)),   // memstate
         ConvertType(alloca_op->value_type()), // value type
         inputs[0],                            // size
         alloca_op->alignment()                // alignment
-=======
-        ConvertType(*alloca_op->result(0)),                               // ptr
-        ConvertType(*alloca_op->result(1)),                               // memstate
-        ConvertType(alloca_op->value_type()),                             // value type
-        inputs[0],                                                        // size
-        alloca_op->alignment()                                           // alignment
->>>>>>> b3185de7
     );
   }
   else if (auto malloc_op = dynamic_cast<const jlm::llvm::malloc_op *>(&operation))
@@ -598,11 +575,7 @@
   {
     MlirOp = Builder_->create<::mlir::jlm::IOBarrier>(
         Builder_->getUnknownLoc(),
-<<<<<<< HEAD
         ConvertType(*node.output(0)->Type()),
-=======
-        ConvertType(node.output(0)->type()),
->>>>>>> b3185de7
         inputs[0],
         inputs[1]);
   }
