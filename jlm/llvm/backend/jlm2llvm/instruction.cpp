/*
 * Copyright 2017 Nico Reißmann <nico.reissmann@gmail.com>
 * See COPYING for terms of redistribution.
 */

#include <jlm/rvsdg/bitstring.hpp>
#include <jlm/rvsdg/control.hpp>

#include <jlm/llvm/ir/cfg-node.hpp>
#include <jlm/llvm/ir/ipgraph-module.hpp>
#include <jlm/llvm/ir/operators.hpp>
#include <jlm/llvm/ir/operators/FunctionPointer.hpp>
#include <jlm/llvm/ir/operators/IntegerOperations.hpp>
#include <jlm/llvm/ir/operators/IOBarrier.hpp>
#include <jlm/llvm/ir/operators/MemoryStateOperations.hpp>

#include <jlm/llvm/backend/jlm2llvm/context.hpp>
#include <jlm/llvm/backend/jlm2llvm/instruction.hpp>

#include <llvm/IR/IRBuilder.h>
#include <llvm/IR/Module.h>

#include <typeindex>

namespace jlm::llvm
{

namespace jlm2llvm
{

::llvm::Value *
convert_operation(
    const rvsdg::SimpleOperation & op,
    const std::vector<const variable *> & arguments,
    ::llvm::IRBuilder<> & builder,
    context & ctx);

static inline ::llvm::Value *
convert_assignment(
    const rvsdg::SimpleOperation & op,
    const std::vector<const variable *> & args,
    ::llvm::IRBuilder<> &,
    context & ctx)
{
  JLM_ASSERT(is<AssignmentOperation>(op));
  return ctx.value(args[0]);
}

static ::llvm::Value *
CreateBinOpInstruction(
    const ::llvm::Instruction::BinaryOps opcode,
    const std::vector<const variable *> & args,
    ::llvm::IRBuilder<> & builder,
    const context & ctx)
{
  const auto operand1 = ctx.value(args[0]);
  const auto operand2 = ctx.value(args[1]);
  return builder.CreateBinOp(opcode, operand1, operand2);
}

static ::llvm::Value *
CreateICmpInstruction(
    const ::llvm::CmpInst::Predicate predicate,
    const std::vector<const variable *> & args,
    ::llvm::IRBuilder<> & builder,
    const context & ctx)
{
  const auto operand1 = ctx.value(args[0]);
  const auto operand2 = ctx.value(args[1]);
  return builder.CreateICmp(predicate, operand1, operand2);
}

static ::llvm::APInt
convert_bitvalue_repr(const rvsdg::bitvalue_repr & vr)
{
  JLM_ASSERT(vr.is_defined());

  std::string str = vr.str();
  std::reverse(str.begin(), str.end());

  return ::llvm::APInt(vr.nbits(), str, 2);
}

static inline ::llvm::Value *
ConverterIntegerConstant(
    const rvsdg::SimpleOperation & op,
    const std::vector<const variable *> &,
    ::llvm::IRBuilder<> & builder,
    context &)
{
  const auto & representation =
      util::AssertedCast<const IntegerConstantOperation>(&op)->Representation();
  const auto type = ::llvm::IntegerType::get(builder.getContext(), representation.nbits());

  if (representation.is_defined())
    return ::llvm::ConstantInt::get(type, convert_bitvalue_repr(representation));

  return ::llvm::UndefValue::get(type);
}

static inline ::llvm::Value *
convert_ctlconstant(
    const rvsdg::SimpleOperation & op,
    const std::vector<const variable *> &,
    ::llvm::IRBuilder<> & builder,
    context &)
{
  JLM_ASSERT(is_ctlconstant_op(op));
  auto & cop = *static_cast<const rvsdg::ctlconstant_op *>(&op);

  size_t nbits = cop.value().nalternatives() == 2 ? 1 : 32;
  auto type = ::llvm::IntegerType::get(builder.getContext(), nbits);
  return ::llvm::ConstantInt::get(type, cop.value().alternative());
}

static ::llvm::Value *
convert(
    const ConstantFP & op,
    const std::vector<const variable *> &,
    ::llvm::IRBuilder<> & builder,
    context &)
{
  return ::llvm::ConstantFP::get(builder.getContext(), op.constant());
}

static inline ::llvm::Value *
convert_undef(
    const rvsdg::SimpleOperation & op,
    const std::vector<const variable *> &,
    ::llvm::IRBuilder<> &,
    context & ctx)
{
  JLM_ASSERT(is<UndefValueOperation>(op));
  auto & llvmContext = ctx.llvm_module().getContext();
  auto & typeConverter = ctx.GetTypeConverter();

  auto & resultType = *op.result(0);

  // MemoryState has no llvm representation.
  if (is<MemoryStateType>(resultType))
    return nullptr;

  auto type = typeConverter.ConvertJlmType(resultType, llvmContext);
  return ::llvm::UndefValue::get(type);
}

static ::llvm::Value *
convert(
    const PoisonValueOperation & operation,
    const std::vector<const variable *> &,
    ::llvm::IRBuilder<> &,
    context & ctx)
{
  auto & llvmContext = ctx.llvm_module().getContext();
  auto & typeConverter = ctx.GetTypeConverter();

  auto type = typeConverter.ConvertJlmType(operation.GetType(), llvmContext);
  return ::llvm::PoisonValue::get(type);
}

static ::llvm::Value *
convert(
    const CallOperation & op,
    const std::vector<const variable *> & args,
    ::llvm::IRBuilder<> & builder,
    context & ctx)
{
  auto function = ctx.value(args[0]);
  auto & llvmContext = ctx.llvm_module().getContext();
  auto & typeConverter = ctx.GetTypeConverter();

  std::vector<::llvm::Value *> operands;
  for (size_t n = 1; n < args.size(); n++)
  {
    auto argument = args[n];

    if (rvsdg::is<IOStateType>(argument->type()))
      continue;
    if (rvsdg::is<MemoryStateType>(argument->type()))
      continue;

    if (rvsdg::is<VariableArgumentType>(argument->type()))
    {
      JLM_ASSERT(is<tacvariable>(argument));
      auto valist = dynamic_cast<const llvm::tacvariable *>(argument)->tac();
      JLM_ASSERT(is<valist_op>(valist->operation()));
      for (size_t n = 0; n < valist->noperands(); n++)
        operands.push_back(ctx.value(valist->operand(n)));
      continue;
    }

    operands.push_back(ctx.value(argument));
  }

  auto ftype = typeConverter.ConvertFunctionType(*op.GetFunctionType(), llvmContext);
  return builder.CreateCall(ftype, function, operands);
}

static inline bool
is_identity_mapping(const rvsdg::match_op & op)
{
  for (const auto & pair : op)
  {
    if (pair.first != pair.second)
      return false;
  }

  return true;
}

static inline ::llvm::Value *
convert_match(
    const rvsdg::SimpleOperation & op,
    const std::vector<const variable *> & args,
    ::llvm::IRBuilder<> & builder,
    context & ctx)
{
  JLM_ASSERT(is<rvsdg::match_op>(op));
  auto mop = static_cast<const rvsdg::match_op *>(&op);

  if (is_identity_mapping(*mop))
    return ctx.value(args[0]);

  if (mop->nalternatives() == 2 && mop->nbits() == 1)
  {
    auto i1 = ::llvm::IntegerType::get(builder.getContext(), 1);
    auto t = ::llvm::ConstantInt::getFalse(i1);
    auto f = ::llvm::ConstantInt::getTrue(i1);
    return builder.CreateSelect(ctx.value(args[0]), t, f);
  }

  /* FIXME: This is not working if the match is not directly connected to a gamma node. */
  return ctx.value(args[0]);
}

static inline ::llvm::Value *
convert_branch(
    const rvsdg::SimpleOperation & op,
    const std::vector<const variable *> &,
    ::llvm::IRBuilder<> &,
    context &)
{
  JLM_ASSERT(is<branch_op>(op));
  return nullptr;
}

static inline ::llvm::Value *
convert_phi(
    const rvsdg::SimpleOperation & op,
    const std::vector<const variable *> &,
    ::llvm::IRBuilder<> & builder,
    context & ctx)
{
  auto & phi = *util::AssertedCast<const SsaPhiOperation>(&op);
  auto & llvmContext = ctx.llvm_module().getContext();
  auto & typeConverter = ctx.GetTypeConverter();

  if (rvsdg::is<IOStateType>(phi.type()))
    return nullptr;
  if (rvsdg::is<MemoryStateType>(phi.type()))
    return nullptr;

  auto t = typeConverter.ConvertJlmType(phi.type(), llvmContext);
  return builder.CreatePHI(t, op.narguments());
}

static ::llvm::Value *
CreateLoadInstruction(
    const rvsdg::ValueType & loadedType,
    const variable * address,
    bool isVolatile,
    size_t alignment,
    ::llvm::IRBuilder<> & builder,
    context & ctx)
{
  auto & llvmContext = ctx.llvm_module().getContext();
  auto & typeConverter = ctx.GetTypeConverter();

  auto type = typeConverter.ConvertJlmType(loadedType, llvmContext);
  auto loadInstruction = builder.CreateLoad(type, ctx.value(address), isVolatile);
  loadInstruction->setAlignment(::llvm::Align(alignment));
  return loadInstruction;
}

static ::llvm::Value *
convert(
    const LoadNonVolatileOperation & operation,
    const std::vector<const variable *> & operands,
    ::llvm::IRBuilder<> & builder,
    context & ctx)
{
  return CreateLoadInstruction(
      *operation.GetLoadedType(),
      operands[0],
      false,
      operation.GetAlignment(),
      builder,
      ctx);
}

static ::llvm::Value *
convert(
    const LoadVolatileOperation & operation,
    const std::vector<const variable *> & operands,
    ::llvm::IRBuilder<> & builder,
    context & ctx)
{
  return CreateLoadInstruction(
      *operation.GetLoadedType(),
      operands[0],
      true,
      operation.GetAlignment(),
      builder,
      ctx);
}

static void
CreateStoreInstruction(
    const variable * address,
    const variable * value,
    bool isVolatile,
    size_t alignment,
    ::llvm::IRBuilder<> & builder,
    context & ctx)
{
  auto storeInstruction = builder.CreateStore(ctx.value(value), ctx.value(address), isVolatile);
  storeInstruction->setAlignment(::llvm::Align(alignment));
}

static inline ::llvm::Value *
convert_store(
    const rvsdg::SimpleOperation & operation,
    const std::vector<const variable *> & operands,
    ::llvm::IRBuilder<> & builder,
    context & ctx)
{
  auto storeOperation = util::AssertedCast<const StoreNonVolatileOperation>(&operation);
  CreateStoreInstruction(
      operands[0],
      operands[1],
      false,
      storeOperation->GetAlignment(),
      builder,
      ctx);
  return nullptr;
}

static ::llvm::Value *
convert(
    const StoreVolatileOperation & operation,
    const std::vector<const variable *> & operands,
    ::llvm::IRBuilder<> & builder,
    context & ctx)
{
  CreateStoreInstruction(operands[0], operands[1], true, operation.GetAlignment(), builder, ctx);
  return nullptr;
}

static inline ::llvm::Value *
convert_alloca(
    const rvsdg::SimpleOperation & op,
    const std::vector<const variable *> & args,
    ::llvm::IRBuilder<> & builder,
    context & ctx)
{
  JLM_ASSERT(is<alloca_op>(op));
  auto & aop = *static_cast<const llvm::alloca_op *>(&op);
  auto & llvmContext = ctx.llvm_module().getContext();
  auto & typeConverter = ctx.GetTypeConverter();

  auto t = typeConverter.ConvertJlmType(aop.value_type(), llvmContext);
  auto i = builder.CreateAlloca(t, ctx.value(args[0]));
  i->setAlignment(::llvm::Align(aop.alignment()));
  return i;
}

static inline ::llvm::Value *
convert_getelementptr(
    const rvsdg::SimpleOperation & op,
    const std::vector<const variable *> & args,
    ::llvm::IRBuilder<> & builder,
    context & ctx)
{
  JLM_ASSERT(is<GetElementPtrOperation>(op) && args.size() >= 2);
  auto & pop = *static_cast<const GetElementPtrOperation *>(&op);
  auto & llvmContext = ctx.llvm_module().getContext();
  auto & typeConverter = ctx.GetTypeConverter();

  std::vector<::llvm::Value *> indices;
  auto t = typeConverter.ConvertJlmType(pop.GetPointeeType(), llvmContext);
  for (size_t n = 1; n < args.size(); n++)
    indices.push_back(ctx.value(args[n]));

  return builder.CreateGEP(t, ctx.value(args[0]), indices);
}

template<typename T>
static std::vector<T>
get_bitdata(const std::vector<const variable *> & args, context & ctx)
{
  std::vector<T> data;
  for (size_t n = 0; n < args.size(); n++)
  {
    auto c = ::llvm::dyn_cast<const ::llvm::ConstantInt>(ctx.value(args[n]));
    JLM_ASSERT(c);
    data.push_back(c->getZExtValue());
  }

  return data;
}

template<typename T>
static std::vector<T>
get_fpdata(const std::vector<const variable *> & args, context & ctx)
{
  std::vector<T> data;
  for (size_t n = 0; n < args.size(); n++)
  {
    auto c = ::llvm::dyn_cast<const ::llvm::ConstantFP>(ctx.value(args[n]));
    JLM_ASSERT(c);
    data.push_back(c->getValueAPF().bitcastToAPInt().getZExtValue());
  }

  return data;
}

static ::llvm::Value *
convert(
    const ConstantDataArray & op,
    const std::vector<const variable *> & operands,
    ::llvm::IRBuilder<> & builder,
    context & ctx)
{
  JLM_ASSERT(is<ConstantDataArray>(op));

  if (auto bt = dynamic_cast<const rvsdg::bittype *>(&op.type()))
  {
    if (bt->nbits() == 8)
    {
      auto data = get_bitdata<uint8_t>(operands, ctx);
      return ::llvm::ConstantDataArray::get(builder.getContext(), data);
    }
    else if (bt->nbits() == 16)
    {
      auto data = get_bitdata<uint16_t>(operands, ctx);
      return ::llvm::ConstantDataArray::get(builder.getContext(), data);
    }
    else if (bt->nbits() == 32)
    {
      auto data = get_bitdata<uint32_t>(operands, ctx);
      return ::llvm::ConstantDataArray::get(builder.getContext(), data);
    }
    else if (bt->nbits() == 64)
    {
      auto data = get_bitdata<uint64_t>(operands, ctx);
      return ::llvm::ConstantDataArray::get(builder.getContext(), data);
    }
  }

  if (auto ft = dynamic_cast<const FloatingPointType *>(&op.type()))
  {
    if (ft->size() == fpsize::half)
    {
      auto data = get_fpdata<uint16_t>(operands, ctx);
      auto type = ::llvm::Type::getBFloatTy(builder.getContext());
      return ::llvm::ConstantDataArray::getFP(type, data);
    }
    else if (ft->size() == fpsize::flt)
    {
      auto data = get_fpdata<uint32_t>(operands, ctx);
      auto type = ::llvm::Type::getFloatTy(builder.getContext());
      return ::llvm::ConstantDataArray::getFP(type, data);
    }
    else if (ft->size() == fpsize::dbl)
    {
      auto data = get_fpdata<uint64_t>(operands, ctx);
      auto type = ::llvm::Type::getDoubleTy(builder.getContext());
      return ::llvm::ConstantDataArray::getFP(type, data);
    }
  }

  JLM_UNREACHABLE("This should not have happened!");
}

static ::llvm::Value *
convert(
    const ConstantArray & op,
    const std::vector<const variable *> & operands,
    ::llvm::IRBuilder<> &,
    context & ctx)
{
  JLM_ASSERT(is<ConstantArray>(op));
  ::llvm::LLVMContext & llvmContext = ctx.llvm_module().getContext();
  auto & typeConverter = ctx.GetTypeConverter();

  std::vector<::llvm::Constant *> data;
  for (size_t n = 0; n < operands.size(); n++)
  {
    auto c = ::llvm::dyn_cast<::llvm::Constant>(ctx.value(operands[n]));
    JLM_ASSERT(c);
    data.push_back(c);
  }

  auto at = std::dynamic_pointer_cast<const ArrayType>(op.result(0));
  auto type = typeConverter.ConvertArrayType(*at, llvmContext);
  return ::llvm::ConstantArray::get(type, data);
}

static ::llvm::Value *
convert(
    const ConstantAggregateZero & op,
    const std::vector<const variable *> &,
    ::llvm::IRBuilder<> &,
    context & ctx)
{
  ::llvm::LLVMContext & llvmContext = ctx.llvm_module().getContext();
  auto & typeConverter = ctx.GetTypeConverter();

  auto type = typeConverter.ConvertJlmType(*op.result(0), llvmContext);
  return ::llvm::ConstantAggregateZero::get(type);
}

static inline ::llvm::Value *
convert_ptrcmp(
    const rvsdg::SimpleOperation & op,
    const std::vector<const variable *> & args,
    ::llvm::IRBuilder<> & builder,
    context & ctx)
{
  JLM_ASSERT(is<ptrcmp_op>(op));
  auto & pop = *static_cast<const ptrcmp_op *>(&op);

  static std::unordered_map<llvm::cmp, ::llvm::CmpInst::Predicate> map(
      { { cmp::le, ::llvm::CmpInst::ICMP_ULE },
        { cmp::lt, ::llvm::CmpInst::ICMP_ULT },
        { cmp::eq, ::llvm::CmpInst::ICMP_EQ },
        { cmp::ne, ::llvm::CmpInst::ICMP_NE },
        { cmp::ge, ::llvm::CmpInst::ICMP_UGE },
        { cmp::gt, ::llvm::CmpInst::ICMP_UGT } });

  auto op1 = ctx.value(args[0]);
  auto op2 = ctx.value(args[1]);
  JLM_ASSERT(map.find(pop.cmp()) != map.end());
  return builder.CreateICmp(map[pop.cmp()], op1, op2);
}

static inline ::llvm::Value *
convert_fpcmp(
    const rvsdg::SimpleOperation & op,
    const std::vector<const variable *> & args,
    ::llvm::IRBuilder<> & builder,
    context & ctx)
{
  JLM_ASSERT(is<fpcmp_op>(op));
  auto & fpcmp = *static_cast<const fpcmp_op *>(&op);

  static std::unordered_map<llvm::fpcmp, ::llvm::CmpInst::Predicate> map(
      { { fpcmp::oeq, ::llvm::CmpInst::FCMP_OEQ },
        { fpcmp::ogt, ::llvm::CmpInst::FCMP_OGT },
        { fpcmp::oge, ::llvm::CmpInst::FCMP_OGE },
        { fpcmp::olt, ::llvm::CmpInst::FCMP_OLT },
        { fpcmp::ole, ::llvm::CmpInst::FCMP_OLE },
        { fpcmp::one, ::llvm::CmpInst::FCMP_ONE },
        { fpcmp::ord, ::llvm::CmpInst::FCMP_ORD },
        { fpcmp::uno, ::llvm::CmpInst::FCMP_UNO },
        { fpcmp::ueq, ::llvm::CmpInst::FCMP_UEQ },
        { fpcmp::ugt, ::llvm::CmpInst::FCMP_UGT },
        { fpcmp::uge, ::llvm::CmpInst::FCMP_UGE },
        { fpcmp::ult, ::llvm::CmpInst::FCMP_ULT },
        { fpcmp::ule, ::llvm::CmpInst::FCMP_ULE },
        { fpcmp::une, ::llvm::CmpInst::FCMP_UNE },
        { fpcmp::TRUE, ::llvm::CmpInst::FCMP_TRUE },
        { fpcmp::FALSE, ::llvm::CmpInst::FCMP_FALSE } });

  auto op1 = ctx.value(args[0]);
  auto op2 = ctx.value(args[1]);
  JLM_ASSERT(map.find(fpcmp.cmp()) != map.end());
  return builder.CreateFCmp(map[fpcmp.cmp()], op1, op2);
}

static inline ::llvm::Value *
convert_fpbin(
    const rvsdg::SimpleOperation & op,
    const std::vector<const variable *> & args,
    ::llvm::IRBuilder<> & builder,
    context & ctx)
{
  JLM_ASSERT(is<fpbin_op>(op));
  auto & fpbin = *static_cast<const llvm::fpbin_op *>(&op);

  static std::unordered_map<llvm::fpop, ::llvm::Instruction::BinaryOps> map(
      { { fpop::add, ::llvm::Instruction::FAdd },
        { fpop::sub, ::llvm::Instruction::FSub },
        { fpop::mul, ::llvm::Instruction::FMul },
        { fpop::div, ::llvm::Instruction::FDiv },
        { fpop::mod, ::llvm::Instruction::FRem } });

  auto op1 = ctx.value(args[0]);
  auto op2 = ctx.value(args[1]);
  JLM_ASSERT(map.find(fpbin.fpop()) != map.end());
  return builder.CreateBinOp(map[fpbin.fpop()], op1, op2);
}

static ::llvm::Value *
convert_fpneg(
    const rvsdg::SimpleOperation & op,
    const std::vector<const variable *> & args,
    ::llvm::IRBuilder<> & builder,
    context & ctx)
{
  JLM_ASSERT(is<fpneg_op>(op));
  auto operand = ctx.value(args[0]);
  return builder.CreateUnOp(::llvm::Instruction::FNeg, operand);
}

static inline ::llvm::Value *
convert_valist(
    const rvsdg::SimpleOperation & op,
    const std::vector<const variable *> &,
    ::llvm::IRBuilder<> &,
    context &)
{
  JLM_ASSERT(is<valist_op>(op));
  return nullptr;
}

static inline ::llvm::Value *
convert(
    const ConstantStruct & op,
    const std::vector<const variable *> & args,
    ::llvm::IRBuilder<> &,
    context & ctx)
{
  ::llvm::LLVMContext & llvmContext = ctx.llvm_module().getContext();
  auto & typeConverter = ctx.GetTypeConverter();

  std::vector<::llvm::Constant *> operands;
  for (const auto & arg : args)
    operands.push_back(::llvm::cast<::llvm::Constant>(ctx.value(arg)));

  auto t = typeConverter.ConvertStructType(op.type(), llvmContext);
  return ::llvm::ConstantStruct::get(t, operands);
}

static inline ::llvm::Value *
convert(
    const ConstantPointerNullOperation & operation,
    const std::vector<const variable *> &,
    ::llvm::IRBuilder<> &,
    context & ctx)
{
  ::llvm::LLVMContext & llvmContext = ctx.llvm_module().getContext();
  auto & typeConverter = ctx.GetTypeConverter();

  auto pointerType = typeConverter.ConvertPointerType(operation.GetPointerType(), llvmContext);
  return ::llvm::ConstantPointerNull::get(pointerType);
}

static inline ::llvm::Value *
convert_select(
    const rvsdg::SimpleOperation & op,
    const std::vector<const variable *> & operands,
    ::llvm::IRBuilder<> & builder,
    context & ctx)
{
  auto & select = *util::AssertedCast<const SelectOperation>(&op);

  if (rvsdg::is<rvsdg::StateType>(select.type()))
    return nullptr;

  auto c = ctx.value(operands[0]);
  auto t = ctx.value(operands[1]);
  auto f = ctx.value(operands[2]);
  return builder.CreateSelect(c, t, f);
}

static inline ::llvm::Value *
convert_ctl2bits(
    const rvsdg::SimpleOperation & op,
    const std::vector<const variable *> & args,
    ::llvm::IRBuilder<> &,
    context & ctx)
{
  JLM_ASSERT(is<ctl2bits_op>(op));
  return ctx.value(args[0]);
}

static ::llvm::Value *
convert_constantvector(
    const rvsdg::SimpleOperation & op,
    const std::vector<const variable *> & operands,
    ::llvm::IRBuilder<> &,
    context & ctx)
{
  JLM_ASSERT(is<constantvector_op>(op));

  std::vector<::llvm::Constant *> ops;
  for (const auto & operand : operands)
    ops.push_back(::llvm::cast<::llvm::Constant>(ctx.value(operand)));

  return ::llvm::ConstantVector::get(ops);
}

static ::llvm::Value *
convert_constantdatavector(
    const rvsdg::SimpleOperation & op,
    const std::vector<const variable *> & operands,
    ::llvm::IRBuilder<> & builder,
    context & ctx)
{
  JLM_ASSERT(is<constant_data_vector_op>(op));
  auto & cop = *static_cast<const constant_data_vector_op *>(&op);

  if (auto bt = dynamic_cast<const rvsdg::bittype *>(&cop.type()))
  {
    if (bt->nbits() == 8)
    {
      auto data = get_bitdata<uint8_t>(operands, ctx);
      return ::llvm::ConstantDataVector::get(builder.getContext(), data);
    }
    else if (bt->nbits() == 16)
    {
      auto data = get_bitdata<uint16_t>(operands, ctx);
      return ::llvm::ConstantDataVector::get(builder.getContext(), data);
    }
    else if (bt->nbits() == 32)
    {
      auto data = get_bitdata<uint32_t>(operands, ctx);
      return ::llvm::ConstantDataVector::get(builder.getContext(), data);
    }
    else if (bt->nbits() == 64)
    {
      auto data = get_bitdata<uint64_t>(operands, ctx);
      return ::llvm::ConstantDataVector::get(builder.getContext(), data);
    }
  }

  if (auto ft = dynamic_cast<const FloatingPointType *>(&cop.type()))
  {
    if (ft->size() == fpsize::half)
    {
      auto data = get_fpdata<uint16_t>(operands, ctx);
      auto type = ::llvm::Type::getBFloatTy(builder.getContext());
      return ::llvm::ConstantDataVector::getFP(type, data);
    }
    else if (ft->size() == fpsize::flt)
    {
      auto data = get_fpdata<uint32_t>(operands, ctx);
      auto type = ::llvm::Type::getFloatTy(builder.getContext());
      return ::llvm::ConstantDataVector::getFP(type, data);
    }
    else if (ft->size() == fpsize::dbl)
    {
      auto data = get_fpdata<uint64_t>(operands, ctx);
      auto type = ::llvm::Type::getDoubleTy(builder.getContext());
      return ::llvm::ConstantDataVector::getFP(type, data);
    }
  }

  JLM_UNREACHABLE("This should not have happened!");
}

static ::llvm::Value *
convert_extractelement(
    const rvsdg::SimpleOperation & op,
    const std::vector<const variable *> & args,
    ::llvm::IRBuilder<> & builder,
    context & ctx)
{
  JLM_ASSERT(is<extractelement_op>(op));
  return builder.CreateExtractElement(ctx.value(args[0]), ctx.value(args[1]));
}

static ::llvm::Value *
convert(
    const shufflevector_op & op,
    const std::vector<const variable *> & operands,
    ::llvm::IRBuilder<> & builder,
    context & ctx)
{
  auto v1 = ctx.value(operands[0]);
  auto v2 = ctx.value(operands[1]);
  return builder.CreateShuffleVector(v1, v2, op.Mask());
}

static ::llvm::Value *
convert_insertelement(
    const rvsdg::SimpleOperation & op,
    const std::vector<const variable *> & operands,
    ::llvm::IRBuilder<> & builder,
    context & ctx)
{
  JLM_ASSERT(is<insertelement_op>(op));

  auto vector = ctx.value(operands[0]);
  auto value = ctx.value(operands[1]);
  auto index = ctx.value(operands[2]);
  return builder.CreateInsertElement(vector, value, index);
}

static ::llvm::Value *
convert_vectorunary(
    const rvsdg::SimpleOperation & op,
    const std::vector<const variable *> & operands,
    ::llvm::IRBuilder<> & builder,
    context & ctx)
{
  JLM_ASSERT(is<vectorunary_op>(op));
  auto vop = static_cast<const vectorunary_op *>(&op);
  return convert_operation(vop->operation(), operands, builder, ctx);
}

static ::llvm::Value *
convert_vectorbinary(
    const rvsdg::SimpleOperation & op,
    const std::vector<const variable *> & operands,
    ::llvm::IRBuilder<> & builder,
    context & ctx)
{
  JLM_ASSERT(is<vectorbinary_op>(op));
  auto vop = static_cast<const vectorbinary_op *>(&op);
  return convert_operation(vop->operation(), operands, builder, ctx);
}

static ::llvm::Value *
convert(
    const VectorSelectOperation &,
    const std::vector<const variable *> & operands,
    ::llvm::IRBuilder<> & builder,
    context & ctx)
{
  auto c = ctx.value(operands[0]);
  auto t = ctx.value(operands[1]);
  auto f = ctx.value(operands[2]);
  return builder.CreateSelect(c, t, f);
}

template<::llvm::Instruction::CastOps OPCODE>
static ::llvm::Value *
convert_cast(
    const rvsdg::SimpleOperation & op,
    const std::vector<const variable *> & operands,
    ::llvm::IRBuilder<> & builder,
    context & ctx)
{
  JLM_ASSERT(::llvm::Instruction::isCast(OPCODE));
  auto & typeConverter = ctx.GetTypeConverter();
  ::llvm::LLVMContext & llvmContext = ctx.llvm_module().getContext();
  auto dsttype = std::dynamic_pointer_cast<const rvsdg::ValueType>(op.result(0));
  auto operand = operands[0];

  if (const auto vt = dynamic_cast<const FixedVectorType *>(&operand->type()))
  {
    const auto type =
        typeConverter.ConvertJlmType(FixedVectorType(dsttype, vt->size()), llvmContext);
    return builder.CreateCast(OPCODE, ctx.value(operand), type);
  }

  if (const auto vt = dynamic_cast<const ScalableVectorType *>(&operand->type()))
  {
    const auto type =
        typeConverter.ConvertJlmType(ScalableVectorType(dsttype, vt->size()), llvmContext);
    return builder.CreateCast(OPCODE, ctx.value(operand), type);
  }

  auto type = typeConverter.ConvertJlmType(*dsttype, llvmContext);
  return builder.CreateCast(OPCODE, ctx.value(operand), type);
}

static ::llvm::Value *
convert(
    const ExtractValue & op,
    const std::vector<const variable *> & operands,
    ::llvm::IRBuilder<> & builder,
    context & ctx)
{
  std::vector<unsigned> indices(op.begin(), op.end());
  return builder.CreateExtractValue(ctx.value(operands[0]), indices);
}

static ::llvm::Value *
convert(
    const malloc_op & op,
    const std::vector<const variable *> & args,
    ::llvm::IRBuilder<> & builder,
    context & ctx)
{
  JLM_ASSERT(args.size() == 1);
  auto & typeConverter = ctx.GetTypeConverter();
  auto & lm = ctx.llvm_module();

  auto fcttype = typeConverter.ConvertFunctionType(op.fcttype(), lm.getContext());
  auto function = lm.getOrInsertFunction("malloc", fcttype);
  auto operands = std::vector<::llvm::Value *>(1, ctx.value(args[0]));
  return builder.CreateCall(function, operands);
}

static ::llvm::Value *
convert(
    const FreeOperation & op,
    const std::vector<const variable *> & args,
    ::llvm::IRBuilder<> & builder,
    context & ctx)
{
  auto & typeConverter = ctx.GetTypeConverter();
  auto & llvmmod = ctx.llvm_module();

  auto fcttype = typeConverter.ConvertFunctionType(
      rvsdg::FunctionType({ op.argument(0) }, {}),
      llvmmod.getContext());
  auto function = llvmmod.getOrInsertFunction("free", fcttype);
  auto operands = std::vector<::llvm::Value *>(1, ctx.value(args[0]));
  return builder.CreateCall(function, operands);
}

static ::llvm::Value *
convert(
    const MemCpyNonVolatileOperation &,
    const std::vector<const variable *> & operands,
    ::llvm::IRBuilder<> & builder,
    context & ctx)
{
  auto & destination = *ctx.value(operands[0]);
  auto & source = *ctx.value(operands[1]);
  auto & length = *ctx.value(operands[2]);

  return builder.CreateMemCpy(
      &destination,
      ::llvm::MaybeAlign(),
      &source,
      ::llvm::MaybeAlign(),
      &length,
      false);
}

static ::llvm::Value *
convert(
    const MemCpyVolatileOperation &,
    const std::vector<const variable *> & operands,
    ::llvm::IRBuilder<> & builder,
    context & ctx)
{
  auto & destination = *ctx.value(operands[0]);
  auto & source = *ctx.value(operands[1]);
  auto & length = *ctx.value(operands[2]);

  return builder.CreateMemCpy(
      &destination,
      ::llvm::MaybeAlign(),
      &source,
      ::llvm::MaybeAlign(),
      &length,
      true);
}

static ::llvm::Value *
convert(
    const MemoryStateMergeOperation &,
    const std::vector<const variable *> &,
    ::llvm::IRBuilder<> &,
    context &)
{
  return nullptr;
}

static ::llvm::Value *
convert(
    const MemoryStateSplitOperation &,
    const std::vector<const variable *> &,
    ::llvm::IRBuilder<> &,
    context &)
{
  return nullptr;
}

static ::llvm::Value *
convert(
    const LambdaEntryMemoryStateSplitOperation &,
    const std::vector<const variable *> &,
    ::llvm::IRBuilder<> &,
    context &)
{
  return nullptr;
}

static ::llvm::Value *
convert(
    const LambdaExitMemoryStateMergeOperation &,
    const std::vector<const variable *> &,
    ::llvm::IRBuilder<> &,
    context &)
{
  return nullptr;
}

static ::llvm::Value *
convert(
    const CallEntryMemoryStateMergeOperation &,
    const std::vector<const variable *> &,
    ::llvm::IRBuilder<> &,
    context &)
{
  return nullptr;
}

static ::llvm::Value *
convert(
    const CallExitMemoryStateSplitOperation &,
    const std::vector<const variable *> &,
    ::llvm::IRBuilder<> &,
    context &)
{
  return nullptr;
}

static ::llvm::Value *
convert(
    const PointerToFunctionOperation &,
    const std::vector<const variable *> & operands,
    ::llvm::IRBuilder<> &,
    context & ctx)
{
  return ctx.value(operands[0]);
}

static ::llvm::Value *
convert(
    const FunctionToPointerOperation &,
    const std::vector<const variable *> & operands,
    ::llvm::IRBuilder<> &,
    context & ctx)
{
  return ctx.value(operands[0]);
}

template<class OP>
static ::llvm::Value *
convert(
    const rvsdg::SimpleOperation & op,
    const std::vector<const variable *> & operands,
    ::llvm::IRBuilder<> & builder,
    context & ctx)
{
  JLM_ASSERT(is<OP>(op));
  return convert(*static_cast<const OP *>(&op), operands, builder, ctx);
}

::llvm::Value *
convert_operation(
    const rvsdg::SimpleOperation & op,
    const std::vector<const variable *> & arguments,
    ::llvm::IRBuilder<> & builder,
    context & ctx)
{
  if (is<IntegerAddOperation>(op))
  {
    return CreateBinOpInstruction(::llvm::Instruction::Add, arguments, builder, ctx);
  }
  if (is<IntegerAndOperation>(op))
  {
    return CreateBinOpInstruction(::llvm::Instruction::And, arguments, builder, ctx);
  }
  if (is<IntegerAShrOperation>(op))
  {
    return CreateBinOpInstruction(::llvm::Instruction::AShr, arguments, builder, ctx);
  }
  if (is<IntegerSubOperation>(op))
  {
    return CreateBinOpInstruction(::llvm::Instruction::Sub, arguments, builder, ctx);
  }
  if (is<IntegerUDivOperation>(op))
  {
    return CreateBinOpInstruction(::llvm::Instruction::UDiv, arguments, builder, ctx);
  }
  if (is<IntegerSDivOperation>(op))
  {
    return CreateBinOpInstruction(::llvm::Instruction::SDiv, arguments, builder, ctx);
  }
  if (is<IntegerURemOperation>(op))
  {
    return CreateBinOpInstruction(::llvm::Instruction::URem, arguments, builder, ctx);
  }
  if (is<IntegerSRemOperation>(op))
  {
    return CreateBinOpInstruction(::llvm::Instruction::SRem, arguments, builder, ctx);
  }
  if (is<IntegerShlOperation>(op))
  {
    return CreateBinOpInstruction(::llvm::Instruction::Shl, arguments, builder, ctx);
  }
  if (is<IntegerLShrOperation>(op))
  {
    return CreateBinOpInstruction(::llvm::Instruction::LShr, arguments, builder, ctx);
  }
  if (is<IntegerOrOperation>(op))
  {
    return CreateBinOpInstruction(::llvm::Instruction::Or, arguments, builder, ctx);
  }
  if (is<IntegerXorOperation>(op))
  {
    return CreateBinOpInstruction(::llvm::Instruction::Xor, arguments, builder, ctx);
  }
  if (is<IntegerMulOperation>(op))
  {
    return CreateBinOpInstruction(::llvm::Instruction::Mul, arguments, builder, ctx);
  }
  if (is<IntegerEqOperation>(op))
  {
    return CreateICmpInstruction(::llvm::CmpInst::ICMP_EQ, arguments, builder, ctx);
  }
  if (is<IntegerNeOperation>(op))
  {
    return CreateICmpInstruction(::llvm::CmpInst::ICMP_NE, arguments, builder, ctx);
  }
  if (is<IntegerUgtOperation>(op))
  {
    return CreateICmpInstruction(::llvm::CmpInst::ICMP_UGT, arguments, builder, ctx);
  }
  if (is<IntegerUgeOperation>(op))
  {
    return CreateICmpInstruction(::llvm::CmpInst::ICMP_UGE, arguments, builder, ctx);
  }
  if (is<IntegerUltOperation>(op))
  {
    return CreateICmpInstruction(::llvm::CmpInst::ICMP_ULT, arguments, builder, ctx);
  }
  if (is<IntegerUleOperation>(op))
  {
    return CreateICmpInstruction(::llvm::CmpInst::ICMP_ULE, arguments, builder, ctx);
  }
  if (is<IntegerSgtOperation>(op))
  {
    return CreateICmpInstruction(::llvm::CmpInst::ICMP_SGT, arguments, builder, ctx);
  }
  if (is<IntegerSgeOperation>(op))
  {
    return CreateICmpInstruction(::llvm::CmpInst::ICMP_SGE, arguments, builder, ctx);
  }
  if (is<IntegerSltOperation>(op))
  {
    return CreateICmpInstruction(::llvm::CmpInst::ICMP_SLT, arguments, builder, ctx);
  }
  if (is<IntegerSleOperation>(op))
  {
    return CreateICmpInstruction(::llvm::CmpInst::ICMP_SLE, arguments, builder, ctx);
  }
  if (is<IOBarrierOperation>(op))
  {
    return ctx.value(arguments[0]);
  }
  if (is<IntegerConstantOperation>(op))
  {
    return ConverterIntegerConstant(op, arguments, builder, ctx);
  }

  static std::unordered_map<
      std::type_index,
      ::llvm::Value * (*)(const rvsdg::SimpleOperation &,
                          const std::vector<const variable *> &,
                          ::llvm::IRBuilder<> &,
                          context & ctx)>
      map({ { typeid(rvsdg::ctlconstant_op), convert_ctlconstant },
            { typeid(ConstantFP), convert<ConstantFP> },
            { typeid(UndefValueOperation), convert_undef },
            { typeid(PoisonValueOperation), convert<PoisonValueOperation> },
            { typeid(rvsdg::match_op), convert_match },
            { typeid(AssignmentOperation), convert_assignment },
            { typeid(branch_op), convert_branch },
            { typeid(SsaPhiOperation), convert_phi },
            { typeid(LoadNonVolatileOperation), convert<LoadNonVolatileOperation> },
            { typeid(LoadVolatileOperation), convert<LoadVolatileOperation> },
            { typeid(StoreNonVolatileOperation), convert_store },
            { typeid(StoreVolatileOperation), convert<StoreVolatileOperation> },
            { typeid(alloca_op), convert_alloca },
            { typeid(GetElementPtrOperation), convert_getelementptr },
            { typeid(ConstantDataArray), convert<ConstantDataArray> },
            { typeid(ptrcmp_op), convert_ptrcmp },
            { typeid(fpcmp_op), convert_fpcmp },
            { typeid(fpbin_op), convert_fpbin },
            { typeid(valist_op), convert_valist },
            { typeid(ConstantStruct), convert<ConstantStruct> },
            { typeid(ConstantPointerNullOperation), convert<ConstantPointerNullOperation> },
            { typeid(SelectOperation), convert_select },
            { typeid(ConstantArray), convert<ConstantArray> },
            { typeid(ConstantAggregateZero), convert<ConstantAggregateZero> },
            { typeid(ctl2bits_op), convert_ctl2bits },
            { typeid(constantvector_op), convert_constantvector },
            { typeid(constant_data_vector_op), convert_constantdatavector },
            { typeid(extractelement_op), convert_extractelement },
            { typeid(shufflevector_op), convert<shufflevector_op> },
            { typeid(insertelement_op), convert_insertelement },
            { typeid(vectorunary_op), convert_vectorunary },
            { typeid(vectorbinary_op), convert_vectorbinary },
            { typeid(VectorSelectOperation), convert<VectorSelectOperation> },
            { typeid(ExtractValue), convert<ExtractValue> },
            { typeid(CallOperation), convert<CallOperation> },
            { typeid(malloc_op), convert<malloc_op> },
            { typeid(FreeOperation), convert<FreeOperation> },
            { typeid(MemCpyNonVolatileOperation), convert<MemCpyNonVolatileOperation> },
            { typeid(MemCpyVolatileOperation), convert<MemCpyVolatileOperation> },
            { typeid(fpneg_op), convert_fpneg },
            { typeid(bitcast_op), convert_cast<::llvm::Instruction::BitCast> },
            { typeid(fpext_op), convert_cast<::llvm::Instruction::FPExt> },
<<<<<<< HEAD
            { typeid(FloatingPointToSignedIntegerOperation),
              convert_cast<::llvm::Instruction::FPToSI> },
            { typeid(fp2ui_op), convert_cast<::llvm::Instruction::FPToUI> },
=======
            { typeid(fp2si_op), convert_cast<::llvm::Instruction::FPToSI> },
            { typeid(FloatingPointToUnsignedIntegerOperation),
              convert_cast<::llvm::Instruction::FPToUI> },
>>>>>>> 648b5d44
            { typeid(fptrunc_op), convert_cast<::llvm::Instruction::FPTrunc> },
            { typeid(bits2ptr_op), convert_cast<::llvm::Instruction::IntToPtr> },
            { typeid(ptr2bits_op), convert_cast<::llvm::Instruction::PtrToInt> },
            { typeid(sext_op), convert_cast<::llvm::Instruction::SExt> },
            { typeid(sitofp_op), convert_cast<::llvm::Instruction::SIToFP> },
            { typeid(trunc_op), convert_cast<::llvm::Instruction::Trunc> },
            { typeid(uitofp_op), convert_cast<::llvm::Instruction::UIToFP> },
            { typeid(zext_op), convert_cast<::llvm::Instruction::ZExt> },
            { typeid(MemoryStateMergeOperation), convert<MemoryStateMergeOperation> },
            { typeid(MemoryStateSplitOperation), convert<MemoryStateSplitOperation> },
            { typeid(LambdaEntryMemoryStateSplitOperation),
              convert<LambdaEntryMemoryStateSplitOperation> },
            { typeid(LambdaExitMemoryStateMergeOperation),
              convert<LambdaExitMemoryStateMergeOperation> },
            { typeid(CallEntryMemoryStateMergeOperation),
              convert<CallEntryMemoryStateMergeOperation> },
            { typeid(CallExitMemoryStateSplitOperation),
              convert<CallExitMemoryStateSplitOperation> },
            { typeid(PointerToFunctionOperation), convert<PointerToFunctionOperation> },
            { typeid(FunctionToPointerOperation), convert<FunctionToPointerOperation> } });
  /* FIXME: AddrSpaceCast instruction is not supported */

  JLM_ASSERT(map.find(std::type_index(typeid(op))) != map.end());
  return map[std::type_index(typeid(op))](op, arguments, builder, ctx);
}

void
convert_instruction(const llvm::tac & tac, const llvm::cfg_node * node, context & ctx)
{
  std::vector<const variable *> operands;
  for (size_t n = 0; n < tac.noperands(); n++)
    operands.push_back(tac.operand(n));

  ::llvm::IRBuilder<> builder(ctx.basic_block(node));
  auto r = convert_operation(tac.operation(), operands, builder, ctx);
  if (r != nullptr)
    ctx.insert(tac.result(0), r);
}

void
convert_tacs(const tacsvector_t & tacs, context & ctx)
{
  ::llvm::IRBuilder<> builder(ctx.llvm_module().getContext());
  for (const auto & tac : tacs)
  {
    std::vector<const variable *> operands;
    for (size_t n = 0; n < tac->noperands(); n++)
      operands.push_back(tac->operand(n));

    JLM_ASSERT(tac->nresults() == 1);
    auto r = convert_operation(tac->operation(), operands, builder, ctx);
    ctx.insert(tac->result(0), r);
  }
}

}
}<|MERGE_RESOLUTION|>--- conflicted
+++ resolved
@@ -1201,15 +1201,10 @@
             { typeid(fpneg_op), convert_fpneg },
             { typeid(bitcast_op), convert_cast<::llvm::Instruction::BitCast> },
             { typeid(fpext_op), convert_cast<::llvm::Instruction::FPExt> },
-<<<<<<< HEAD
             { typeid(FloatingPointToSignedIntegerOperation),
               convert_cast<::llvm::Instruction::FPToSI> },
-            { typeid(fp2ui_op), convert_cast<::llvm::Instruction::FPToUI> },
-=======
-            { typeid(fp2si_op), convert_cast<::llvm::Instruction::FPToSI> },
             { typeid(FloatingPointToUnsignedIntegerOperation),
               convert_cast<::llvm::Instruction::FPToUI> },
->>>>>>> 648b5d44
             { typeid(fptrunc_op), convert_cast<::llvm::Instruction::FPTrunc> },
             { typeid(bits2ptr_op), convert_cast<::llvm::Instruction::IntToPtr> },
             { typeid(ptr2bits_op), convert_cast<::llvm::Instruction::PtrToInt> },
