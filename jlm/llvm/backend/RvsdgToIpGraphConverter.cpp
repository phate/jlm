--- conflicted
+++ resolved
@@ -248,7 +248,6 @@
 }
 
 void
-<<<<<<< HEAD
 RvsdgToIpGraphConverter::ConvertEmptyGammaNode(const rvsdg::GammaNode & gammaNode)
 {
   JLM_ASSERT(gammaNode.nsubregions() == 2);
@@ -311,8 +310,6 @@
 }
 
 void
-=======
->>>>>>> 1725fe69
 RvsdgToIpGraphConverter::ConvertGammaNode(const rvsdg::GammaNode & gammaNode)
 {
   const auto numSubregions = gammaNode.nsubregions();
