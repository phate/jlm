/*
 * Copyright 2025 Nico Reißmann <nico.reissmann@gmail.com>
 * See COPYING for terms of redistribution.
 */

#include <jlm/llvm/backend/RvsdgToIpGraphConverter.hpp>
#include <jlm/llvm/ir/basic-block.hpp>
#include <jlm/llvm/ir/cfg-structure.hpp>
#include <jlm/llvm/ir/ipgraph-module.hpp>
#include <jlm/llvm/ir/operators.hpp>
#include <jlm/llvm/ir/operators/IntegerOperations.hpp>
#include <jlm/llvm/ir/RvsdgModule.hpp>
#include <jlm/rvsdg/gamma.hpp>
#include <jlm/rvsdg/traverser.hpp>
#include <jlm/util/Statistics.hpp>
#include <jlm/util/time.hpp>

#include <vector>

namespace jlm::llvm
{

class RvsdgToIpGraphConverter::Context final
{
public:
  explicit Context(ipgraph_module & ipGraphModule)
      : ControlFlowGraph_(nullptr),
        IPGraphModule_(ipGraphModule),
        LastProcessedBasicBlock(nullptr)
  {}

  Context(const Context &) = delete;

  Context(Context &&) = delete;

  Context &
  operator=(const Context &) = delete;

  Context &
  operator=(Context &&) = delete;

  ipgraph_module &
  GetIpGraphModule() const noexcept
  {
    return IPGraphModule_;
  }

  void
  InsertVariable(const rvsdg::Output * output, const llvm::variable * variable)
  {
    JLM_ASSERT(VariableMap_.find(output) == VariableMap_.end());
    JLM_ASSERT(*output->Type() == *variable->Type());
    VariableMap_[output] = variable;
  }

  const llvm::variable *
  GetVariable(const rvsdg::Output * output)
  {
    const auto it = VariableMap_.find(output);
    JLM_ASSERT(it != VariableMap_.end());
    return it->second;
  }

  BasicBlock *
  GetLastProcessedBasicBlock() const noexcept
  {
    return LastProcessedBasicBlock;
  }

  void
  SetLastProcessedBasicBlock(BasicBlock * lastProcessedBasicBlock) noexcept
  {
    LastProcessedBasicBlock = lastProcessedBasicBlock;
  }

  llvm::cfg *
  GetControlFlowGraph() const noexcept
  {
    return ControlFlowGraph_;
  }

  void
  SetControlFlowGraph(llvm::cfg * cfg) noexcept
  {
    ControlFlowGraph_ = cfg;
  }

  static std::unique_ptr<Context>
  Create(ipgraph_module & ipGraphModule)
  {
    return std::make_unique<Context>(ipGraphModule);
  }

private:
  llvm::cfg * ControlFlowGraph_;
  ipgraph_module & IPGraphModule_;
<<<<<<< HEAD
  BasicBlock * LastProcessedBasicBlock;
  std::unordered_map<const rvsdg::output *, const llvm::variable *> VariableMap_;
=======
  basic_block * LastProcessedBasicBlock;
  std::unordered_map<const rvsdg::Output *, const llvm::variable *> VariableMap_;
>>>>>>> c0399701
};

class RvsdgToIpGraphConverter::Statistics final : public util::Statistics
{
public:
  ~Statistics() override = default;

  explicit Statistics(const util::FilePath & filename)
      : util::Statistics(Id::RvsdgDestruction, filename)
  {}

  void
  Start(const rvsdg::Graph & graph) noexcept
  {
    AddMeasurement(Label::NumRvsdgNodes, rvsdg::nnodes(&graph.GetRootRegion()));
    AddTimer(Label::Timer).start();
  }

  void
  End(const ipgraph_module & im)
  {
    AddMeasurement(Label::NumThreeAddressCodes, llvm::ntacs(im));
    GetTimer(Label::Timer).stop();
  }

  static std::unique_ptr<Statistics>
  Create(const util::FilePath & sourceFile)
  {
    return std::make_unique<Statistics>(sourceFile);
  }
};

RvsdgToIpGraphConverter::~RvsdgToIpGraphConverter() = default;

RvsdgToIpGraphConverter::RvsdgToIpGraphConverter() = default;

std::unique_ptr<data_node_init>
RvsdgToIpGraphConverter::CreateInitialization(const delta::node & deltaNode)
{
  const auto subregion = deltaNode.subregion();

  // add delta dependencies to context
  for (size_t n = 0; n < deltaNode.ninputs(); n++)
  {
    const auto variable = Context_->GetVariable(deltaNode.input(n)->origin());
    Context_->InsertVariable(deltaNode.input(n)->arguments.first(), variable);
  }

  if (subregion->nnodes() == 0)
  {
    auto value = Context_->GetVariable(subregion->result(0)->origin());
    return std::make_unique<data_node_init>(value);
  }

  tacsvector_t tacs;
  for (const auto & node : rvsdg::TopDownTraverser(deltaNode.subregion()))
  {
    JLM_ASSERT(node->noutputs() == 1);
    const auto output = node->output(0);

    // collect operand variables
    std::vector<const variable *> operands;
    for (size_t n = 0; n < node->ninputs(); n++)
      operands.push_back(Context_->GetVariable(node->input(n)->origin()));

    // convert node to tac
    auto & op = *static_cast<const rvsdg::SimpleOperation *>(&node->GetOperation());
    tacs.push_back(tac::create(op, operands));
    Context_->InsertVariable(output, tacs.back()->result(0));
  }

  return std::make_unique<data_node_init>(std::move(tacs));
}

void
RvsdgToIpGraphConverter::ConvertRegion(rvsdg::Region & region)
{
  const auto entryBlock = BasicBlock::create(*Context_->GetControlFlowGraph());
  Context_->GetLastProcessedBasicBlock()->add_outedge(entryBlock);
  Context_->SetLastProcessedBasicBlock(entryBlock);

  for (const auto & node : rvsdg::TopDownTraverser(&region))
    ConvertNode(*node);

  const auto exitBlock = BasicBlock::create(*Context_->GetControlFlowGraph());
  Context_->GetLastProcessedBasicBlock()->add_outedge(exitBlock);
  Context_->SetLastProcessedBasicBlock(exitBlock);
}

std::unique_ptr<llvm::cfg>
RvsdgToIpGraphConverter::CreateControlFlowGraph(const rvsdg::LambdaNode & lambda)
{
  JLM_ASSERT(Context_->GetLastProcessedBasicBlock() == nullptr);
  const auto & lambdaOperation = *util::AssertedCast<LlvmLambdaOperation>(&lambda.GetOperation());

  auto controlFlowGraph = cfg::create(Context_->GetIpGraphModule());
  const auto entryBlock = BasicBlock::create(*controlFlowGraph);
  controlFlowGraph->exit()->divert_inedges(entryBlock);
  Context_->SetLastProcessedBasicBlock(entryBlock);
  Context_->SetControlFlowGraph(controlFlowGraph.get());

  // add function arguments
  for (const auto functionArgument : lambda.GetFunctionArguments())
  {
    auto name = util::strfmt("_a", functionArgument->index(), "_");
    auto argument = argument::create(
        name,
        functionArgument->Type(),
        lambdaOperation.GetArgumentAttributes(functionArgument->index()));
    const auto variable = controlFlowGraph->entry()->append_argument(std::move(argument));
    Context_->InsertVariable(functionArgument, variable);
  }

  // add context variables
  for (const auto & [input, inner] : lambda.GetContextVars())
  {
    const auto variable = Context_->GetVariable(input->origin());
    Context_->InsertVariable(inner, variable);
  }

  ConvertRegion(*lambda.subregion());

  // add results
  for (const auto result : lambda.GetFunctionResults())
    controlFlowGraph->exit()->append_result(Context_->GetVariable(result->origin()));

  Context_->GetLastProcessedBasicBlock()->add_outedge(controlFlowGraph->exit());
  Context_->SetLastProcessedBasicBlock(nullptr);
  Context_->SetControlFlowGraph(nullptr);

  straighten(*controlFlowGraph);
  JLM_ASSERT(is_closed(*controlFlowGraph));
  return controlFlowGraph;
}

void
RvsdgToIpGraphConverter::ConvertSimpleNode(const rvsdg::SimpleNode & simpleNode)
{
  std::vector<const variable *> operands;
  for (size_t n = 0; n < simpleNode.ninputs(); n++)
    operands.push_back(Context_->GetVariable(simpleNode.input(n)->origin()));

  Context_->GetLastProcessedBasicBlock()->append_last(
      tac::create(simpleNode.GetOperation(), operands));

  for (size_t n = 0; n < simpleNode.noutputs(); n++)
    Context_->InsertVariable(
        simpleNode.output(n),
        Context_->GetLastProcessedBasicBlock()->last()->result(n));
}

void
RvsdgToIpGraphConverter::ConvertGammaNode(const rvsdg::GammaNode & gammaNode)
{
  const auto numSubregions = gammaNode.nsubregions();
  const auto predicate = gammaNode.predicate()->origin();
  const auto controlFlowGraph = Context_->GetControlFlowGraph();

  const auto entryBlock = BasicBlock::create(*controlFlowGraph);
  const auto exitBlock = BasicBlock::create(*controlFlowGraph);
  Context_->GetLastProcessedBasicBlock()->add_outedge(entryBlock);

  // convert gamma regions
  std::vector<cfg_node *> phi_nodes;
  entryBlock->append_last(BranchOperation::create(numSubregions, Context_->GetVariable(predicate)));
  auto entryvars = gammaNode.GetEntryVars();
  for (size_t n = 0; n < gammaNode.nsubregions(); n++)
  {
    const auto subregion = gammaNode.subregion(n);

    // add arguments to context
    for (size_t i = 0; i < entryvars.size(); i++)
    {
      auto & entryvar = entryvars[i];
      Context_->InsertVariable(
          entryvar.branchArgument[n],
          Context_->GetVariable(entryvar.input->origin()));
    }

    // convert subregion
    const auto regionEntryBlock = BasicBlock::create(*controlFlowGraph);
    entryBlock->add_outedge(regionEntryBlock);
    Context_->SetLastProcessedBasicBlock(regionEntryBlock);
    ConvertRegion(*subregion);

    phi_nodes.push_back(Context_->GetLastProcessedBasicBlock());
    Context_->GetLastProcessedBasicBlock()->add_outedge(exitBlock);
  }

  // add phi instructions
  for (size_t n = 0; n < gammaNode.noutputs(); n++)
  {
    const auto output = gammaNode.output(n);

    bool invariant = true;
    std::vector<std::pair<const variable *, cfg_node *>> arguments;
    for (size_t r = 0; r < gammaNode.nsubregions(); r++)
    {
      const auto origin = gammaNode.subregion(r)->result(n)->origin();

      auto v = Context_->GetVariable(origin);
      arguments.push_back(std::make_pair(v, phi_nodes[r]));
      invariant &= (v == Context_->GetVariable(gammaNode.subregion(0)->result(n)->origin()));
    }

    if (invariant)
    {
      // all operands are the same
      Context_->InsertVariable(output, arguments[0].first);
      continue;
    }

    // create phi instruction
    exitBlock->append_last(SsaPhiOperation::create(arguments, output->Type()));
    Context_->InsertVariable(output, exitBlock->last()->result(0));
  }

  Context_->SetLastProcessedBasicBlock(exitBlock);
}

bool
RvsdgToIpGraphConverter::RequiresSsaPhiOperation(
    const rvsdg::ThetaNode::LoopVar & loopVar,
    const variable & v)
{
  // FIXME: solely decide on the input instead of using the variable
  if (is<gblvariable>(&v))
    return false;

  if (ThetaLoopVarIsInvariant(loopVar))
    return false;

  if (loopVar.pre->nusers() == 0)
    return false;

  return true;
}

void
RvsdgToIpGraphConverter::ConvertThetaNode(const rvsdg::ThetaNode & thetaNode)
{
  const auto subregion = thetaNode.subregion();
  const auto predicate = subregion->result(0)->origin();

  auto preEntryBlock = Context_->GetLastProcessedBasicBlock();
  const auto entryBlock = BasicBlock::create(*Context_->GetControlFlowGraph());
  preEntryBlock->add_outedge(entryBlock);
  Context_->SetLastProcessedBasicBlock(entryBlock);

  // create SSA phi nodes in entry block and add arguments to context
  std::vector<llvm::tac *> phis;
  for (const auto & loopVar : thetaNode.GetLoopVars())
  {
    auto variable = Context_->GetVariable(loopVar.input->origin());
    if (RequiresSsaPhiOperation(loopVar, *variable))
    {
      auto phi = entryBlock->append_last(SsaPhiOperation::create({}, loopVar.pre->Type()));
      phis.push_back(phi);
      variable = phi->result(0);
    }
    Context_->InsertVariable(loopVar.pre, variable);
  }

  ConvertRegion(*subregion);

  // add phi operands and results to context
  size_t phiIndex = 0;
  for (const auto & loopVar : thetaNode.GetLoopVars())
  {
    auto entryVariable = Context_->GetVariable(loopVar.input->origin());
    if (RequiresSsaPhiOperation(loopVar, *entryVariable))
    {
      auto resultVariable = Context_->GetVariable(loopVar.post->origin());
      const auto phi = phis[phiIndex++];
      phi->replace(
          SsaPhiOperation(
              { preEntryBlock, Context_->GetLastProcessedBasicBlock() },
              resultVariable->Type()),
          { entryVariable, resultVariable });
      Context_->InsertVariable(loopVar.output, resultVariable);
    }
    else
    {
      Context_->InsertVariable(loopVar.output, Context_->GetVariable(loopVar.post->origin()));
    }
  }
  JLM_ASSERT(phiIndex == phis.size());

  Context_->GetLastProcessedBasicBlock()->append_last(
      BranchOperation::create(2, Context_->GetVariable(predicate)));
  const auto exitBlock = BasicBlock::create(*Context_->GetControlFlowGraph());
  Context_->GetLastProcessedBasicBlock()->add_outedge(exitBlock);
  Context_->GetLastProcessedBasicBlock()->add_outedge(entryBlock);
  Context_->SetLastProcessedBasicBlock(exitBlock);
}

void
RvsdgToIpGraphConverter::ConvertLambdaNode(const rvsdg::LambdaNode & lambdaNode)
{
  auto & ipGraphModule = Context_->GetIpGraphModule();
  auto & ipGraph = ipGraphModule.ipgraph();

  const auto & operation = *util::AssertedCast<LlvmLambdaOperation>(&lambdaNode.GetOperation());
  const auto functionNode = function_node::create(
      ipGraph,
      operation.name(),
      operation.Type(),
      operation.linkage(),
      operation.attributes());
  const auto variable = ipGraphModule.create_variable(functionNode);

  functionNode->add_cfg(CreateControlFlowGraph(lambdaNode));
  Context_->InsertVariable(lambdaNode.output(), variable);
}

void
RvsdgToIpGraphConverter::ConvertPhiNode(const rvsdg::PhiNode & phiNode)
{
  const auto subregion = phiNode.subregion();
  auto & ipGraphModule = Context_->GetIpGraphModule();
  auto & ipGraph = ipGraphModule.ipgraph();

  // add dependencies to context
  for (size_t n = 0; n < phiNode.ninputs(); n++)
  {
    const auto variable = Context_->GetVariable(phiNode.input(n)->origin());
    Context_->InsertVariable(phiNode.input(n)->arguments.first(), variable);
  }

  // forward declare all functions and global variables
  for (size_t n = 0; n < subregion->nresults(); n++)
  {
    JLM_ASSERT(subregion->argument(n)->input() == nullptr);
    const auto & origin = *subregion->result(n)->origin();

    if (const auto lambdaNode = rvsdg::TryGetOwnerNode<rvsdg::LambdaNode>(origin))
    {
      const auto & lambdaOperation =
          dynamic_cast<LlvmLambdaOperation &>(lambdaNode->GetOperation());
      const auto functionNode = function_node::create(
          ipGraph,
          lambdaOperation.name(),
          lambdaOperation.Type(),
          lambdaOperation.linkage(),
          lambdaOperation.attributes());
      Context_->InsertVariable(subregion->argument(n), ipGraphModule.create_variable(functionNode));
    }
    else if (const auto deltaNode = rvsdg::TryGetOwnerNode<delta::node>(origin))
    {
      const auto dataNode = data_node::Create(
          ipGraph,
          deltaNode->name(),
          deltaNode->Type(),
          deltaNode->linkage(),
          deltaNode->Section(),
          deltaNode->constant());
      Context_->InsertVariable(subregion->argument(n), ipGraphModule.create_global_value(dataNode));
    }
    else
    {
      JLM_UNREACHABLE(util::strfmt(
                          "Unhandled node type: ",
                          rvsdg::AssertGetOwnerNode<rvsdg::Node>(origin).DebugString())
                          .c_str());
    }
  }

  // convert function bodies and global variable initializations
  for (size_t n = 0; n < subregion->nresults(); n++)
  {
    JLM_ASSERT(subregion->argument(n)->input() == nullptr);
    const auto result = subregion->result(n);
    const auto & origin = *result->origin();

    if (const auto lambdaNode = rvsdg::TryGetOwnerNode<rvsdg::LambdaNode>(origin))
    {
      const auto variable =
          util::AssertedCast<const fctvariable>(Context_->GetVariable(subregion->argument(n)));
      variable->function()->add_cfg(CreateControlFlowGraph(*lambdaNode));
      Context_->InsertVariable(lambdaNode->output(), variable);
    }
    else if (const auto deltaNode = rvsdg::TryGetOwnerNode<delta::node>(origin))
    {
      const auto variable =
          util::AssertedCast<const gblvalue>(Context_->GetVariable(subregion->argument(n)));
      variable->node()->set_initialization(CreateInitialization(*deltaNode));
      Context_->InsertVariable(deltaNode->output(), variable);
    }
    else
    {
      JLM_UNREACHABLE(util::strfmt(
                          "Unhandled node type: ",
                          rvsdg::AssertGetOwnerNode<rvsdg::Node>(origin).DebugString())
                          .c_str());
    }
  }

  // add functions and globals to context
  JLM_ASSERT(phiNode.noutputs() == subregion->nresults());
  for (size_t n = 0; n < phiNode.noutputs(); n++)
    Context_->InsertVariable(
        phiNode.output(n),
        Context_->GetVariable(subregion->result(n)->origin()));
}

void
RvsdgToIpGraphConverter::ConvertDeltaNode(const delta::node & deltaNode)
{
  auto & ipGraphModule = Context_->GetIpGraphModule();

  const auto dataNode = data_node::Create(
      ipGraphModule.ipgraph(),
      deltaNode.name(),
      deltaNode.Type(),
      deltaNode.linkage(),
      deltaNode.Section(),
      deltaNode.constant());
  dataNode->set_initialization(CreateInitialization(deltaNode));
  const auto variable = ipGraphModule.create_global_value(dataNode);
  Context_->InsertVariable(deltaNode.output(), variable);
}

void
RvsdgToIpGraphConverter::ConvertNode(const rvsdg::Node & node)
{
  if (const auto lambdaNode = dynamic_cast<const rvsdg::LambdaNode *>(&node))
  {
    ConvertLambdaNode(*lambdaNode);
  }
  else if (const auto gammaNode = dynamic_cast<const rvsdg::GammaNode *>(&node))
  {
    ConvertGammaNode(*gammaNode);
  }
  else if (const auto thetaNode = dynamic_cast<const rvsdg::ThetaNode *>(&node))
  {
    ConvertThetaNode(*thetaNode);
  }
  else if (const auto phiNode = dynamic_cast<const rvsdg::PhiNode *>(&node))
  {
    ConvertPhiNode(*phiNode);
  }
  else if (const auto deltaNode = dynamic_cast<const delta::node *>(&node))
  {
    ConvertDeltaNode(*deltaNode);
  }
  else if (const auto simpleNode = dynamic_cast<const rvsdg::SimpleNode *>(&node))
  {
    ConvertSimpleNode(*simpleNode);
  }
  else
  {
    JLM_UNREACHABLE(util::strfmt("Unhandled node type: ", node.DebugString()).c_str());
  }
}

void
RvsdgToIpGraphConverter::ConvertNodes(const rvsdg::Graph & graph)
{
  for (const auto & node : rvsdg::TopDownTraverser(&graph.GetRootRegion()))
  {
    ConvertNode(*node);
  }
}

void
RvsdgToIpGraphConverter::ConvertImports(const rvsdg::Graph & graph)
{
  auto & ipGraphModule = Context_->GetIpGraphModule();
  auto & ipGraph = ipGraphModule.ipgraph();

  for (size_t n = 0; n < graph.GetRootRegion().narguments(); n++)
  {
    const auto graphImport = util::AssertedCast<GraphImport>(graph.GetRootRegion().argument(n));
    if (const auto functionType =
            std::dynamic_pointer_cast<const rvsdg::FunctionType>(graphImport->ValueType()))
    {
      const auto functionNode =
          function_node::create(ipGraph, graphImport->Name(), functionType, graphImport->Linkage());
      const auto variable = ipGraphModule.create_variable(functionNode);
      Context_->InsertVariable(graphImport, variable);
    }
    else
    {
      const auto dataNode = data_node::Create(
          ipGraph,
          graphImport->Name(),
          graphImport->ValueType(),
          graphImport->Linkage(),
          "",
          false);
      const auto variable = ipGraphModule.create_global_value(dataNode);
      Context_->InsertVariable(graphImport, variable);
    }
  }
}

std::unique_ptr<ipgraph_module>
RvsdgToIpGraphConverter::ConvertModule(
    RvsdgModule & rvsdgModule,
    util::StatisticsCollector & statisticsCollector)
{
  auto statistics = Statistics::Create(rvsdgModule.SourceFileName());
  statistics->Start(rvsdgModule.Rvsdg());

  auto ipGraphModule = ipgraph_module::Create(
      rvsdgModule.SourceFileName(),
      rvsdgModule.TargetTriple(),
      rvsdgModule.DataLayout(),
      std::move(rvsdgModule.ReleaseStructTypeDeclarations()));

  Context_ = Context::Create(*ipGraphModule);
  ConvertImports(rvsdgModule.Rvsdg());
  ConvertNodes(rvsdgModule.Rvsdg());

  statistics->End(*ipGraphModule);
  statisticsCollector.CollectDemandedStatistics(std::move(statistics));

  return ipGraphModule;
}

std::unique_ptr<ipgraph_module>
RvsdgToIpGraphConverter::CreateAndConvertModule(
    RvsdgModule & rvsdgModule,
    util::StatisticsCollector & statisticsCollector)
{
  RvsdgToIpGraphConverter converter;
  return converter.ConvertModule(rvsdgModule, statisticsCollector);
}

}<|MERGE_RESOLUTION|>--- conflicted
+++ resolved
@@ -94,13 +94,8 @@
 private:
   llvm::cfg * ControlFlowGraph_;
   ipgraph_module & IPGraphModule_;
-<<<<<<< HEAD
   BasicBlock * LastProcessedBasicBlock;
-  std::unordered_map<const rvsdg::output *, const llvm::variable *> VariableMap_;
-=======
-  basic_block * LastProcessedBasicBlock;
   std::unordered_map<const rvsdg::Output *, const llvm::variable *> VariableMap_;
->>>>>>> c0399701
 };
 
 class RvsdgToIpGraphConverter::Statistics final : public util::Statistics
