/*
 * Copyright 2019 Nico Reißmann <nico.reissmann@gmail.com>
 * See COPYING for terms of redistribution.
 */

#include <jlm/llvm/ir/RvsdgModule.hpp>

namespace jlm::llvm
{

GraphImport &
GraphImport::Copy(rvsdg::Region & region, rvsdg::StructuralInput *)
{
<<<<<<< HEAD
  return GraphImport::Create(
      *region.graph(),
      ValueType(),
      ImportedType(),
      Name(),
      Linkage(),
      isConstant());
=======
  return GraphImport::Create(*region.graph(), ValueType(), ImportedType(), Name(), linkage());
>>>>>>> 121f2a19
}

}<|MERGE_RESOLUTION|>--- conflicted
+++ resolved
@@ -11,17 +11,13 @@
 GraphImport &
 GraphImport::Copy(rvsdg::Region & region, rvsdg::StructuralInput *)
 {
-<<<<<<< HEAD
   return GraphImport::Create(
       *region.graph(),
       ValueType(),
       ImportedType(),
       Name(),
-      Linkage(),
+      linkage(),
       isConstant());
-=======
-  return GraphImport::Create(*region.graph(), ValueType(), ImportedType(), Name(), linkage());
->>>>>>> 121f2a19
 }
 
 }