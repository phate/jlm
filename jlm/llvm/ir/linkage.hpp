/*
 * Copyright 2018 Nico Reißmann <nico.reissmann@gmail.com>
 * See COPYING for terms of redistribution.
 */

#ifndef JLM_LLVM_IR_LINKAGE_HPP
#define JLM_LLVM_IR_LINKAGE_HPP

<<<<<<< HEAD
=======
#include <jlm/util/common.hpp>
>>>>>>> 4106a013
#include <string>
#include <unordered_map>

namespace jlm::llvm
{

enum class linkage
{
  external_linkage,
  available_externally_linkage,
  link_once_any_linkage,
  link_once_odr_linkage,
  weak_any_linkage,
  weak_odr_linkage,
  appending_linkage,
  internal_linkage,
  private_linkage,
  external_weak_linkage,
  common_linkage
};

static inline bool
is_externally_visible(const linkage & lnk)
{
  /* FIXME: Refine this again. */
  return lnk != linkage::internal_linkage;
}

static inline std::string
<<<<<<< HEAD
linkage_to_string(const linkage & lnk)
{
  std::unordered_map<linkage, std::string> strings = {
=======
ToString(const linkage & lnk)
{
  static std::unordered_map<linkage, std::string> strings = {
>>>>>>> 4106a013
    { linkage::external_linkage, "external_linkage" },
    { linkage::available_externally_linkage, "available_externally_linkage" },
    { linkage::link_once_any_linkage, "link_once_any_linkage" },
    { linkage::link_once_odr_linkage, "link_once_odr_linkage" },
    { linkage::weak_any_linkage, "weak_any_linkage" },
    { linkage::weak_odr_linkage, "weak_odr_linkage" },
    { linkage::appending_linkage, "appending_linkage" },
    { linkage::internal_linkage, "internal_linkage" },
    { linkage::private_linkage, "private_linkage" },
    { linkage::external_weak_linkage, "external_weak_linkage" },
    { linkage::common_linkage, "common_linkage" }
  };

<<<<<<< HEAD
=======
  JLM_ASSERT(strings.find(lnk) != strings.end());
>>>>>>> 4106a013
  return strings[lnk];
}

}

#endif<|MERGE_RESOLUTION|>--- conflicted
+++ resolved
@@ -6,10 +6,7 @@
 #ifndef JLM_LLVM_IR_LINKAGE_HPP
 #define JLM_LLVM_IR_LINKAGE_HPP
 
-<<<<<<< HEAD
-=======
 #include <jlm/util/common.hpp>
->>>>>>> 4106a013
 #include <string>
 #include <unordered_map>
 
@@ -39,15 +36,9 @@
 }
 
 static inline std::string
-<<<<<<< HEAD
-linkage_to_string(const linkage & lnk)
-{
-  std::unordered_map<linkage, std::string> strings = {
-=======
 ToString(const linkage & lnk)
 {
   static std::unordered_map<linkage, std::string> strings = {
->>>>>>> 4106a013
     { linkage::external_linkage, "external_linkage" },
     { linkage::available_externally_linkage, "available_externally_linkage" },
     { linkage::link_once_any_linkage, "link_once_any_linkage" },
@@ -61,10 +52,7 @@
     { linkage::common_linkage, "common_linkage" }
   };
 
-<<<<<<< HEAD
-=======
   JLM_ASSERT(strings.find(lnk) != strings.end());
->>>>>>> 4106a013
   return strings[lnk];
 }
 
