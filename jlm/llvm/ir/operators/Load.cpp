/*
 * Copyright 2017 Nico Reißmann <nico.reissmann@gmail.com>
 * See COPYING for terms of redistribution.
 */

#include <jlm/llvm/ir/operators/alloca.hpp>
#include <jlm/llvm/ir/operators/Load.hpp>
#include <jlm/llvm/ir/operators/MemoryStateOperations.hpp>
#include <jlm/llvm/ir/operators/Store.hpp>
#include <jlm/util/HashSet.hpp>

namespace jlm::llvm
{

const LoadOperation &
LoadNode::GetOperation() const noexcept
{
  return *util::AssertedCast<const LoadOperation>(&simple_node::GetOperation());
}

LoadNonVolatileOperation::~LoadNonVolatileOperation() noexcept = default;

bool
LoadNonVolatileOperation::operator==(const Operation & other) const noexcept
{
  auto operation = dynamic_cast<const LoadNonVolatileOperation *>(&other);
  return operation && operation->narguments() == narguments()
      && operation->GetLoadedType() == GetLoadedType()
      && operation->GetAlignment() == GetAlignment();
}

std::string
LoadNonVolatileOperation::debug_string() const
{
  return "Load";
}

std::unique_ptr<rvsdg::Operation>
LoadNonVolatileOperation::copy() const
{
  return std::make_unique<LoadNonVolatileOperation>(*this);
}

size_t
LoadNonVolatileOperation::NumMemoryStates() const noexcept
{
  // Subtracting address
  return narguments() - 1;
}

const LoadNonVolatileOperation &
LoadNonVolatileNode::GetOperation() const noexcept
{
  return *util::AssertedCast<const LoadNonVolatileOperation>(&simple_node::GetOperation());
}

[[nodiscard]] LoadNode::MemoryStateInputRange
LoadNonVolatileNode::MemoryStateInputs() const noexcept
{
  if (NumMemoryStates() == 0)
  {
    return { MemoryStateInputIterator(nullptr), MemoryStateInputIterator(nullptr) };
  }

  return { MemoryStateInputIterator(input(1)), MemoryStateInputIterator(nullptr) };
}

[[nodiscard]] LoadNode::MemoryStateOutputRange
LoadNonVolatileNode::MemoryStateOutputs() const noexcept
{
  if (NumMemoryStates() == 0)
  {
    return { MemoryStateOutputIterator(nullptr), MemoryStateOutputIterator(nullptr) };
  }

  return { MemoryStateOutputIterator(output(1)), MemoryStateOutputIterator(nullptr) };
}

LoadNonVolatileNode &
LoadNonVolatileNode::CopyWithNewMemoryStates(
    const std::vector<rvsdg::output *> & memoryStates) const
{
  return CreateNode(
      *GetAddressInput().origin(),
      memoryStates,
      GetOperation().GetLoadedType(),
      GetAlignment());
}

rvsdg::Node *
LoadNonVolatileNode::copy(rvsdg::Region * region, const std::vector<rvsdg::output *> & operands)
    const
{
  return &CreateNode(*region, GetOperation(), operands);
}

LoadVolatileOperation::~LoadVolatileOperation() noexcept = default;

bool
LoadVolatileOperation::operator==(const Operation & other) const noexcept
{
  auto operation = dynamic_cast<const LoadVolatileOperation *>(&other);
  return operation && operation->narguments() == narguments()
      && operation->GetLoadedType() == GetLoadedType()
      && operation->GetAlignment() == GetAlignment();
}

std::string
LoadVolatileOperation::debug_string() const
{
  return "LoadVolatile";
}

std::unique_ptr<rvsdg::Operation>
LoadVolatileOperation::copy() const
{
  return std::make_unique<LoadVolatileOperation>(*this);
}

size_t
LoadVolatileOperation::NumMemoryStates() const noexcept
{
  // Subtracting address and I/O state
  return narguments() - 2;
}

[[nodiscard]] const LoadVolatileOperation &
LoadVolatileNode::GetOperation() const noexcept
{
  return *util::AssertedCast<const LoadVolatileOperation>(&LoadNode::GetOperation());
}

[[nodiscard]] LoadNode::MemoryStateInputRange
LoadVolatileNode::MemoryStateInputs() const noexcept
{
  if (NumMemoryStates() == 0)
  {
    return { MemoryStateInputIterator(nullptr), MemoryStateInputIterator(nullptr) };
  }

  return { MemoryStateInputIterator(input(2)), MemoryStateInputIterator(nullptr) };
}

[[nodiscard]] LoadNode::MemoryStateOutputRange
LoadVolatileNode::MemoryStateOutputs() const noexcept
{
  if (NumMemoryStates() == 0)
  {
    return { MemoryStateOutputIterator(nullptr), MemoryStateOutputIterator(nullptr) };
  }

  return { MemoryStateOutputIterator(output(2)), MemoryStateOutputIterator(nullptr) };
}

LoadVolatileNode &
LoadVolatileNode::CopyWithNewMemoryStates(const std::vector<rvsdg::output *> & memoryStates) const
{
  return CreateNode(
      *GetAddressInput().origin(),
      *GetIoStateInput().origin(),
      memoryStates,
      GetOperation().GetLoadedType(),
      GetAlignment());
}

rvsdg::Node *
LoadVolatileNode::copy(rvsdg::Region * region, const std::vector<rvsdg::output *> & operands) const
{
  return &CreateNode(*region, GetOperation(), operands);
}

LoadMuxReduction::~LoadMuxReduction() noexcept = default;

LoadMuxReduction::LoadMuxReduction() noexcept = default;

bool
LoadMuxReduction::IsApplicable(
    const LoadNonVolatileOperation &,
    const std::vector<rvsdg::output *> & operands)
{
  // Ignore loads that have no state edge.
  // This can happen when the compiler can statically show that the address of a load is NULL.
  if (operands.size() == 1)
    return false;

  if (operands.size() != 2)
    return false;

  if (const auto memStateMergeNode = rvsdg::output::GetNode(*operands[1]);
      !is<MemoryStateMergeOperation>(memStateMergeNode))
    return false;

  return true;
}

std::vector<rvsdg::output *>
LoadMuxReduction::ApplyNormalization(
    const LoadNonVolatileOperation & operation,
    const std::vector<rvsdg::output *> & operands)
{
  const auto memStateMergeNode = rvsdg::output::GetNode(*operands[1]);

  auto ld = LoadNonVolatileNode::Create(
      operands[0],
      rvsdg::operands(memStateMergeNode),
      operation.GetLoadedType(),
      operation.GetAlignment());

  const std::vector<rvsdg::output *> states = { std::next(ld.begin()), ld.end() };
  auto mx = MemoryStateMergeOperation::Create(states);

  return { ld[0], mx };
}

LoadMuxReduction &
LoadMuxReduction::GetInstance() noexcept
{
  static LoadMuxReduction loadMuxReduction;
  return loadMuxReduction;
}

LoadAllocaReduction::~LoadAllocaReduction() noexcept = default;

LoadAllocaReduction::LoadAllocaReduction() noexcept = default;

bool
LoadAllocaReduction::IsApplicable(
    const LoadNonVolatileOperation &,
    const std::vector<rvsdg::output *> & operands)
{
  const auto address = operands[0];

  const auto allocaNode = rvsdg::output::GetNode(*address);
  if (!is<alloca_op>(allocaNode))
    return false;

  for (size_t n = 1; n < operands.size(); n++)
  {
    if (const auto node = rvsdg::output::GetNode(*operands[n]);
        is<alloca_op>(node) && node != allocaNode)
      return true;
  }

  return false;
}

std::vector<rvsdg::output *>
LoadAllocaReduction::ApplyNormalization(
    const LoadNonVolatileOperation & operation,
    const std::vector<rvsdg::output *> & operands)
{
  const auto allocaNode = rvsdg::output::GetNode(*operands[0]);

  std::vector<rvsdg::output *> loadStates;
  std::vector<rvsdg::output *> otherStates;
  for (size_t n = 1; n < operands.size(); n++)
  {
    if (const auto node = rvsdg::output::GetNode(*operands[n]);
        !is<alloca_op>(node) || node == allocaNode)
      loadStates.push_back(operands[n]);
    else
      otherStates.push_back(operands[n]);
  }

  auto ld = LoadNonVolatileNode::Create(
      operands[0],
      loadStates,
      operation.GetLoadedType(),
      operation.GetAlignment());

  std::vector<rvsdg::output *> results(1, ld[0]);
  results.insert(results.end(), std::next(ld.begin()), ld.end());
  results.insert(results.end(), otherStates.begin(), otherStates.end());
  return results;
}

<<<<<<< HEAD
LoadAllocaReduction &
LoadAllocaReduction::GetInstance() noexcept
{
  static LoadAllocaReduction loadAllocaReduction;
  return loadAllocaReduction;
=======
/*
  v so1 so2 so3 = load_op a si1 si1 si1
  =>
  v so1 = load_op a si1
*/
static bool
is_multiple_origin_reducible(const std::vector<rvsdg::output *> & operands)
{
  const util::HashSet<rvsdg::output *> states(std::next(operands.begin()), operands.end());
  return states.Size() != operands.size() - 1;
>>>>>>> 29d9755f
}

LoadStoreReduction::~LoadStoreReduction() noexcept = default;

LoadStoreReduction::LoadStoreReduction() noexcept = default;

bool
LoadStoreReduction::IsApplicable(
    const LoadNonVolatileOperation & loadOperation,
    const std::vector<rvsdg::output *> & operands)
{
  // We do not need to check further if no state edge is provided to the load
  if (operands.size() < 2)
  {
    return false;
  }

  // Check that the first state edge originates from a store
  const auto firstState = operands[1];
  const auto storeNode =
      dynamic_cast<const StoreNonVolatileNode *>(rvsdg::output::GetNode(*firstState));
  if (!storeNode)
  {
    return false;
  }

  // Check that all state edges to the load originate from the same store
  if (storeNode->NumMemoryStates() != loadOperation.NumMemoryStates())
  {
    return false;
  }
  for (size_t n = 1; n < operands.size(); n++)
  {
    const auto state = operands[n];
    if (const auto node = rvsdg::output::GetNode(*state); node != storeNode)
    {
      return false;
    }
  }

  // Check that the address to the load and store originate from the same value
  const auto loadAddress = operands[0];
  if (const auto storeAddress = storeNode->GetAddressInput().origin(); loadAddress != storeAddress)
  {
    return false;
  }

  // Check that the loaded and stored value type are the same
  //
  // FIXME: This is too restrictive and can be improved upon by inserting truncation or narrowing
  // operations instead. For example, a store of a 32 bit integer followed by a load of a 8 bit
  // integer can be converted to a trunc operation.
  const auto loadedValueType = loadOperation.GetLoadedType();
  if (auto & storedValueType = storeNode->GetStoredValueInput().type();
      *loadedValueType != storedValueType)
  {
    return false;
  }

  JLM_ASSERT(loadOperation.GetAlignment() == storeNode->GetAlignment());
  return true;
}

std::vector<rvsdg::output *>
LoadStoreReduction::ApplyNormalization(
    const LoadNonVolatileOperation & operation,
    const std::vector<rvsdg::output *> & operands)
{
  auto storeNode = rvsdg::output::GetNode(*operands[1]);

  std::vector<rvsdg::output *> results(1, storeNode->input(1)->origin());
  results.insert(results.end(), std::next(operands.begin()), operands.end());

  return results;
}

LoadStoreReduction &
LoadStoreReduction::GetInstance() noexcept
{
  static LoadStoreReduction loadStoreReduction;
  return loadStoreReduction;
}

LoadStoreStateReduction::~LoadStoreStateReduction() noexcept = default;

LoadStoreStateReduction::LoadStoreStateReduction() noexcept = default;

bool
LoadStoreStateReduction::IsReducibleState(
    const rvsdg::output * state,
    const rvsdg::Node * loadAlloca)
{
  if (is<StoreNonVolatileOperation>(rvsdg::output::GetNode(*state)))
  {
    const auto storeNode = rvsdg::output::GetNode(*state);
    const auto addressNode = rvsdg::output::GetNode(*storeNode->input(0)->origin());
    if (is<alloca_op>(addressNode) && addressNode != loadAlloca)
      return true;
  }

  return false;
}

bool
LoadStoreStateReduction::IsApplicable(
    const LoadNonVolatileOperation & operation,
    const std::vector<rvsdg::output *> & operands)
{
  const auto address = operands[0];

  if (operands.size() == 2)
    return false;

  const auto allocaNode = rvsdg::output::GetNode(*address);
  if (!is<alloca_op>(allocaNode))
    return false;

  size_t numReducibleStates = 0;
  for (size_t n = 1; n < operands.size(); n++)
  {
    const auto state = operands[n];
    if (IsReducibleState(state, allocaNode))
      numReducibleStates++;
  }

  return numReducibleStates != operation.NumMemoryStates() && numReducibleStates != 0;
}

std::vector<rvsdg::output *>
LoadStoreStateReduction::ApplyNormalization(
    const LoadNonVolatileOperation & operation,
    const std::vector<rvsdg::output *> & operands)
{
  const auto address = operands[0];
  const auto allocaNode = rvsdg::output::GetNode(*address);

  std::vector<rvsdg::output *> newLoadStates;
  std::vector<rvsdg::output *> results(operands.size(), nullptr);
  for (size_t n = 1; n < operands.size(); n++)
  {
    auto state = operands[n];
    if (IsReducibleState(state, allocaNode))
      results[n] = state;
    else
      newLoadStates.push_back(state);
  }

  const auto ld = LoadNonVolatileNode::Create(
      operands[0],
      newLoadStates,
      operation.GetLoadedType(),
      operation.GetAlignment());

  results[0] = ld[0];
  for (size_t n = 1, s = 1; n < results.size(); n++)
  {
    if (results[n] == nullptr)
      results[n] = ld[s++];
  }

  return results;
}

LoadStoreStateReduction &
LoadStoreStateReduction::GetInstance() noexcept
{
  static LoadStoreStateReduction loadStoreStateReduction;
  return loadStoreStateReduction;
}

LoadDuplicateStateReduction::~LoadDuplicateStateReduction() noexcept = default;

LoadDuplicateStateReduction::LoadDuplicateStateReduction() noexcept = default;

bool
LoadDuplicateStateReduction::IsApplicable(
    const LoadNonVolatileOperation & operation,
    const std::vector<rvsdg::output *> & operands)
{
  const std::unordered_set<rvsdg::output *> states(std::next(operands.begin()), operands.end());
  return states.size() != operands.size() - 1;
}

std::vector<rvsdg::output *>
LoadDuplicateStateReduction::ApplyNormalization(
    const LoadNonVolatileOperation & operation,
    const std::vector<rvsdg::output *> & operands)
{
<<<<<<< HEAD
  std::vector<rvsdg::output *> newLoadStates;
  std::unordered_set<rvsdg::output *> seenStates;
  std::vector<rvsdg::output *> results(operands.size(), nullptr);
  for (size_t n = 1; n < operands.size(); n++)
  {
    auto state = operands[n];
    if (seenStates.find(state) != seenStates.end())
      results[n] = state;
    else
      newLoadStates.push_back(state);

    seenStates.insert(state);
  }

  const auto ld = LoadNonVolatileNode::Create(
      operands[0],
      newLoadStates,
      operation.GetLoadedType(),
      operation.GetAlignment());
=======
  JLM_ASSERT(operands.size() > 1);
  const auto address = operands[0];

  std::vector<rvsdg::output *> newInputStates;
  std::unordered_map<rvsdg::output *, size_t> stateIndexMap;
  for (size_t n = 1; n < operands.size(); n++)
  {
    auto state = operands[n];
    if (stateIndexMap.find(state) == stateIndexMap.end())
    {
      const size_t resultIndex = 1 + newInputStates.size(); // loaded value + states seen so far
      newInputStates.push_back(state);
      stateIndexMap[state] = resultIndex;
    }
  }

  const auto loadResults =
      LoadNonVolatileNode::Create(address, newInputStates, op.GetLoadedType(), op.GetAlignment());
>>>>>>> 29d9755f

  std::vector<rvsdg::output *> results(operands.size(), nullptr);
  results[0] = loadResults[0];
  for (size_t n = 1; n < operands.size(); n++)
  {
    auto state = operands[n];
    JLM_ASSERT(stateIndexMap.find(state) != stateIndexMap.end());
    results[n] = loadResults[stateIndexMap[state]];
  }

  return results;
}

LoadDuplicateStateReduction &
LoadDuplicateStateReduction::GetInstance() noexcept
{
  static LoadDuplicateStateReduction loadDuplicateStateReduction;
  return loadDuplicateStateReduction;
}

LoadLoadStateReduction::~LoadLoadStateReduction() noexcept = default;

LoadLoadStateReduction::LoadLoadStateReduction() noexcept = default;

bool
LoadLoadStateReduction::IsApplicable(
    const LoadNonVolatileOperation &,
    const std::vector<rvsdg::output *> & operands)
{
  JLM_ASSERT(operands.size() >= 2);

  for (size_t n = 1; n < operands.size(); n++)
  {
    if (is<LoadNonVolatileOperation>(rvsdg::output::GetNode(*operands[n])))
      return true;
  }

  return false;
}

rvsdg::input &
LoadLoadStateReduction::GetLoadStateInput(const rvsdg::output & output)
{
  const auto loadNode = rvsdg::output::GetNode(output);
  JLM_ASSERT(is<LoadNonVolatileOperation>(loadNode));

  for (size_t n = 1; n < loadNode->noutputs(); n++)
  {
    if (loadNode->output(n) == &output)
      return *loadNode->input(n);
  }

  JLM_UNREACHABLE("This should have never happened!");
}

rvsdg::output &
LoadLoadStateReduction::ReduceState(
    const size_t index,
    rvsdg::output & operand,
    std::vector<std::vector<rvsdg::output *>> & mxStates)
{
  JLM_ASSERT(rvsdg::is<rvsdg::StateType>(operand.type()));

  if (!is<LoadNonVolatileOperation>(rvsdg::output::GetNode(operand)))
    return operand;

  mxStates[index].push_back(&operand);
  return ReduceState(index, *GetLoadStateInput(operand).origin(), mxStates);
}

std::vector<rvsdg::output *>
LoadLoadStateReduction::ApplyNormalization(
    const LoadNonVolatileOperation & operation,
    const std::vector<rvsdg::output *> & operands)
{
  const size_t numStates = operands.size() - 1;

  std::vector<rvsdg::output *> ldstates;
  std::vector<std::vector<rvsdg::output *>> mxstates(numStates);
  for (size_t n = 1; n < operands.size(); n++)
    ldstates.push_back(&ReduceState(n - 1, *operands[n], mxstates));

  auto ld = LoadNonVolatileNode::Create(
      operands[0],
      ldstates,
      operation.GetLoadedType(),
      operation.GetAlignment());
  for (size_t n = 0; n < mxstates.size(); n++)
  {
    auto & states = mxstates[n];
    if (!states.empty())
    {
      states.push_back(ld[n + 1]);
      ld[n + 1] = MemoryStateMergeOperation::Create(states);
    }
  }

  return ld;
}

LoadLoadStateReduction &
LoadLoadStateReduction::GetInstance() noexcept
{
  static LoadLoadStateReduction loadLoadStateReduction;
  return loadLoadStateReduction;
}

load_normal_form::~load_normal_form()
{}

load_normal_form::load_normal_form(
    const std::type_info & opclass,
    rvsdg::node_normal_form * parent,
    rvsdg::Graph * graph) noexcept
    : simple_normal_form(opclass, parent, graph),
      enable_load_mux_(false),
      enable_load_store_(false),
      enable_load_alloca_(false),
      enable_load_load_state_(false),
      enable_multiple_origin_(false),
      enable_load_store_state_(false)
{}

bool
load_normal_form::normalize_node(rvsdg::Node * node) const
{
  JLM_ASSERT(is<LoadNonVolatileOperation>(node->GetOperation()));
  auto & operation = *util::AssertedCast<const LoadNonVolatileOperation>(&node->GetOperation());
  const auto operands = rvsdg::operands(node);

  if (!get_mutable())
    return true;

  auto & loadMuxReduction = LoadMuxReduction::GetInstance();
  if (get_load_mux_reducible() && loadMuxReduction.IsApplicable(operation, operands))
  {
    divert_users(node, loadMuxReduction.ApplyNormalization(operation, operands));
    remove(node);
    return false;
  }

  auto & loadStoreReduction = LoadStoreReduction::GetInstance();
  if (get_load_store_reducible() && loadStoreReduction.IsApplicable(operation, operands))
  {
    divert_users(node, loadStoreReduction.ApplyNormalization(operation, operands));
    remove(node);
    return false;
  }

  auto & loadAllocaReduction = LoadAllocaReduction::GetInstance();
  if (get_load_alloca_reducible() && loadAllocaReduction.IsApplicable(operation, operands))
  {
    divert_users(node, loadAllocaReduction.ApplyNormalization(operation, operands));
    remove(node);
    return false;
  }

  auto & loadStoreStateReduction = LoadStoreStateReduction::GetInstance();
  if (get_load_store_state_reducible() && loadStoreStateReduction.IsApplicable(operation, operands))
  {
    divert_users(node, loadStoreStateReduction.ApplyNormalization(operation, operands));
    remove(node);
    return false;
  }

  auto & loadDuplicateStateReduction = LoadDuplicateStateReduction::GetInstance();
  if (get_multiple_origin_reducible()
      && loadDuplicateStateReduction.IsApplicable(operation, operands))
  {
    divert_users(node, loadDuplicateStateReduction.ApplyNormalization(operation, operands));
    remove(node);
    return false;
  }

  auto & loadLoadStateReduction = LoadLoadStateReduction::GetInstance();
  if (get_load_load_state_reducible() && loadLoadStateReduction.IsApplicable(operation, operands))
  {
    divert_users(node, loadLoadStateReduction.ApplyNormalization(operation, operands));
    remove(node);
    return false;
  }

  return simple_normal_form::normalize_node(node);
}

std::vector<rvsdg::output *>
load_normal_form::normalized_create(
    rvsdg::Region * region,
    const rvsdg::SimpleOperation & op,
    const std::vector<rvsdg::output *> & operands) const
{
  JLM_ASSERT(is<LoadNonVolatileOperation>(op));
  auto & operation = *util::AssertedCast<const LoadNonVolatileOperation>(&op);

  if (!get_mutable())
    return simple_normal_form::normalized_create(region, op, operands);

  auto & loadMuxReduction = LoadMuxReduction::GetInstance();
  if (get_load_mux_reducible() && loadMuxReduction.IsApplicable(operation, operands))
    return loadMuxReduction.ApplyNormalization(operation, operands);

  auto & loadStoreReduction = LoadStoreReduction::GetInstance();
  if (get_load_store_reducible() && loadStoreReduction.IsApplicable(operation, operands))
    return loadStoreReduction.ApplyNormalization(operation, operands);

  auto & loadAllocaReduction = LoadAllocaReduction::GetInstance();
  if (get_load_alloca_reducible() && loadAllocaReduction.IsApplicable(operation, operands))
    return loadAllocaReduction.ApplyNormalization(operation, operands);

  auto & loadStoreStateReduction = LoadStoreReduction::GetInstance();
  if (get_load_store_state_reducible() && loadStoreStateReduction.IsApplicable(operation, operands))
    return loadStoreStateReduction.ApplyNormalization(operation, operands);

  auto & loadDuplicateStateReduction = LoadDuplicateStateReduction::GetInstance();
  if (get_multiple_origin_reducible()
      && loadDuplicateStateReduction.IsApplicable(operation, operands))
    return loadDuplicateStateReduction.ApplyNormalization(operation, operands);

  auto & loadLoadStateReduction = LoadLoadStateReduction::GetInstance();
  if (get_load_load_state_reducible() && loadLoadStateReduction.IsApplicable(operation, operands))
    return loadLoadStateReduction.ApplyNormalization(operation, operands);

  return simple_normal_form::normalized_create(region, op, operands);
}

}

namespace
{

static jlm::rvsdg::node_normal_form *
create_load_normal_form(
    const std::type_info & opclass,
    jlm::rvsdg::node_normal_form * parent,
    jlm::rvsdg::Graph * graph)
{
  return new jlm::llvm::load_normal_form(opclass, parent, graph);
}

static void __attribute__((constructor))
register_normal_form()
{
  jlm::rvsdg::node_normal_form::register_factory(
      typeid(jlm::llvm::LoadNonVolatileOperation),
      create_load_normal_form);
}

}<|MERGE_RESOLUTION|>--- conflicted
+++ resolved
@@ -274,24 +274,11 @@
   return results;
 }
 
-<<<<<<< HEAD
 LoadAllocaReduction &
 LoadAllocaReduction::GetInstance() noexcept
 {
   static LoadAllocaReduction loadAllocaReduction;
   return loadAllocaReduction;
-=======
-/*
-  v so1 so2 so3 = load_op a si1 si1 si1
-  =>
-  v so1 = load_op a si1
-*/
-static bool
-is_multiple_origin_reducible(const std::vector<rvsdg::output *> & operands)
-{
-  const util::HashSet<rvsdg::output *> states(std::next(operands.begin()), operands.end());
-  return states.Size() != operands.size() - 1;
->>>>>>> 29d9755f
 }
 
 LoadStoreReduction::~LoadStoreReduction() noexcept = default;
@@ -471,8 +458,8 @@
     const LoadNonVolatileOperation & operation,
     const std::vector<rvsdg::output *> & operands)
 {
-  const std::unordered_set<rvsdg::output *> states(std::next(operands.begin()), operands.end());
-  return states.size() != operands.size() - 1;
+  const util::HashSet<rvsdg::output *> states(std::next(operands.begin()), operands.end());
+  return states.Size() != operands.size() - 1;
 }
 
 std::vector<rvsdg::output *>
@@ -480,27 +467,6 @@
     const LoadNonVolatileOperation & operation,
     const std::vector<rvsdg::output *> & operands)
 {
-<<<<<<< HEAD
-  std::vector<rvsdg::output *> newLoadStates;
-  std::unordered_set<rvsdg::output *> seenStates;
-  std::vector<rvsdg::output *> results(operands.size(), nullptr);
-  for (size_t n = 1; n < operands.size(); n++)
-  {
-    auto state = operands[n];
-    if (seenStates.find(state) != seenStates.end())
-      results[n] = state;
-    else
-      newLoadStates.push_back(state);
-
-    seenStates.insert(state);
-  }
-
-  const auto ld = LoadNonVolatileNode::Create(
-      operands[0],
-      newLoadStates,
-      operation.GetLoadedType(),
-      operation.GetAlignment());
-=======
   JLM_ASSERT(operands.size() > 1);
   const auto address = operands[0];
 
@@ -519,7 +485,6 @@
 
   const auto loadResults =
       LoadNonVolatileNode::Create(address, newInputStates, op.GetLoadedType(), op.GetAlignment());
->>>>>>> 29d9755f
 
   std::vector<rvsdg::output *> results(operands.size(), nullptr);
   results[0] = loadResults[0];
