/*
 * Copyright 2017 Nico Reißmann <nico.reissmann@gmail.com>
 * See COPYING for terms of redistribution.
 */

#include <jlm/llvm/ir/operators/alloca.hpp>
#include <jlm/llvm/ir/operators/Load.hpp>
#include <jlm/llvm/ir/operators/MemoryStateOperations.hpp>
#include <jlm/llvm/ir/operators/Store.hpp>

namespace jlm::llvm
{

const LoadOperation &
LoadNode::GetOperation() const noexcept
{
  return *util::AssertedCast<const LoadOperation>(&simple_node::GetOperation());
}

LoadNonVolatileOperation::~LoadNonVolatileOperation() noexcept = default;

bool
LoadNonVolatileOperation::operator==(const Operation & other) const noexcept
{
  auto operation = dynamic_cast<const LoadNonVolatileOperation *>(&other);
  return operation && operation->narguments() == narguments()
      && operation->GetLoadedType() == GetLoadedType()
      && operation->GetAlignment() == GetAlignment();
}

std::string
LoadNonVolatileOperation::debug_string() const
{
  return "Load";
}

std::unique_ptr<rvsdg::Operation>
LoadNonVolatileOperation::copy() const
{
  return std::make_unique<LoadNonVolatileOperation>(*this);
}

size_t
LoadNonVolatileOperation::NumMemoryStates() const noexcept
{
  // Subtracting address
  return narguments() - 1;
}

const LoadNonVolatileOperation &
LoadNonVolatileNode::GetOperation() const noexcept
{
  return *util::AssertedCast<const LoadNonVolatileOperation>(&simple_node::GetOperation());
}

[[nodiscard]] LoadNode::MemoryStateInputRange
LoadNonVolatileNode::MemoryStateInputs() const noexcept
{
  if (NumMemoryStates() == 0)
  {
    return { MemoryStateInputIterator(nullptr), MemoryStateInputIterator(nullptr) };
  }

  return { MemoryStateInputIterator(input(1)), MemoryStateInputIterator(nullptr) };
}

[[nodiscard]] LoadNode::MemoryStateOutputRange
LoadNonVolatileNode::MemoryStateOutputs() const noexcept
{
  if (NumMemoryStates() == 0)
  {
    return { MemoryStateOutputIterator(nullptr), MemoryStateOutputIterator(nullptr) };
  }

  return { MemoryStateOutputIterator(output(1)), MemoryStateOutputIterator(nullptr) };
}

LoadNonVolatileNode &
LoadNonVolatileNode::CopyWithNewMemoryStates(
    const std::vector<rvsdg::output *> & memoryStates) const
{
  return CreateNode(
      *GetAddressInput().origin(),
      memoryStates,
      GetOperation().GetLoadedType(),
      GetAlignment());
}

rvsdg::Node *
LoadNonVolatileNode::copy(rvsdg::Region * region, const std::vector<rvsdg::output *> & operands)
    const
{
  return &CreateNode(*region, GetOperation(), operands);
}

LoadVolatileOperation::~LoadVolatileOperation() noexcept = default;

bool
LoadVolatileOperation::operator==(const Operation & other) const noexcept
{
  auto operation = dynamic_cast<const LoadVolatileOperation *>(&other);
  return operation && operation->narguments() == narguments()
      && operation->GetLoadedType() == GetLoadedType()
      && operation->GetAlignment() == GetAlignment();
}

std::string
LoadVolatileOperation::debug_string() const
{
  return "LoadVolatile";
}

std::unique_ptr<rvsdg::Operation>
LoadVolatileOperation::copy() const
{
  return std::make_unique<LoadVolatileOperation>(*this);
}

size_t
LoadVolatileOperation::NumMemoryStates() const noexcept
{
  // Subtracting address and I/O state
  return narguments() - 2;
}

[[nodiscard]] const LoadVolatileOperation &
LoadVolatileNode::GetOperation() const noexcept
{
  return *util::AssertedCast<const LoadVolatileOperation>(&LoadNode::GetOperation());
}

[[nodiscard]] LoadNode::MemoryStateInputRange
LoadVolatileNode::MemoryStateInputs() const noexcept
{
  if (NumMemoryStates() == 0)
  {
    return { MemoryStateInputIterator(nullptr), MemoryStateInputIterator(nullptr) };
  }

  return { MemoryStateInputIterator(input(2)), MemoryStateInputIterator(nullptr) };
}

[[nodiscard]] LoadNode::MemoryStateOutputRange
LoadVolatileNode::MemoryStateOutputs() const noexcept
{
  if (NumMemoryStates() == 0)
  {
    return { MemoryStateOutputIterator(nullptr), MemoryStateOutputIterator(nullptr) };
  }

  return { MemoryStateOutputIterator(output(2)), MemoryStateOutputIterator(nullptr) };
}

LoadVolatileNode &
LoadVolatileNode::CopyWithNewMemoryStates(const std::vector<rvsdg::output *> & memoryStates) const
{
  return CreateNode(
      *GetAddressInput().origin(),
      *GetIoStateInput().origin(),
      memoryStates,
      GetOperation().GetLoadedType(),
      GetAlignment());
}

rvsdg::Node *
LoadVolatileNode::copy(rvsdg::Region * region, const std::vector<rvsdg::output *> & operands) const
{
  return &CreateNode(*region, GetOperation(), operands);
}

LoadMuxReduction::~LoadMuxReduction() noexcept = default;

LoadMuxReduction::LoadMuxReduction() noexcept = default;

bool
LoadMuxReduction::IsApplicable(
    const LoadNonVolatileOperation &,
    const std::vector<rvsdg::output *> & operands)
{
  // Ignore loads that have no state edge.
  // This can happen when the compiler can statically show that the address of a load is NULL.
  if (operands.size() == 1)
    return false;

  if (operands.size() != 2)
    return false;

  if (const auto memStateMergeNode = rvsdg::output::GetNode(*operands[1]);
      !is<MemoryStateMergeOperation>(memStateMergeNode))
    return false;

  return true;
}

std::vector<rvsdg::output *>
LoadMuxReduction::ApplyNormalization(
    const LoadNonVolatileOperation & operation,
    const std::vector<rvsdg::output *> & operands)
{
  const auto memStateMergeNode = rvsdg::output::GetNode(*operands[1]);

  auto ld = LoadNonVolatileNode::Create(
      operands[0],
      rvsdg::operands(memStateMergeNode),
      operation.GetLoadedType(),
      operation.GetAlignment());

  const std::vector<rvsdg::output *> states = { std::next(ld.begin()), ld.end() };
  auto mx = MemoryStateMergeOperation::Create(states);

  return { ld[0], mx };
}

<<<<<<< HEAD
LoadMuxReduction &
LoadMuxReduction::GetInstance() noexcept
=======
static bool
is_reducible_state(const rvsdg::output * state, const rvsdg::Node * loadalloca)
>>>>>>> e3988cf8
{
  static LoadMuxReduction loadMuxReduction;
  return loadMuxReduction;
}

LoadAllocaReduction::~LoadAllocaReduction() noexcept = default;

LoadAllocaReduction::LoadAllocaReduction() noexcept = default;

bool
LoadAllocaReduction::IsApplicable(
    const LoadNonVolatileOperation &,
    const std::vector<rvsdg::output *> & operands)
{
  const auto address = operands[0];

  const auto allocaNode = rvsdg::output::GetNode(*address);
  if (!is<alloca_op>(allocaNode))
    return false;

  for (size_t n = 1; n < operands.size(); n++)
  {
    if (const auto node = rvsdg::output::GetNode(*operands[n]);
        is<alloca_op>(node) && node != allocaNode)
      return true;
  }

  return false;
}

std::vector<rvsdg::output *>
LoadAllocaReduction::ApplyNormalization(
    const LoadNonVolatileOperation & operation,
    const std::vector<rvsdg::output *> & operands)
{
  const auto allocaNode = rvsdg::output::GetNode(*operands[0]);

  std::vector<rvsdg::output *> loadStates;
  std::vector<rvsdg::output *> otherStates;
  for (size_t n = 1; n < operands.size(); n++)
  {
    if (const auto node = rvsdg::output::GetNode(*operands[n]);
        !is<alloca_op>(node) || node == allocaNode)
      loadStates.push_back(operands[n]);
    else
      otherStates.push_back(operands[n]);
  }

  auto ld = LoadNonVolatileNode::Create(
      operands[0],
      loadStates,
      operation.GetLoadedType(),
      operation.GetAlignment());

  std::vector<rvsdg::output *> results(1, ld[0]);
  results.insert(results.end(), std::next(ld.begin()), ld.end());
  results.insert(results.end(), otherStates.begin(), otherStates.end());
  return results;
}

LoadAllocaReduction &
LoadAllocaReduction::GetInstance() noexcept
{
  static LoadAllocaReduction loadAllocaReduction;
  return loadAllocaReduction;
}

LoadStoreReduction::~LoadStoreReduction() noexcept = default;

LoadStoreReduction::LoadStoreReduction() noexcept = default;

bool
LoadStoreReduction::IsApplicable(
    const LoadNonVolatileOperation & loadOperation,
    const std::vector<rvsdg::output *> & operands)
{
  // We do not need to check further if no state edge is provided to the load
  if (operands.size() < 2)
  {
    return false;
  }

  // Check that the first state edge originates from a store
  const auto firstState = operands[1];
  const auto storeNode =
      dynamic_cast<const StoreNonVolatileNode *>(rvsdg::output::GetNode(*firstState));
  if (!storeNode)
  {
    return false;
  }

  // Check that all state edges to the load originate from the same store
  if (storeNode->NumMemoryStates() != loadOperation.NumMemoryStates())
  {
    return false;
  }
  for (size_t n = 1; n < operands.size(); n++)
  {
    const auto state = operands[n];
    if (const auto node = rvsdg::output::GetNode(*state); node != storeNode)
    {
      return false;
    }
  }

  // Check that the address to the load and store originate from the same value
  const auto loadAddress = operands[0];
  if (const auto storeAddress = storeNode->GetAddressInput().origin(); loadAddress != storeAddress)
  {
    return false;
  }

  // Check that the loaded and stored value type are the same
  //
  // FIXME: This is too restrictive and can be improved upon by inserting truncation or narrowing
  // operations instead. For example, a store of a 32 bit integer followed by a load of a 8 bit
  // integer can be converted to a trunc operation.
  const auto loadedValueType = loadOperation.GetLoadedType();
  if (auto & storedValueType = storeNode->GetStoredValueInput().type();
      *loadedValueType != storedValueType)
  {
    return false;
  }

  JLM_ASSERT(loadOperation.GetAlignment() == storeNode->GetAlignment());
  return true;
}

std::vector<rvsdg::output *>
LoadStoreReduction::ApplyNormalization(
    const LoadNonVolatileOperation & operation,
    const std::vector<rvsdg::output *> & operands)
{
  auto storeNode = rvsdg::output::GetNode(*operands[1]);

  std::vector<rvsdg::output *> results(1, storeNode->input(1)->origin());
  results.insert(results.end(), std::next(operands.begin()), operands.end());

  return results;
}

LoadStoreReduction &
LoadStoreReduction::GetInstance() noexcept
{
  static LoadStoreReduction loadStoreReduction;
  return loadStoreReduction;
}

LoadStoreStateReduction::~LoadStoreStateReduction() noexcept = default;

LoadStoreStateReduction::LoadStoreStateReduction() noexcept = default;

bool
LoadStoreStateReduction::IsReducibleState(
    const rvsdg::output * state,
    const rvsdg::node * loadAlloca)
{
  if (is<StoreNonVolatileOperation>(rvsdg::output::GetNode(*state)))
  {
    const auto storeNode = rvsdg::output::GetNode(*state);
    const auto addressNode = rvsdg::output::GetNode(*storeNode->input(0)->origin());
    if (is<alloca_op>(addressNode) && addressNode != loadAlloca)
      return true;
  }

  return false;
}

bool
LoadStoreStateReduction::IsApplicable(
    const LoadNonVolatileOperation & operation,
    const std::vector<rvsdg::output *> & operands)
{
  const auto address = operands[0];

  if (operands.size() == 2)
    return false;

  const auto allocaNode = rvsdg::output::GetNode(*address);
  if (!is<alloca_op>(allocaNode))
    return false;

  size_t numReducibleStates = 0;
  for (size_t n = 1; n < operands.size(); n++)
  {
    const auto state = operands[n];
    if (IsReducibleState(state, allocaNode))
      numReducibleStates++;
  }

  return numReducibleStates != operation.NumMemoryStates() && numReducibleStates != 0;
}

std::vector<rvsdg::output *>
LoadStoreStateReduction::ApplyNormalization(
    const LoadNonVolatileOperation & operation,
    const std::vector<rvsdg::output *> & operands)
{
  const auto address = operands[0];
  const auto allocaNode = rvsdg::output::GetNode(*address);

  std::vector<rvsdg::output *> newLoadStates;
  std::vector<rvsdg::output *> results(operands.size(), nullptr);
  for (size_t n = 1; n < operands.size(); n++)
  {
    auto state = operands[n];
    if (IsReducibleState(state, allocaNode))
      results[n] = state;
    else
      newLoadStates.push_back(state);
  }

  const auto ld = LoadNonVolatileNode::Create(
      operands[0],
      newLoadStates,
      operation.GetLoadedType(),
      operation.GetAlignment());

  results[0] = ld[0];
  for (size_t n = 1, s = 1; n < results.size(); n++)
  {
    if (results[n] == nullptr)
      results[n] = ld[s++];
  }

  return results;
}

LoadStoreStateReduction &
LoadStoreStateReduction::GetInstance() noexcept
{
  static LoadStoreStateReduction loadStoreStateReduction;
  return loadStoreStateReduction;
}

LoadDuplicateStateReduction::~LoadDuplicateStateReduction() = default;

LoadDuplicateStateReduction::LoadDuplicateStateReduction() noexcept = default;

bool
LoadDuplicateStateReduction::IsApplicable(
    const LoadNonVolatileOperation & operation,
    const std::vector<rvsdg::output *> & operands)
{
  const std::unordered_set<rvsdg::output *> states(std::next(operands.begin()), operands.end());
  return states.size() != operands.size() - 1;
}

std::vector<rvsdg::output *>
LoadDuplicateStateReduction::ApplyNormalization(
    const LoadNonVolatileOperation & operation,
    const std::vector<rvsdg::output *> & operands)
{
  std::vector<rvsdg::output *> newLoadStates;
  std::unordered_set<rvsdg::output *> seenStates;
  std::vector<rvsdg::output *> results(operands.size(), nullptr);
  for (size_t n = 1; n < operands.size(); n++)
  {
    auto state = operands[n];
    if (seenStates.find(state) != seenStates.end())
      results[n] = state;
    else
      newLoadStates.push_back(state);

    seenStates.insert(state);
  }

  const auto ld = LoadNonVolatileNode::Create(
      operands[0],
      newLoadStates,
      operation.GetLoadedType(),
      operation.GetAlignment());

  results[0] = ld[0];
  for (size_t n = 1, s = 1; n < results.size(); n++)
  {
    if (results[n] == nullptr)
      results[n] = ld[s++];
  }

  return results;
}

LoadDuplicateStateReduction &
LoadDuplicateStateReduction::GetInstance() noexcept
{
  static LoadDuplicateStateReduction loadDuplicateStateReduction;
  return loadDuplicateStateReduction;
}

LoadLoadStateReduction::~LoadLoadStateReduction() noexcept = default;

LoadLoadStateReduction::LoadLoadStateReduction() noexcept = default;

bool
LoadLoadStateReduction::IsApplicable(
    const LoadNonVolatileOperation &,
    const std::vector<rvsdg::output *> & operands)
{
  JLM_ASSERT(operands.size() >= 2);

  for (size_t n = 1; n < operands.size(); n++)
  {
    if (is<LoadNonVolatileOperation>(rvsdg::output::GetNode(*operands[n])))
      return true;
  }

  return false;
}

rvsdg::input &
LoadLoadStateReduction::GetLoadStateInput(const rvsdg::output & output)
{
  const auto loadNode = rvsdg::output::GetNode(output);
  JLM_ASSERT(is<LoadNonVolatileOperation>(loadNode));

  for (size_t n = 1; n < loadNode->noutputs(); n++)
  {
    if (loadNode->output(n) == &output)
      return *loadNode->input(n);
  }

  JLM_UNREACHABLE("This should have never happened!");
}

rvsdg::output &
LoadLoadStateReduction::ReduceState(
    const size_t index,
    rvsdg::output & operand,
    std::vector<std::vector<rvsdg::output *>> & mxStates)
{
  JLM_ASSERT(rvsdg::is<rvsdg::StateType>(operand.type()));

  if (!is<LoadNonVolatileOperation>(rvsdg::output::GetNode(operand)))
    return operand;

  mxStates[index].push_back(&operand);
  return ReduceState(index, *GetLoadStateInput(operand).origin(), mxStates);
}

std::vector<rvsdg::output *>
LoadLoadStateReduction::ApplyNormalization(
    const LoadNonVolatileOperation & operation,
    const std::vector<rvsdg::output *> & operands)
{
  const size_t numStates = operands.size() - 1;

  std::vector<rvsdg::output *> ldstates;
  std::vector<std::vector<rvsdg::output *>> mxstates(numStates);
  for (size_t n = 1; n < operands.size(); n++)
    ldstates.push_back(&ReduceState(n - 1, *operands[n], mxstates));

  auto ld = LoadNonVolatileNode::Create(
      operands[0],
      ldstates,
      operation.GetLoadedType(),
      operation.GetAlignment());
  for (size_t n = 0; n < mxstates.size(); n++)
  {
    auto & states = mxstates[n];
    if (!states.empty())
    {
      states.push_back(ld[n + 1]);
      ld[n + 1] = MemoryStateMergeOperation::Create(states);
    }
  }

  return ld;
}

LoadLoadStateReduction &
LoadLoadStateReduction::GetInstance() noexcept
{
  static LoadLoadStateReduction loadLoadStateReduction;
  return loadLoadStateReduction;
}

load_normal_form::~load_normal_form()
{}

load_normal_form::load_normal_form(
    const std::type_info & opclass,
    rvsdg::node_normal_form * parent,
    rvsdg::Graph * graph) noexcept
    : simple_normal_form(opclass, parent, graph),
      enable_load_mux_(false),
      enable_load_store_(false),
      enable_load_alloca_(false),
      enable_load_load_state_(false),
      enable_multiple_origin_(false),
      enable_load_store_state_(false)
{}

bool
load_normal_form::normalize_node(rvsdg::Node * node) const
{
<<<<<<< HEAD
  JLM_ASSERT(is<LoadNonVolatileOperation>(node->operation()));
  auto & operation = *util::AssertedCast<const LoadNonVolatileOperation>(&node->operation());
  const auto operands = rvsdg::operands(node);
=======
  JLM_ASSERT(is<LoadNonVolatileOperation>(node->GetOperation()));
  auto op = static_cast<const LoadNonVolatileOperation *>(&node->GetOperation());
  auto operands = rvsdg::operands(node);
>>>>>>> e3988cf8

  if (!get_mutable())
    return true;

  auto & loadMuxReduction = LoadMuxReduction::GetInstance();
  if (get_load_mux_reducible() && loadMuxReduction.IsApplicable(operation, operands))
  {
    divert_users(node, loadMuxReduction.ApplyNormalization(operation, operands));
    remove(node);
    return false;
  }

  auto & loadStoreReduction = LoadStoreReduction::GetInstance();
  if (get_load_store_reducible() && loadStoreReduction.IsApplicable(operation, operands))
  {
    divert_users(node, loadStoreReduction.ApplyNormalization(operation, operands));
    remove(node);
    return false;
  }

  auto & loadAllocaReduction = LoadAllocaReduction::GetInstance();
  if (get_load_alloca_reducible() && loadAllocaReduction.IsApplicable(operation, operands))
  {
    divert_users(node, loadAllocaReduction.ApplyNormalization(operation, operands));
    remove(node);
    return false;
  }

  auto & loadStoreStateReduction = LoadStoreStateReduction::GetInstance();
  if (get_load_store_state_reducible() && loadStoreStateReduction.IsApplicable(operation, operands))
  {
    divert_users(node, loadStoreStateReduction.ApplyNormalization(operation, operands));
    remove(node);
    return false;
  }

  auto & loadDuplicateStateReduction = LoadDuplicateStateReduction::GetInstance();
  if (get_multiple_origin_reducible()
      && loadDuplicateStateReduction.IsApplicable(operation, operands))
  {
    divert_users(node, loadDuplicateStateReduction.ApplyNormalization(operation, operands));
    remove(node);
    return false;
  }

  auto & loadLoadStateReduction = LoadLoadStateReduction::GetInstance();
  if (get_load_load_state_reducible() && loadLoadStateReduction.IsApplicable(operation, operands))
  {
    divert_users(node, loadLoadStateReduction.ApplyNormalization(operation, operands));
    remove(node);
    return false;
  }

  return simple_normal_form::normalize_node(node);
}

std::vector<rvsdg::output *>
load_normal_form::normalized_create(
    rvsdg::Region * region,
    const rvsdg::SimpleOperation & op,
    const std::vector<rvsdg::output *> & operands) const
{
  JLM_ASSERT(is<LoadNonVolatileOperation>(op));
  auto & operation = *util::AssertedCast<const LoadNonVolatileOperation>(&op);

  if (!get_mutable())
    return simple_normal_form::normalized_create(region, op, operands);

  auto & loadMuxReduction = LoadMuxReduction::GetInstance();
  if (get_load_mux_reducible() && loadMuxReduction.IsApplicable(operation, operands))
    return loadMuxReduction.ApplyNormalization(operation, operands);

  auto & loadStoreReduction = LoadStoreReduction::GetInstance();
  if (get_load_store_reducible() && loadStoreReduction.IsApplicable(operation, operands))
    return loadStoreReduction.ApplyNormalization(operation, operands);

  auto & loadAllocaReduction = LoadAllocaReduction::GetInstance();
  if (get_load_alloca_reducible() && loadAllocaReduction.IsApplicable(operation, operands))
    return loadAllocaReduction.ApplyNormalization(operation, operands);

  auto & loadStoreStateReduction = LoadStoreReduction::GetInstance();
  if (get_load_store_state_reducible() && loadStoreStateReduction.IsApplicable(operation, operands))
    return loadStoreStateReduction.ApplyNormalization(operation, operands);

  auto & loadDuplicateStateReduction = LoadDuplicateStateReduction::GetInstance();
  if (get_multiple_origin_reducible()
      && loadDuplicateStateReduction.IsApplicable(operation, operands))
    return loadDuplicateStateReduction.ApplyNormalization(operation, operands);

  auto & loadLoadStateReduction = LoadLoadStateReduction::GetInstance();
  if (get_load_load_state_reducible() && loadLoadStateReduction.IsApplicable(operation, operands))
    return loadLoadStateReduction.ApplyNormalization(operation, operands);

  return simple_normal_form::normalized_create(region, op, operands);
}

}

namespace
{

static jlm::rvsdg::node_normal_form *
create_load_normal_form(
    const std::type_info & opclass,
    jlm::rvsdg::node_normal_form * parent,
    jlm::rvsdg::Graph * graph)
{
  return new jlm::llvm::load_normal_form(opclass, parent, graph);
}

static void __attribute__((constructor))
register_normal_form()
{
  jlm::rvsdg::node_normal_form::register_factory(
      typeid(jlm::llvm::LoadNonVolatileOperation),
      create_load_normal_form);
}

}<|MERGE_RESOLUTION|>--- conflicted
+++ resolved
@@ -211,13 +211,8 @@
   return { ld[0], mx };
 }
 
-<<<<<<< HEAD
 LoadMuxReduction &
 LoadMuxReduction::GetInstance() noexcept
-=======
-static bool
-is_reducible_state(const rvsdg::output * state, const rvsdg::Node * loadalloca)
->>>>>>> e3988cf8
 {
   static LoadMuxReduction loadMuxReduction;
   return loadMuxReduction;
@@ -614,15 +609,9 @@
 bool
 load_normal_form::normalize_node(rvsdg::Node * node) const
 {
-<<<<<<< HEAD
-  JLM_ASSERT(is<LoadNonVolatileOperation>(node->operation()));
-  auto & operation = *util::AssertedCast<const LoadNonVolatileOperation>(&node->operation());
+  JLM_ASSERT(is<LoadNonVolatileOperation>(node->GetOperation()));
+  auto & operation = *util::AssertedCast<const LoadNonVolatileOperation>(&node->GetOperation());
   const auto operands = rvsdg::operands(node);
-=======
-  JLM_ASSERT(is<LoadNonVolatileOperation>(node->GetOperation()));
-  auto op = static_cast<const LoadNonVolatileOperation *>(&node->GetOperation());
-  auto operands = rvsdg::operands(node);
->>>>>>> e3988cf8
 
   if (!get_mutable())
     return true;
