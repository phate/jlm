/*
 * Copyright 2021 Nico Reißmann <nico.reissmann@gmail.com>
 * See COPYING for terms of redistribution.
 */

#ifndef JLM_LLVM_IR_OPERATORS_MEMORYSTATEOPERATIONS_HPP
#define JLM_LLVM_IR_OPERATORS_MEMORYSTATEOPERATIONS_HPP

#include <jlm/llvm/ir/tac.hpp>
#include <jlm/llvm/ir/types.hpp>
#include <jlm/rvsdg/simple-node.hpp>
#include <jlm/util/BijectiveMap.hpp>

namespace jlm::llvm
{

using MemoryNodeId = std::size_t;

/**
 * Abstract base class for all memory state operations.
 */
class MemoryStateOperation : public rvsdg::SimpleOperation
{
protected:
  MemoryStateOperation(size_t numOperands, size_t numResults)
      : SimpleOperation(
            { numOperands, MemoryStateType::Create() },
            { numResults, MemoryStateType::Create() })
  {}
};

/**
 * A memory state merge operation takes multiple states as input and merges them together to a
 * single output state.
 *
 * The operation has no equivalent LLVM instruction.
 */
class MemoryStateMergeOperation final : public MemoryStateOperation
{
public:
  ~MemoryStateMergeOperation() noexcept override;

  explicit MemoryStateMergeOperation(size_t numOperands)
      : MemoryStateOperation(numOperands, 1)
  {
    if (numOperands == 0)
      throw util::Error("Insufficient number of operands.");
  }

  bool
  operator==(const Operation & other) const noexcept override;

  [[nodiscard]] std::string
  debug_string() const override;

  [[nodiscard]] std::unique_ptr<Operation>
  copy() const override;

  /** \brief Removes the MemoryStateMergeOperation as it has only a single operand, i.e., no
   * merging is performed.
   *
   * so = MemoryStateMergeOperation si
   * ... = AnyOperation so
   * =>
   * ... = AnyOperation si
   */
  static std::optional<std::vector<rvsdg::Output *>>
  NormalizeSingleOperand(
      const MemoryStateMergeOperation & operation,
      const std::vector<rvsdg::Output *> & operands);

  /** \brief Removes duplicated operands from the MemoryStateMergeOperation.
   *
   * so = MemoryStateMergeOperation si0 si0 si1 si1 si2
   * =>
   * so = MemoryStateMergeOperation si0 si1 si2
   */
  static std::optional<std::vector<rvsdg::Output *>>
  NormalizeDuplicateOperands(
      const MemoryStateMergeOperation & operation,
      const std::vector<rvsdg::Output *> & operands);

  /** \brief Fuses nested merges into a single merge
   *
   * o1 = MemoryStateMergeOperation i1 i2
   * o2 = MemoryStateMergeOperation o1 i3
   * =>
   * o2 = MemoryStateMergeOperation i1 i2 i3
   */
  static std::optional<std::vector<rvsdg::Output *>>
  NormalizeNestedMerges(
      const MemoryStateMergeOperation & operation,
      const std::vector<rvsdg::Output *> & operands);

  /** \brief Fuses nested splits into a single merge
   *
   * o1, o2, o3 = MemoryStateSplitOperation i1
   * o4 = MemoryStateMergeOperation i2 o1 o2 o3 i3
   * =>
   * o4 = MemoryStateMergeOperation i2 i1 i1 i1 i3
   */
  static std::optional<std::vector<rvsdg::Output *>>
  NormalizeMergeSplit(
      const MemoryStateMergeOperation & operation,
      const std::vector<rvsdg::Output *> & operands);

  static rvsdg::SimpleNode &
  CreateNode(const std::vector<rvsdg::Output *> & operands)
  {
    return rvsdg::CreateOpNode<MemoryStateMergeOperation>(operands, operands.size());
  }

  static rvsdg::Output *
  Create(const std::vector<rvsdg::Output *> & operands)
  {
    return CreateNode(operands).output(0);
  }

  static std::unique_ptr<ThreeAddressCode>
  Create(const std::vector<const Variable *> & operands)
  {
    if (operands.empty())
      throw util::Error("Insufficient number of operands.");

    MemoryStateMergeOperation operation(operands.size());
    return ThreeAddressCode::create(operation, operands);
  }
};

/**
 * A memory state join operation takes multiple states that represent the same abstract memory
 * location as input and joins them together to a single output state.
 *
 * The operation has no equivalent LLVM instruction.
 */
class MemoryStateJoinOperation final : public MemoryStateOperation
{
public:
  ~MemoryStateJoinOperation() noexcept override;

  explicit MemoryStateJoinOperation(const size_t numOperands)
      : MemoryStateOperation(numOperands, 1)
  {
    if (numOperands == 0)
      throw std::logic_error("Insufficient number of operands.");
  }

  bool
  operator==(const Operation & other) const noexcept override;

  [[nodiscard]] std::string
  debug_string() const override;

  [[nodiscard]] std::unique_ptr<Operation>
  copy() const override;

  /** \brief Removes the MemoryStateJoinOperation as it has only a single operand, i.e., no
   * joining is performed.
   *
   * so = MemoryStateJoinOperation si
   * ... = AnyOperation so
   * =>
   * ... = AnyOperation si
   */
  static std::optional<std::vector<rvsdg::Output *>>
  NormalizeSingleOperand(
      const MemoryStateJoinOperation & operation,
      const std::vector<rvsdg::Output *> & operands);

  /** \brief Removes duplicated operands from the MemoryStateJoinOperation.
   *
   * so = MemoryStateJoinOperation si0 si0 si1 si1 si2
   * =>
   * so = MemoryStateJoinOperation si0 si1 si2
   */
  static std::optional<std::vector<rvsdg::Output *>>
  NormalizeDuplicateOperands(
      const MemoryStateJoinOperation & operation,
      const std::vector<rvsdg::Output *> & operands);

  /** \brief Fuses nested \ref MemoryStateJoinOperation nodes into a single node
   *
   * o1 = MemoryStateJoinOperation i1 i2
   * o2 = MemoryStateJoinOperation o1 i3
   * =>
   * o2 = MemoryStateJoinOperation i1 i2 i3
   */
  static std::optional<std::vector<rvsdg::Output *>>
  NormalizeNestedJoins(
      const MemoryStateJoinOperation & operation,
      const std::vector<rvsdg::Output *> & operands);

  static rvsdg::SimpleNode &
  CreateNode(const std::vector<rvsdg::Output *> & operands)
  {
    return rvsdg::CreateOpNode<MemoryStateJoinOperation>(operands, operands.size());
  }
};

/**
 * A memory state split operation takes a single input state and splits it into multiple output
 * states.
 *
 * The operation has no equivalent LLVM instruction.
 */
class MemoryStateSplitOperation final : public MemoryStateOperation
{
public:
  ~MemoryStateSplitOperation() noexcept override;

  explicit MemoryStateSplitOperation(const size_t numResults)
      : MemoryStateOperation(1, numResults)
  {
    if (numResults == 0)
      throw util::Error("Insufficient number of results.");
  }

  bool
  operator==(const Operation & other) const noexcept override;

  [[nodiscard]] std::string
  debug_string() const override;

  [[nodiscard]] std::unique_ptr<Operation>
  copy() const override;

  /** \brief Removes the MemoryStateSplitOperation as it has only a single result, i.e., no
   * splitting is performed.
   *
   * so = MemoryStateSplitOperation si
   * ... = AnyOperation so
   * =>
   * ... = AnyOperation si
   */
  static std::optional<std::vector<rvsdg::Output *>>
  NormalizeSingleResult(
      const MemoryStateSplitOperation & operation,
      const std::vector<rvsdg::Output *> & operands);

  /** \brief Fuses nested splits into a single split
   *
   * o1 o2 o3 = MemoryStateSplitOperation i1
   * o4 o5 = MemoryStateSplitOperation o2
   * =>
   * o1 o4 o5 o3 = MemoryStateSplitOperation i1
   */
  static std::optional<std::vector<rvsdg::Output *>>
  NormalizeNestedSplits(
      const MemoryStateSplitOperation & operation,
      const std::vector<rvsdg::Output *> & operands);

  /** \brief Removes an idempotent split-merge pair
   *
   * o1 = MemoryStateMergeOperation i1 i2 i3
   * o2 o3 o4 = MemoryStateSplitOperation o1
   * ... = AnyOperation o2 o3 o4
   * =>
   * ... = AnyOperation i1 i2 i3
   */
  static std::optional<std::vector<rvsdg::Output *>>
  NormalizeSplitMerge(
      const MemoryStateSplitOperation & operation,
      const std::vector<rvsdg::Output *> & operands);

  static rvsdg::SimpleNode &
  CreateNode(rvsdg::Output & operand, const size_t numResults)
  {
    return rvsdg::CreateOpNode<MemoryStateSplitOperation>({ &operand }, numResults);
  }

  static std::vector<rvsdg::Output *>
  Create(rvsdg::Output & operand, const size_t numResults)
  {
    return outputs(&CreateNode(operand, numResults));
  }
};

/**
 * A lambda entry memory state split operation takes a single input state and splits it into
 * multiple output states. In contrast to the MemoryStateSplitOperation, this operation is allowed
 * to have zero output states. The operation's input is required to be connected to the memory state
 * argument of a lambda.
 *
 * The operation has no equivalent LLVM instruction.
 *
 * @see LambdaExitMemoryStateMergeOperation
 */
class LambdaEntryMemoryStateSplitOperation final : public MemoryStateOperation
{
public:
  ~LambdaEntryMemoryStateSplitOperation() noexcept override;

  explicit LambdaEntryMemoryStateSplitOperation(const std::vector<MemoryNodeId> & memoryNodeIds);

  bool
  operator==(const Operation & other) const noexcept override;

  [[nodiscard]] std::string
  debug_string() const override;

  [[nodiscard]] std::unique_ptr<Operation>
  copy() const override;

  /**
   * @return The \ref MemoryNodeId for each of the operation's results.
   */
  [[nodiscard]] std::vector<MemoryNodeId>
  getMemoryNodeIds() const noexcept
  {
    std::vector<MemoryNodeId> memoryNodeIds(nresults());
    for (auto [memoryNodeId, index] : memoryNodeIdToIndexMap_)
    {
      JLM_ASSERT(index < nresults());
      memoryNodeIds[index] = memoryNodeId;
    }

    return memoryNodeIds;
  }

  /**
   * Maps a memory node identifier to the respective output of a
   * LambdaEntryMemoryStateSplitOperation node.
   *
   * @param node A LambdaEntryMemoryStateSplitOperation node.
   * @param memoryNodeId A memory node identifier.
   * @return The respective output if the memory node identifier maps to one, otherwise nullptr.
   */
  [[nodiscard]] static rvsdg::Output *
<<<<<<< HEAD
  mapMemoryNodeIdToOutput(const rvsdg::SimpleNode & node, MemoryNodeId memoryNodeId);
=======
  tryMapMemoryNodeIdToOutput(const rvsdg::SimpleNode & node, MemoryNodeId memoryNodeId);
>>>>>>> c355dda3

  /**
   * Maps the output a \ref LambdaEntryMemoryStateSplitOperation node to the respective \ref
   * MemoryNodeId.
   *
   * @param output A output of \ref LambdaEntryMemoryStateSplitOperation node.
   * @return The \ref MemoryNodeId.
   *
   * \pre The output is assumed to belong to a \ref LambdaEntryMemoryStateSplitOperation node.
   */
  [[nodiscard]] static MemoryNodeId
  mapOutputToMemoryNodeId(const rvsdg::Output & output);

  /**
   * Perform the following transformation:
   *
   * oN = CallEntryMemoryStateMergeOperation o0 ... oK
   * oX ... oZ = LambdaEntryMemoryStateSplitOperation oN
   * ... = AnyOp oX ... oZ
   * =>
   * ... = AnyOp o0 ... oK
   *
   * This transformation can occur after function inlining, i.e., a \ref CallOperation has been
   * replaced with the body of its respective \ref rvsdg::LambdaNode.
   */
  static std::optional<std::vector<rvsdg::Output *>>
  NormalizeCallEntryMemoryStateMerge(
      const LambdaEntryMemoryStateSplitOperation & lambdaEntrySplitOperation,
      const std::vector<rvsdg::Output *> & operands);

  static rvsdg::SimpleNode &
  CreateNode(rvsdg::Output & operand, std::vector<MemoryNodeId> memoryNodeIds)
  {
    return rvsdg::CreateOpNode<LambdaEntryMemoryStateSplitOperation>(
        { &operand },
        std::move(memoryNodeIds));
  }

private:
  util::BijectiveMap<MemoryNodeId, size_t> memoryNodeIdToIndexMap_{};
};

/**
 * A lambda exit memory state merge operation takes multiple states as input and merges them
 * together to a single output state. In contrast to the MemoryStateMergeOperation, this operation
 * is allowed to have zero input states. The operation's output is required to be connected to the
 * memory state result of a lambda.
 *
 * The operation has no equivalent LLVM instruction.
 *
 * @see LambdaEntryMemoryStateMergeOperation
 */
class LambdaExitMemoryStateMergeOperation final : public MemoryStateOperation
{
public:
  ~LambdaExitMemoryStateMergeOperation() noexcept override;

  explicit LambdaExitMemoryStateMergeOperation(const std::vector<MemoryNodeId> & memoryNodeIds);

  bool
  operator==(const Operation & other) const noexcept override;

  [[nodiscard]] std::string
  debug_string() const override;

  [[nodiscard]] std::unique_ptr<Operation>
  copy() const override;

  /**
   * @return The \ref MemoryNodeId for each of the operation's operands.
   */
  [[nodiscard]] std::vector<MemoryNodeId>
  getMemoryNodeIds() const noexcept
  {
    std::vector<MemoryNodeId> memoryNodeIds(narguments());
    for (auto [memoryNodeId, index] : MemoryNodeIdToIndex_)
    {
      JLM_ASSERT(index < narguments());
      memoryNodeIds[index] = memoryNodeId;
    }

    return memoryNodeIds;
  }

  /**
   * Maps a memory node identifier to the respective input of a LambdaExitMemoryStateMergeOperation
   * node.
   *
   * @param node A LambdaExitMemoryStateMergeOperation node.
   * @param memoryNodeId A memory node identifier.
   * @return The respective input if the memory node identifier maps to one, otherwise nullptr.
   */
  [[nodiscard]] static rvsdg::Input *
  tryMapMemoryNodeIdToInput(const rvsdg::SimpleNode & node, MemoryNodeId memoryNodeId);

  /**
   * Maps the input a \ref LambdaExitMemoryStateMergeOperation node to the respective \ref
   * MemoryNodeId.
   *
   * @param input A input of \ref LambdaExitMemoryStateMergeOperation node.
   * @return The \ref MemoryNodeId.
   *
   * \pre The input is assumed to belong to a \ref LambdaExitMemoryStateMergeOperation node.
   */
  [[nodiscard]] static MemoryNodeId
  mapInputToMemoryNodeId(const rvsdg::Input & input);

  /**
   * Performs the following transformation:
   *
   * a, s1 = AllocaOperation ...
   * v, s2 = LoadOperation a s1
   * ... = LambdaExitMemoryStateMergeOperation s2 ... sn
   * =>
   * a, s1 = AllocaOperation ...
   * v, s2 = LoadOperation a s1
   * ... = LambdaExitMemoryStateMergeOperation s1 ... sn
   */
  static std::optional<std::vector<rvsdg::Output *>>
  NormalizeLoadFromAlloca(
      const LambdaExitMemoryStateMergeOperation & operation,
      const std::vector<rvsdg::Output *> & operands);

  /**
   * Performs the following transformation:
   *
   * a, s1 = AllocaOperation ...
   * s2 = StoreOperation a v s1
   * ... = LambdaExitMemoryStateMergeOperation s2 ... sn
   * =>
   * a, s1 = AllocaOperation ...
   * s2 = StoreOperation a v s1
   * ... = LambdaExitMemoryStateMergeOperation s1 ... sn
   */
  static std::optional<std::vector<rvsdg::Output *>>
  NormalizeStoreToAlloca(
      const LambdaExitMemoryStateMergeOperation & operation,
      const std::vector<rvsdg::Output *> & operands);

  /**
   * Performs the following transformation:
   *
   * a, s1 = AllocaOperation ...
   * ... = LambdaExitMemoryStateMergeOperation s1 ... sn
   * =>
   * a, s1 = AllocaOperation ...
   * s2 = UndefValueOperation
   * ... = LambdaExitMemoryStateMergeOperation s2 ... sn
   */
  static std::optional<std::vector<rvsdg::Output *>>
  NormalizeAlloca(
      const LambdaExitMemoryStateMergeOperation & operation,
      const std::vector<rvsdg::Output *> & operands);

  static rvsdg::Node &
  CreateNode(
      rvsdg::Region & region,
      const std::vector<rvsdg::Output *> & operands,
      const std::vector<MemoryNodeId> & memoryNodeIds)
  {
    return operands.empty()
             ? rvsdg::CreateOpNode<LambdaExitMemoryStateMergeOperation>(region, memoryNodeIds)
             : rvsdg::CreateOpNode<LambdaExitMemoryStateMergeOperation>(operands, memoryNodeIds);
  }

private:
  util::BijectiveMap<MemoryNodeId, size_t> MemoryNodeIdToIndex_{};
};

/**
 * A call entry memory state merge operation takes multiple states as input and merges them together
 * to a single output state. In contrast to the MemoryStateMergeOperation, this operation is allowed
 * to have zero input states. The operation's output is required to be connected to the memory state
 * argument of a call.
 *
 * The operation has no equivalent LLVM instruction.
 *
 * @see CallExitMemoryStateSplitOperation
 */
class CallEntryMemoryStateMergeOperation final : public MemoryStateOperation
{
public:
  ~CallEntryMemoryStateMergeOperation() noexcept override;

  explicit CallEntryMemoryStateMergeOperation(const std::vector<MemoryNodeId> & memoryNodeIds);

  bool
  operator==(const Operation & other) const noexcept override;

  [[nodiscard]] std::string
  debug_string() const override;

  [[nodiscard]] std::unique_ptr<Operation>
  copy() const override;

  /**
   * @return The \ref MemoryNodeId for each of the operation's results.
   */
  [[nodiscard]] std::vector<MemoryNodeId>
  getMemoryNodeIds() const noexcept
  {
    std::vector<MemoryNodeId> memoryNodeIds(narguments());
    for (auto [memoryNodeId, index] : MemoryNodeIdToIndex_)
    {
      JLM_ASSERT(index < narguments());
      memoryNodeIds[index] = memoryNodeId;
    }

    return memoryNodeIds;
  }

  /**
   * Maps a memory node identifier to the respective input of a \ref
   * CallEntryMemoryStateMergeOperation node.
   *
   * @param node A \ref CallEntryMemoryStateMergeOperation node.
   * @param memoryNodeId A memory node identifier.
   * @return The respective input if the memory node identifier maps to one, otherwise nullptr.
   */
  [[nodiscard]] static rvsdg::Input *
  tryMapMemoryNodeIdToInput(const rvsdg::SimpleNode & node, MemoryNodeId memoryNodeId);

  static rvsdg::SimpleNode &
  CreateNode(
      rvsdg::Region & region,
      const std::vector<rvsdg::Output *> & operands,
      std::vector<MemoryNodeId> memoryNodeIds)
  {
    return operands.empty() ? rvsdg::CreateOpNode<CallEntryMemoryStateMergeOperation>(
                                  region,
                                  std::move(memoryNodeIds))
                            : rvsdg::CreateOpNode<CallEntryMemoryStateMergeOperation>(
                                  operands,
                                  std::move(memoryNodeIds));
  }

private:
  util::BijectiveMap<MemoryNodeId, size_t> MemoryNodeIdToIndex_{};
};

/**
 * A call exit memory state split operation takes a single input state and splits it into
 * multiple output states. In contrast to the MemoryStateSplitOperation, this operation is allowed
 * to have zero output states. The operation's input is required to be connected to the memory state
 * result of a call.
 *
 * The operation has no equivalent LLVM instruction.
 *
 * @see CallEntryMemoryStateMergeOperation
 */
class CallExitMemoryStateSplitOperation final : public MemoryStateOperation
{
public:
  ~CallExitMemoryStateSplitOperation() noexcept override;

  explicit CallExitMemoryStateSplitOperation(const std::vector<MemoryNodeId> & memoryNodeIds);

  bool
  operator==(const Operation & other) const noexcept override;

  [[nodiscard]] std::string
  debug_string() const override;

  [[nodiscard]] std::unique_ptr<Operation>
  copy() const override;

  /**
   * @return The \ref MemoryNodeId for each of the operation's results.
   */
  [[nodiscard]] std::vector<MemoryNodeId>
  getMemoryNodeIds() const noexcept
  {
    std::vector<MemoryNodeId> memoryNodeIds(nresults());
    for (auto [memoryNodeId, index] : memoryNodeIdToIndexMap_)
    {
      JLM_ASSERT(index < nresults());
      memoryNodeIds[index] = memoryNodeId;
    }

    return memoryNodeIds;
  }

  /**
   * Maps a memory node identifier to the respective output of a \ref
   * CallExitMemoryStateSplitOperation node.
   *
   * @param node A \ref CallExitMemoryStateSplitOperation node.
   * @param memoryNodeId A memory node identifier.
   * @return The respective output if the memory node identifier maps to one, otherwise nullptr.
   */
  [[nodiscard]] static rvsdg::Output *
  tryMapMemoryNodeIdToOutput(const rvsdg::SimpleNode & node, MemoryNodeId memoryNodeId);

  /**
   * Perform the following transformation:
   *
   * oN = LambdaExitMemoryStateMergeOperation o0 ... oK
   * oX ... oZ = CallExitMemoryStateSplitOperation oN
   * ... = AnyOp oX ... oZ
   * =>
   * ... = AnyOp o0 ... oK
   *
   * This transformation can occur after function inlining, i.e., a \ref CallOperation has been
   * replaced with the body of its respective \ref rvsdg::LambdaNode.
   */
  static std::optional<std::vector<rvsdg::Output *>>
  NormalizeLambdaExitMemoryStateMerge(
      const CallExitMemoryStateSplitOperation & callExitSplitOperation,
      const std::vector<rvsdg::Output *> & operands);

  static rvsdg::SimpleNode &
  CreateNode(rvsdg::Output & operand, std::vector<MemoryNodeId> memoryNodeIds)
  {
    return rvsdg::CreateOpNode<CallExitMemoryStateSplitOperation>(
        { &operand },
        std::move(memoryNodeIds));
  }

private:
  util::BijectiveMap<MemoryNodeId, size_t> memoryNodeIdToIndexMap_{};
};

/**
 * Checks if the given node takes any inputs, or produces any outputs,
 * that are of the memory state type.
 * @param node the node in question
 * @return true if any input or output is a memory state, otherwise false.
 */
[[nodiscard]] bool
hasMemoryState(const rvsdg::Node & node);

}

#endif<|MERGE_RESOLUTION|>--- conflicted
+++ resolved
@@ -326,11 +326,7 @@
    * @return The respective output if the memory node identifier maps to one, otherwise nullptr.
    */
   [[nodiscard]] static rvsdg::Output *
-<<<<<<< HEAD
-  mapMemoryNodeIdToOutput(const rvsdg::SimpleNode & node, MemoryNodeId memoryNodeId);
-=======
   tryMapMemoryNodeIdToOutput(const rvsdg::SimpleNode & node, MemoryNodeId memoryNodeId);
->>>>>>> c355dda3
 
   /**
    * Maps the output a \ref LambdaEntryMemoryStateSplitOperation node to the respective \ref
