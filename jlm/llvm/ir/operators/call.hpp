--- conflicted
+++ resolved
@@ -352,11 +352,7 @@
    * @see GetMemoryStateExitSplit()
    */
   [[nodiscard]] static rvsdg::SimpleNode *
-<<<<<<< HEAD
-  tryGetMemoryStateEntryMerge(const rvsdg::SimpleNode & callNode) noexcept
-=======
   tryGetMemoryStateEntryMerge(const rvsdg::Node & callNode) noexcept
->>>>>>> c355dda3
   {
     JLM_ASSERT(is<CallOperation>(&callNode));
     const auto node =
@@ -374,11 +370,7 @@
    * @see GetMemoryStateEntryMerge()
    */
   [[nodiscard]] static rvsdg::SimpleNode *
-<<<<<<< HEAD
-  tryGetMemoryStateExitSplit(const rvsdg::SimpleNode & callNode) noexcept
-=======
   tryGetMemoryStateExitSplit(const rvsdg::Node & callNode) noexcept
->>>>>>> c355dda3
   {
     JLM_ASSERT(is<CallOperation>(&callNode));
 
