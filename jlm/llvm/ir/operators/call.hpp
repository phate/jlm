/*
 * Copyright 2018 Nico Reißmann <nico.reissmann@gmail.com>
 * See COPYING for terms of redistribution.
 */

#ifndef JLM_LLVM_IR_OPERATORS_CALL_HPP
#define JLM_LLVM_IR_OPERATORS_CALL_HPP

#include <jlm/llvm/ir/operators/lambda.hpp>
#include <jlm/llvm/ir/operators/Phi.hpp>
#include <jlm/llvm/ir/tac.hpp>
#include <jlm/llvm/ir/types.hpp>
#include <jlm/rvsdg/simple-node.hpp>

namespace jlm::llvm
{

/** \brief Call operation class
 *
 */
class CallOperation final : public jlm::rvsdg::simple_op
{
public:
  ~CallOperation() override;

  explicit CallOperation(const FunctionType & functionType)
      : simple_op(create_srcports(functionType), create_dstports(functionType)),
        FunctionType_(functionType)
  {}

  bool
  operator==(const operation & other) const noexcept override;

  [[nodiscard]] std::string
  debug_string() const override;

  [[nodiscard]] const FunctionType &
  GetFunctionType() const noexcept
  {
    return FunctionType_;
  }

  [[nodiscard]] std::unique_ptr<jlm::rvsdg::operation>
  copy() const override;

  static std::unique_ptr<tac>
  create(
      const variable * function,
      const FunctionType & functionType,
      const std::vector<const variable *> & arguments)
  {
    CheckFunctionInputType(function->type());

    CallOperation op(functionType);
    std::vector<const variable *> operands({ function });
    operands.insert(operands.end(), arguments.begin(), arguments.end());
    return tac::create(op, operands);
  }

private:
  static inline std::vector<jlm::rvsdg::port>
  create_srcports(const FunctionType & functionType)
  {
    std::vector<jlm::rvsdg::port> ports(1, { PointerType() });
    for (auto & argumentType : functionType.Arguments())
      ports.emplace_back(argumentType);

    return ports;
  }

  static inline std::vector<jlm::rvsdg::port>
  create_dstports(const FunctionType & functionType)
  {
    std::vector<jlm::rvsdg::port> ports;
    for (auto & resultType : functionType.Results())
      ports.emplace_back(resultType);

    return ports;
  }

  static void
  CheckFunctionInputType(const jlm::rvsdg::type & type)
  {
    if (!is<PointerType>(type))
      throw jlm::util::error("Expected pointer type.");
  }

  FunctionType FunctionType_;
};

/** \brief Call node classifier
 *
 * The CallTypeClassifier class provides information about the call type of a call node.
 */
class CallTypeClassifier final
{
public:
  enum class CallType
  {
    /**
     * A call to a statically visible function within the module that is not part of a mutual
     * recursive call chain.
     */
    NonRecursiveDirectCall,

    /**
     * A call to a statically visible function within the module that is part of a mutual recursive
     * call chain.
     */
    RecursiveDirectCall,

    /**
     * A call to an imported function, i.e., a function from outside of the module.
     */
    ExternalCall,

    /**
     * A call to a statically not visible function.
     */
    IndirectCall
  };

  CallTypeClassifier(CallType callType, jlm::rvsdg::output & output)
      : CallType_(callType),
        Output_(&output)
  {}

  /** \brief Return call type.
   *
   */
  [[nodiscard]] CallType
  GetCallType() const noexcept
  {
    return CallType_;
  }

  /** \brief Determines whether call is a non-recursive direct call.
   *
   * @return True if call is a non-recursive direct call, otherwise false.
   */
  [[nodiscard]] bool
  IsNonRecursiveDirectCall() const noexcept
  {
    return GetCallType() == CallType::NonRecursiveDirectCall;
  }

  /** \brief Determines whether call is a recursive direct call.
   *
   * @return True if call is a recursive direct call, otherwise false.
   */
  [[nodiscard]] bool
  IsRecursiveDirectCall() const noexcept
  {
    return GetCallType() == CallType::RecursiveDirectCall;
  }

  /** \brief Determines whether call is an external call.
   *
   * @return True if call is an external call, otherwise false.
   */
  [[nodiscard]] bool
  IsExternalCall() const noexcept
  {
    return GetCallType() == CallType::ExternalCall;
  }

  /** \brief Determines whether call is an indirect call.
   *
   * @return True if call is an indirect call, otherwise false.
   */
  [[nodiscard]] bool
  IsIndirectCall() const noexcept
  {
    return GetCallType() == CallType::IndirectCall;
  }

  /** \brief Returns the called function.
   *
   * GetLambdaOutput() only returns a valid result if the call node is a (non-)recursive direct
   * call.
   *
   * @return The called function.
   */
  [[nodiscard]] lambda::output &
  GetLambdaOutput() const noexcept
  {
    if (GetCallType() == CallType::NonRecursiveDirectCall)
    {
      return *jlm::util::AssertedCast<lambda::output>(Output_);
    }

    JLM_ASSERT(GetCallType() == CallType::RecursiveDirectCall);
    auto argument = jlm::util::AssertedCast<jlm::rvsdg::argument>(Output_);
    /*
     * FIXME: This assumes that all recursion variables where added before the dependencies. It
     * would be better if we did not use the index for retrieving the result, but instead
     * explicitly encoded it in an phi_argument.
     */
    return *jlm::util::AssertedCast<lambda::output>(
        argument->region()->result(argument->index())->origin());
  }

  /** \brief Returns the imported function.
   *
   * GetImport() only returns a valid result if the call is an external call.
   *
   * @return The imported function.
   */
  [[nodiscard]] jlm::rvsdg::argument &
  GetImport() const noexcept
  {
    JLM_ASSERT(GetCallType() == CallType::ExternalCall);
    return *jlm::util::AssertedCast<jlm::rvsdg::argument>(Output_);
  }

  /** \brief Return origin of a call node's function input.
   *
   * GetFunctionOrigin() returns the last output returned by CallNode::TraceFunctionInput().
   *
   * @return Traced origin of a call node's function input.
   *
   * @see CallNode::TraceFunctionInput(), CallNode::GetFunctionInput()
   */
  [[nodiscard]] jlm::rvsdg::output &
  GetFunctionOrigin() const noexcept
  {
    return *Output_;
  }

  static std::unique_ptr<CallTypeClassifier>
  CreateNonRecursiveDirectCallClassifier(lambda::output & output)
  {
    return std::make_unique<CallTypeClassifier>(CallType::NonRecursiveDirectCall, output);
  }

  static std::unique_ptr<CallTypeClassifier>
  CreateRecursiveDirectCallClassifier(jlm::rvsdg::argument & output)
  {
    JLM_ASSERT(is_phi_recvar_argument(&output));
    return std::make_unique<CallTypeClassifier>(CallType::RecursiveDirectCall, output);
  }

  static std::unique_ptr<CallTypeClassifier>
  CreateExternalCallClassifier(jlm::rvsdg::argument & argument)
  {
    JLM_ASSERT(argument.region() == argument.region()->graph()->root());
    return std::make_unique<CallTypeClassifier>(CallType::ExternalCall, argument);
  }

  static std::unique_ptr<CallTypeClassifier>
  CreateIndirectCallClassifier(jlm::rvsdg::output & output)
  {
    return std::make_unique<CallTypeClassifier>(CallType::IndirectCall, output);
  }

private:
  CallType CallType_;
  jlm::rvsdg::output * Output_;
};

/** \brief Call node
 *
 */
class CallNode final : public jlm::rvsdg::simple_node
{
private:
  CallNode(
      jlm::rvsdg::region & region,
      const CallOperation & operation,
      const std::vector<jlm::rvsdg::output *> & operands)
      : simple_node(&region, operation, operands)
  {}

public:
  [[nodiscard]] const CallOperation &
  GetOperation() const noexcept
  {
    return *jlm::util::AssertedCast<const CallOperation>(&operation());
  }

  /**
   * @return The number of arguments to the call.
   *
   * \note This is equivalent to ninputs() - 1 as NumArguments() ignores the function input.
   */
  [[nodiscard]] size_t
  NumArguments() const noexcept
  {
    return ninputs() - 1;
  }

  /**
   * @param n The index of the function argument.
   * @return The input for the given index \p n.
   */
  [[nodiscard]] jlm::rvsdg::input *
  Argument(size_t n) const
  {
    JLM_ASSERT(n < NumArguments());
    return input(n + 1);
  }

  /**
   * @return The number of results from the call.
   */
  [[nodiscard]] size_t
  NumResults() const noexcept
  {
    return noutputs();
  }

  /**
   * @param n The index of the function result.
   * @return The output for the given index \p n.
   */
  [[nodiscard]] jlm::rvsdg::output *
  Result(size_t n) const noexcept
  {
    JLM_ASSERT(n < NumResults());
    return output(n);
  }

  /**
   * @return The outputs of the call node.
   */
  [[nodiscard]] std::vector<rvsdg::output *>
  Results() const noexcept
  {
    return rvsdg::outputs(this);
  }

  /**
   * @return The call node's function input.
   */
  [[nodiscard]] jlm::rvsdg::input *
  GetFunctionInput() const noexcept
  {
    auto functionInput = input(0);
    JLM_ASSERT(is<PointerType>(functionInput->type()));
    return functionInput;
  }

  /**
   * @return The call node's input/output state input.
   */
  [[nodiscard]] jlm::rvsdg::input *
  GetIoStateInput() const noexcept
  {
    auto iOState = input(ninputs() - 2);
    JLM_ASSERT(is<iostatetype>(iOState->type()));
    return iOState;
  }

  /**
   * @return The call node's memory state input.
   */
  [[nodiscard]] jlm::rvsdg::input *
  GetMemoryStateInput() const noexcept
  {
    auto memoryState = input(ninputs() - 1);
    JLM_ASSERT(is<MemoryStateType>(memoryState->type()));
    return memoryState;
  }

  /**
   * @return The call node's input/output state output.
   */
  [[nodiscard]] jlm::rvsdg::output *
  GetIoStateOutput() const noexcept
  {
    auto iOState = output(noutputs() - 2);
    JLM_ASSERT(is<iostatetype>(iOState->type()));
    return iOState;
  }

  /**
   * @return The call node's memory state output.
   */
  [[nodiscard]] jlm::rvsdg::output *
  GetMemoryStateOutput() const noexcept
  {
    auto memoryState = output(noutputs() - 1);
    JLM_ASSERT(is<MemoryStateType>(memoryState->type()));
    return memoryState;
  }

  rvsdg::node *
  copy(rvsdg::region * region, const std::vector<rvsdg::output *> & operands) const override;

  static std::vector<jlm::rvsdg::output *>
  Create(
      rvsdg::output * function,
      const FunctionType & functionType,
      const std::vector<rvsdg::output *> & arguments)
  {
    return CreateNode(function, functionType, arguments).Results();
  }

  static std::vector<jlm::rvsdg::output *>
  Create(
      rvsdg::region & region,
      const CallOperation & callOperation,
      const std::vector<rvsdg::output *> & operands)
  {
    return CreateNode(region, callOperation, operands).Results();
  }

  static CallNode &
  CreateNode(
      rvsdg::region & region,
      const CallOperation & callOperation,
      const std::vector<rvsdg::output *> & operands)
  {
    CheckFunctionType(callOperation.GetFunctionType());

    return *(new CallNode(region, callOperation, operands));
  }

  static CallNode &
  CreateNode(
      rvsdg::output * function,
      const FunctionType & functionType,
      const std::vector<rvsdg::output *> & arguments)
  {
    CheckFunctionInputType(function->type());

    CallOperation callOperation(functionType);
    std::vector<rvsdg::output *> operands({ function });
    operands.insert(operands.end(), arguments.begin(), arguments.end());

    return CreateNode(*function->region(), callOperation, operands);
  }

  /**
   * \brief Traces function input of call node
   *
   * Traces the function input of a call node upwards, trying to
   * find the corresponding lambda output. The function can handle
   * invariant gamma exit variables and invariant theta loop variables.
   *
   * \param callNode A call node.
   *
   * \return The traced output.
   */
  static jlm::rvsdg::output *
  TraceFunctionInput(const CallNode & callNode);

  /** \brief Classifies a call node.
   *
   * Classifies a call node according to its call type.
   *
   * @param callNode A call node.
   * @return A CallTypeClassifier.
   */
  static std::unique_ptr<CallTypeClassifier>
  ClassifyCall(const CallNode & callNode);

private:
  static void
  CheckFunctionInputType(const jlm::rvsdg::type & type)
  {
    if (!is<PointerType>(type))
      throw jlm::util::error("Expected pointer type.");
  }

  static void
  CheckFunctionType(const FunctionType & functionType)
  {
<<<<<<< HEAD
    /*
        auto CheckArgumentTypes = [](const FunctionType & functionType)
        {
          if (functionType.NumArguments() < 3)
            throw jlm::util::error("Expected at least three argument types.");

          auto loopStateArgumentIndex = functionType.NumArguments()-1;
          auto memoryStateArgumentIndex = functionType.NumArguments()-2;
          auto iOStateArgumentIndex = functionType.NumArguments()-3;

          if (!is<loopstatetype>(functionType.ArgumentType(loopStateArgumentIndex)))
            throw jlm::util::error("Expected loop state type.");
=======
    auto CheckArgumentTypes = [](const FunctionType & functionType)
    {
      if (functionType.NumArguments() < 2)
        throw jlm::util::error("Expected at least three argument types.");

      auto memoryStateArgumentIndex = functionType.NumArguments() - 1;
      auto iOStateArgumentIndex = functionType.NumArguments() - 2;
>>>>>>> 80fdbf22

          if (!is<MemoryStateType>(functionType.ArgumentType(memoryStateArgumentIndex)))
            throw jlm::util::error("Expected memory state type.");

          if (!is<iostatetype>(functionType.ArgumentType(iOStateArgumentIndex)))
            throw jlm::util::error("Expected IO state type.");
        };

<<<<<<< HEAD
        auto CheckResultTypes = [](const FunctionType & functionType)
        {
          if (functionType.NumResults() < 3)
            throw jlm::util::error("Expected at least three result types.");

          auto loopStateResultIndex = functionType.NumResults()-1;
          auto memoryStateResultIndex = functionType.NumResults()-2;
          auto iOStateResultIndex = functionType.NumResults()-3;

          if (!is<loopstatetype>(functionType.ResultType(loopStateResultIndex)))
            throw jlm::util::error("Expected loop state type.");
=======
    auto CheckResultTypes = [](const FunctionType & functionType)
    {
      if (functionType.NumResults() < 2)
        throw jlm::util::error("Expected at least three result types.");

      auto memoryStateResultIndex = functionType.NumResults() - 1;
      auto iOStateResultIndex = functionType.NumResults() - 2;
>>>>>>> 80fdbf22

          if (!is<MemoryStateType>(functionType.ResultType(memoryStateResultIndex)))
            throw jlm::util::error("Expected memory state type.");

          if (!is<iostatetype>(functionType.ResultType(iOStateResultIndex)))
            throw jlm::util::error("Expected IO state type.");
        };
    */

    // TODO: fix
    //    CheckArgumentTypes(functionType);
    //    CheckResultTypes(functionType);
  }
};

}

#endif<|MERGE_RESOLUTION|>--- conflicted
+++ resolved
@@ -466,20 +466,7 @@
   static void
   CheckFunctionType(const FunctionType & functionType)
   {
-<<<<<<< HEAD
     /*
-        auto CheckArgumentTypes = [](const FunctionType & functionType)
-        {
-          if (functionType.NumArguments() < 3)
-            throw jlm::util::error("Expected at least three argument types.");
-
-          auto loopStateArgumentIndex = functionType.NumArguments()-1;
-          auto memoryStateArgumentIndex = functionType.NumArguments()-2;
-          auto iOStateArgumentIndex = functionType.NumArguments()-3;
-
-          if (!is<loopstatetype>(functionType.ArgumentType(loopStateArgumentIndex)))
-            throw jlm::util::error("Expected loop state type.");
-=======
     auto CheckArgumentTypes = [](const FunctionType & functionType)
     {
       if (functionType.NumArguments() < 2)
@@ -487,7 +474,6 @@
 
       auto memoryStateArgumentIndex = functionType.NumArguments() - 1;
       auto iOStateArgumentIndex = functionType.NumArguments() - 2;
->>>>>>> 80fdbf22
 
           if (!is<MemoryStateType>(functionType.ArgumentType(memoryStateArgumentIndex)))
             throw jlm::util::error("Expected memory state type.");
@@ -496,19 +482,6 @@
             throw jlm::util::error("Expected IO state type.");
         };
 
-<<<<<<< HEAD
-        auto CheckResultTypes = [](const FunctionType & functionType)
-        {
-          if (functionType.NumResults() < 3)
-            throw jlm::util::error("Expected at least three result types.");
-
-          auto loopStateResultIndex = functionType.NumResults()-1;
-          auto memoryStateResultIndex = functionType.NumResults()-2;
-          auto iOStateResultIndex = functionType.NumResults()-3;
-
-          if (!is<loopstatetype>(functionType.ResultType(loopStateResultIndex)))
-            throw jlm::util::error("Expected loop state type.");
-=======
     auto CheckResultTypes = [](const FunctionType & functionType)
     {
       if (functionType.NumResults() < 2)
@@ -516,7 +489,6 @@
 
       auto memoryStateResultIndex = functionType.NumResults() - 1;
       auto iOStateResultIndex = functionType.NumResults() - 2;
->>>>>>> 80fdbf22
 
           if (!is<MemoryStateType>(functionType.ResultType(memoryStateResultIndex)))
             throw jlm::util::error("Expected memory state type.");
