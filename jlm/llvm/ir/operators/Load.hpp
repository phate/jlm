/*
 * Copyright 2017 Nico Reißmann <nico.reissmann@gmail.com>
 * See COPYING for terms of redistribution.
 */

#ifndef JLM_LLVM_IR_OPERATORS_LOAD_HPP
#define JLM_LLVM_IR_OPERATORS_LOAD_HPP

#include <jlm/llvm/ir/tac.hpp>
#include <jlm/llvm/ir/types.hpp>
#include <jlm/rvsdg/graph.hpp>
#include <jlm/rvsdg/simple-node.hpp>

#include <llvm/IR/Instructions.h>

#include <optional>

namespace jlm::llvm
{

/**
 * Abstract base class for load operations.
 *
 * @see LoadVolatileOperation
 * @see LoadNonVolatileOperation
 */
class LoadOperation : public rvsdg::SimpleOperation
{
public:
  class MemoryStateInputIterator final : public rvsdg::Input::iterator<rvsdg::SimpleInput>
  {
  public:
    virtual ~MemoryStateInputIterator() = default;

    constexpr explicit MemoryStateInputIterator(rvsdg::SimpleInput * input)
        : rvsdg::Input::iterator<rvsdg::SimpleInput>(input)
    {}

    [[nodiscard]] rvsdg::SimpleInput *
    next() const override
    {
      const auto index = value()->index();
      const auto node = value()->node();

      return index + 1 < node->ninputs() ? node->input(index + 1) : nullptr;
    }
  };

  class MemoryStateOutputIterator final : public rvsdg::Output::iterator<rvsdg::SimpleOutput>
  {
  public:
    virtual ~MemoryStateOutputIterator() = default;

    constexpr explicit MemoryStateOutputIterator(rvsdg::SimpleOutput * output)
        : rvsdg::Output::iterator<rvsdg::SimpleOutput>(output)
    {}

    [[nodiscard]] rvsdg::SimpleOutput *
    next() const override
    {
      const auto index = value()->index();
      const auto node = value()->node();

      return index + 1 < node->noutputs() ? node->output(index + 1) : nullptr;
    }
  };

  using MemoryStateInputRange = util::IteratorRange<MemoryStateInputIterator>;
  using MemoryStateOutputRange = util::IteratorRange<MemoryStateOutputIterator>;

protected:
  LoadOperation(
      ::llvm::LoadInst * llvmLoad,
      const std::vector<std::shared_ptr<const rvsdg::Type>> & operandTypes,
      const std::vector<std::shared_ptr<const rvsdg::Type>> & resultTypes,
      const size_t numMemoryStates,
      const size_t alignment)
      : SimpleOperation(operandTypes, resultTypes),
        LlvmLoad_(llvmLoad),
        NumMemoryStates_(numMemoryStates),
        Alignment_(alignment)
  {
    JLM_ASSERT(!operandTypes.empty() && !resultTypes.empty());

    auto & addressType = *operandTypes[0];
    JLM_ASSERT(is<PointerType>(addressType));

    auto & loadedType = *resultTypes[0];
    JLM_ASSERT(is<rvsdg::ValueType>(loadedType));

    JLM_ASSERT(operandTypes.size() == resultTypes.size());
    for (size_t n = 1; n < operandTypes.size(); n++)
    {
      auto & operandType = *operandTypes[n];
      auto & resultType = *resultTypes[n];
      JLM_ASSERT(operandType == resultType);
      JLM_ASSERT(is<rvsdg::StateType>(operandType));
    }
  }

public:
  [[nodiscard]] ::llvm::LoadInst *
  GetLlvmLoad() const noexcept
  {
    return LlvmLoad_;
  }

  [[nodiscard]] size_t
  GetAlignment() const noexcept
  {
    return Alignment_;
  }

  [[nodiscard]] std::shared_ptr<const rvsdg::ValueType>
  GetLoadedType() const noexcept
  {
    auto type = std::dynamic_pointer_cast<const rvsdg::ValueType>(result(0));
    JLM_ASSERT(type);
    return type;
  }

  [[nodiscard]] size_t
  NumMemoryStates() const noexcept
  {
    return NumMemoryStates_;
  }

  [[nodiscard]] static rvsdg::Input &
  AddressInput(const rvsdg::Node & node) noexcept
  {
    JLM_ASSERT(is<LoadOperation>(&node));
    const auto input = node.input(0);
    JLM_ASSERT(is<PointerType>(input->Type()));
    return *input;
  }

  [[nodiscard]] static rvsdg::Output &
  LoadedValueOutput(const rvsdg::Node & node)
  {
    JLM_ASSERT(is<LoadOperation>(&node));
    const auto output = node.output(0);
    JLM_ASSERT(is<rvsdg::ValueType>(output->Type()));
    return *output;
  }

  [[nodiscard]] static MemoryStateOutputRange
  MemoryStateOutputs(const rvsdg::SimpleNode & node) noexcept
  {
    const auto loadOperation = util::AssertedCast<const LoadOperation>(&node.GetOperation());
    if (loadOperation->NumMemoryStates_ == 0)
    {
      return { MemoryStateOutputIterator(nullptr), MemoryStateOutputIterator(nullptr) };
    }

    const auto firstMemoryStateOutput =
        node.output(loadOperation->nresults() - loadOperation->NumMemoryStates_);
    JLM_ASSERT(is<MemoryStateType>(firstMemoryStateOutput->Type()));
    return { MemoryStateOutputIterator(firstMemoryStateOutput),
             MemoryStateOutputIterator(nullptr) };
  }

private:
  ::llvm::LoadInst * LlvmLoad_;
  size_t NumMemoryStates_;
  size_t Alignment_;
};

/**
 * Represents a volatile LLVM load instruction.
 *
 * In contrast to LLVM, a volatile load requires in an RVSDG setting an I/O state as it incorporates
 * externally visible side-effects. This I/O state allows the volatile load operation to be
 * sequentialized with respect to other volatile memory accesses and I/O operations. This additional
 * I/O state is the main reason why volatile loads are modeled as its own operation and volatile is
 * not just a flag at the normal \ref LoadNonVolatileOperation.
 *
 * @see StoreVolatileOperation
 */
class LoadVolatileOperation final : public LoadOperation
{
public:
  ~LoadVolatileOperation() noexcept override;

  LoadVolatileOperation(
      ::llvm::LoadInst * llvmLoad,
      std::shared_ptr<const rvsdg::ValueType> loadedType,
      size_t numMemoryStates,
      size_t alignment)
      : LoadOperation(
            llvmLoad,
            CreateOperandTypes(numMemoryStates),
            CreateResultTypes(std::move(loadedType), numMemoryStates),
            numMemoryStates,
            alignment)
  {}

  bool
  operator==(const Operation & other) const noexcept override;

  [[nodiscard]] std::string
  debug_string() const override;

  [[nodiscard]] std::unique_ptr<Operation>
  copy() const override;

  [[nodiscard]] static rvsdg::Input &
  IOStateInput(const rvsdg::Node & node) noexcept
  {
    JLM_ASSERT(is<LoadVolatileOperation>(&node));
    const auto input = node.input(1);
    JLM_ASSERT(is<IOStateType>(input->Type()));
    return *input;
  }

  [[nodiscard]] static rvsdg::Output &
  IOStateOutput(const rvsdg::Node & node)
  {
    JLM_ASSERT(is<LoadVolatileOperation>(&node));
    const auto output = node.output(1);
    JLM_ASSERT(is<IOStateType>(output->Type()));
    return *output;
  }

  static std::unique_ptr<llvm::ThreeAddressCode>
  Create(
<<<<<<< HEAD
      ::llvm::LoadInst * llvmLoad,
      const variable * address,
      const variable * iOState,
      const variable * memoryState,
      std::shared_ptr<const rvsdg::ValueType> loadedType,
      size_t alignment)
  {
    LoadVolatileOperation operation(llvmLoad, std::move(loadedType), 1, alignment);
    return tac::create(operation, { address, iOState, memoryState });
=======
      const Variable * address,
      const Variable * iOState,
      const Variable * memoryState,
      std::shared_ptr<const rvsdg::ValueType> loadedType,
      size_t alignment)
  {
    LoadVolatileOperation operation(std::move(loadedType), 1, alignment);
    return ThreeAddressCode::create(operation, { address, iOState, memoryState });
>>>>>>> ddab040b
  }

  static rvsdg::SimpleNode &
  CreateNode(
      rvsdg::Region & region,
      std::unique_ptr<LoadVolatileOperation> loadOperation,
      const std::vector<rvsdg::Output *> & operands);

  static rvsdg::SimpleNode &
  CreateNode(
<<<<<<< HEAD
      ::llvm::LoadInst * llvmLoad,
      rvsdg::output & address,
      rvsdg::output & iOState,
      const std::vector<rvsdg::output *> & memoryStates,
=======
      rvsdg::Output & address,
      rvsdg::Output & iOState,
      const std::vector<rvsdg::Output *> & memoryStates,
>>>>>>> ddab040b
      std::shared_ptr<const rvsdg::ValueType> loadedType,
      size_t alignment)
  {
    std::vector operands({ &address, &iOState });
    operands.insert(operands.end(), memoryStates.begin(), memoryStates.end());

    auto operation = std::make_unique<LoadVolatileOperation>(
        llvmLoad,
        std::move(loadedType),
        memoryStates.size(),
        alignment);
    return CreateNode(*address.region(), std::move(operation), operands);
  }

private:
  static std::vector<std::shared_ptr<const rvsdg::Type>>
  CreateOperandTypes(size_t numMemoryStates)
  {
    std::vector<std::shared_ptr<const rvsdg::Type>> types(
        { PointerType::Create(), IOStateType::Create() });
    std::vector<std::shared_ptr<const rvsdg::Type>> states(
        numMemoryStates,
        MemoryStateType::Create());
    types.insert(types.end(), states.begin(), states.end());
    return types;
  }

  static std::vector<std::shared_ptr<const rvsdg::Type>>
  CreateResultTypes(std::shared_ptr<const rvsdg::ValueType> loadedType, size_t numMemoryStates)
  {
    std::vector<std::shared_ptr<const rvsdg::Type>> types(
        { std::move(loadedType), IOStateType::Create() });
    std::vector<std::shared_ptr<const rvsdg::Type>> states(
        numMemoryStates,
        MemoryStateType::Create());
    types.insert(types.end(), states.begin(), states.end());
    return types;
  }
};

/**
 * Represents an LLVM load instruction.
 *
 * @see LoadVolatileOperation
 */
class LoadNonVolatileOperation final : public LoadOperation
{
public:
  ~LoadNonVolatileOperation() noexcept override;

  LoadNonVolatileOperation(
      ::llvm::LoadInst * llvmLoad,
      std::shared_ptr<const rvsdg::ValueType> loadedType,
      size_t numMemoryStates,
      size_t alignment)
      : LoadOperation(
            llvmLoad,
            CreateOperandTypes(numMemoryStates),
            CreateResultTypes(std::move(loadedType), numMemoryStates),
            numMemoryStates,
            alignment)
  {}

  bool
  operator==(const Operation & other) const noexcept override;

  [[nodiscard]] std::string
  debug_string() const override;

  [[nodiscard]] std::unique_ptr<Operation>
  copy() const override;

  static std::unique_ptr<llvm::ThreeAddressCode>
  Create(
<<<<<<< HEAD
      ::llvm::LoadInst * llvmLoad,
      const variable * address,
      const variable * state,
      std::shared_ptr<const rvsdg::ValueType> loadedType,
      size_t alignment)
  {
    LoadNonVolatileOperation operation(llvmLoad, std::move(loadedType), 1, alignment);
    return tac::create(operation, { address, state });
=======
      const Variable * address,
      const Variable * state,
      std::shared_ptr<const rvsdg::ValueType> loadedType,
      size_t alignment)
  {
    LoadNonVolatileOperation operation(std::move(loadedType), 1, alignment);
    return ThreeAddressCode::create(operation, { address, state });
>>>>>>> ddab040b
  }

  static std::vector<rvsdg::Output *>
  Create(
<<<<<<< HEAD
      ::llvm::LoadInst * llvmLoad,
      rvsdg::output * address,
      const std::vector<rvsdg::output *> & memoryStates,
=======
      rvsdg::Output * address,
      const std::vector<rvsdg::Output *> & memoryStates,
>>>>>>> ddab040b
      std::shared_ptr<const rvsdg::ValueType> loadedType,
      const size_t alignment)
  {
    return rvsdg::outputs(
        &CreateNode(llvmLoad, *address, memoryStates, std::move(loadedType), alignment));
  }

  static rvsdg::SimpleNode &
  CreateNode(
      rvsdg::Region & region,
      std::unique_ptr<LoadNonVolatileOperation> loadOperation,
      const std::vector<rvsdg::Output *> & operands)
  {
    return rvsdg::SimpleNode::Create(region, std::move(loadOperation), operands);
  }

  static std::vector<rvsdg::Output *>
  Create(
      rvsdg::Region & region,
      std::unique_ptr<LoadNonVolatileOperation> loadOperation,
      const std::vector<rvsdg::Output *> & operands)
  {
    return outputs(&CreateNode(region, std::move(loadOperation), operands));
  }

  static rvsdg::SimpleNode &
  CreateNode(
<<<<<<< HEAD
      ::llvm::LoadInst * llvmLoad,
      rvsdg::output & address,
      const std::vector<rvsdg::output *> & memoryStates,
=======
      rvsdg::Output & address,
      const std::vector<rvsdg::Output *> & memoryStates,
>>>>>>> ddab040b
      std::shared_ptr<const rvsdg::ValueType> loadedType,
      size_t alignment)
  {
    std::vector operands({ &address });
    operands.insert(operands.end(), memoryStates.begin(), memoryStates.end());

    auto operation = std::make_unique<LoadNonVolatileOperation>(
        llvmLoad,
        std::move(loadedType),
        memoryStates.size(),
        alignment);
    return CreateNode(*address.region(), std::move(operation), operands);
  }

private:
  static std::vector<std::shared_ptr<const rvsdg::Type>>
  CreateOperandTypes(size_t numMemoryStates)
  {
    std::vector<std::shared_ptr<const rvsdg::Type>> types(1, PointerType::Create());
    std::vector<std::shared_ptr<const rvsdg::Type>> states(
        numMemoryStates,
        MemoryStateType::Create());
    types.insert(types.end(), states.begin(), states.end());
    return types;
  }

  static std::vector<std::shared_ptr<const rvsdg::Type>>
  CreateResultTypes(std::shared_ptr<const rvsdg::ValueType> loadedType, size_t numMemoryStates)
  {
    std::vector<std::shared_ptr<const rvsdg::Type>> types(1, std::move(loadedType));
    std::vector<std::shared_ptr<const rvsdg::Type>> states(
        numMemoryStates,
        MemoryStateType::Create());
    types.insert(types.end(), states.begin(), states.end());
    return types;
  }
};

/**
 * \brief Swaps a memory state merge operation and a load operation.
 *
 * sx1 = MemStateMerge si1 ... siM
 * v sl1 = load_op a sx1
 * =>
 * v sl1 ... slM = load_op a si1 ... siM
 * sx1 = MemStateMerge sl1 ... slM
 *
 * FIXME: The reduction can be generalized: A load node can have multiple operands from different
 * merge nodes.
 *
 * @return If the normalization could be applied, then the results of the load operation after
 * the transformation. Otherwise, std::nullopt.
 */
std::optional<std::vector<rvsdg::Output *>>
NormalizeLoadMux(
    const LoadNonVolatileOperation & operation,
    const std::vector<rvsdg::Output *> & operands);

/**
 * \brief If the producer of a load's address is an alloca operation, then we can remove all
 * state edges originating from other alloca operations.
 *
 * a1 s1 = alloca_op ...
 * a2 s2 = alloca_op ...
 * s3 = mux_op s1
 * v sl1 sl2 sl3 = load_op a1 s1 s2 s3
 * =>
 * ...
 * v sl1 sl3 = load_op a1 s1 s3
 *
 * @param operation The load operation on which the transformation is performed.
 * @param operands The operands of the load node.
 *
 * @return If the normalization could be applied, then the results of the load operation after
 * the transformation. Otherwise, std::nullopt.
 */
std::optional<std::vector<rvsdg::Output *>>
NormalizeLoadAlloca(
    const LoadNonVolatileOperation & operation,
    const std::vector<rvsdg::Output *> & operands);

/**
 * \brief Forwards the value from a store operation.
 *
 * s2 = store_op a v1 s1
 * v2 s3 = load_op a s2
 * ... = any_op v2
 * =>
 * s2 = store_op a v1 s1
 * ... = any_op v1
 *
 * @param operation The load operation on which the transformation is performed.
 * @param operands The operands of the load node.
 *
 * @return If the normalization could be applied, then the results of the load operation after
 * the transformation. Otherwise, std::nullopt.
 */
std::optional<std::vector<rvsdg::Output *>>
NormalizeLoadStore(
    const LoadNonVolatileOperation & operation,
    const std::vector<rvsdg::Output *> & operands);

/**
 * \brief If the producer of a load's address is an alloca operation, then we can remove all
 * state edges originating from other alloca operations coming through store operations.
 *
 * a1 sa1 = alloca_op ...
 * a2 sa2 = alloca_op ...
 * ss1 = store_op a1 ... sa1
 * ss2 = store_op a2 ... sa2
 * ... = load_op a1 ss1 ss2
 * =>
 * ...
 * ... = load_op a1 ss1
 *
 * @param operation The load operation on which the transformation is performed.
 * @param operands The operands of the load node.
 *
 * @return If the normalization could be applied, then the results of the load operation after
 * the transformation. Otherwise, std::nullopt.
 */
std::optional<std::vector<rvsdg::Output *>>
NormalizeLoadStoreState(
    const LoadNonVolatileOperation & operation,
    const std::vector<rvsdg::Output *> & operands);

/**
 * \brief Remove duplicated state operands
 *
 * v so1 so2 so3 = load_op a si1 si1 si1
 * =>
 * v so1 = load_op a si1
 *
 * @param operation The load operation on which the transformation is performed.
 * @param operands The operands of the load node.
 *
 * @return If the normalization could be applied, then the results of the load operation after
 * the transformation. Otherwise, std::nullopt.
 */
std::optional<std::vector<rvsdg::Output *>>
NormalizeLoadDuplicateState(
    const LoadNonVolatileOperation & operation,
    const std::vector<rvsdg::Output *> & operands);

/**
 * \brief Avoid sequentialization of load operations.
 *
 * _ so1 = load_op _ si1
 * _ so2 = load_op _ so1
 * _ so3 = load_op _ so2
 * =>
 * _ so1 = load_op _ si1
 * _ so2 = load_op _ si1
 * _ so3 = load_op _ si1
 *
 * @param operation The load operation on which the transformation is performed.
 * @param operands The operands of the load node.
 *
 * @return If the normalization could be applied, then the results of the load operation after
 * the transformation. Otherwise, std::nullopt.
 */
std::optional<std::vector<rvsdg::Output *>>
NormalizeLoadLoadState(
    const LoadNonVolatileOperation & operation,
    const std::vector<rvsdg::Output *> & operands);

}

#endif<|MERGE_RESOLUTION|>--- conflicted
+++ resolved
@@ -10,8 +10,6 @@
 #include <jlm/llvm/ir/types.hpp>
 #include <jlm/rvsdg/graph.hpp>
 #include <jlm/rvsdg/simple-node.hpp>
-
-#include <llvm/IR/Instructions.h>
 
 #include <optional>
 
@@ -70,13 +68,11 @@
 
 protected:
   LoadOperation(
-      ::llvm::LoadInst * llvmLoad,
       const std::vector<std::shared_ptr<const rvsdg::Type>> & operandTypes,
       const std::vector<std::shared_ptr<const rvsdg::Type>> & resultTypes,
       const size_t numMemoryStates,
       const size_t alignment)
       : SimpleOperation(operandTypes, resultTypes),
-        LlvmLoad_(llvmLoad),
         NumMemoryStates_(numMemoryStates),
         Alignment_(alignment)
   {
@@ -99,12 +95,6 @@
   }
 
 public:
-  [[nodiscard]] ::llvm::LoadInst *
-  GetLlvmLoad() const noexcept
-  {
-    return LlvmLoad_;
-  }
-
   [[nodiscard]] size_t
   GetAlignment() const noexcept
   {
@@ -160,7 +150,6 @@
   }
 
 private:
-  ::llvm::LoadInst * LlvmLoad_;
   size_t NumMemoryStates_;
   size_t Alignment_;
 };
@@ -182,12 +171,10 @@
   ~LoadVolatileOperation() noexcept override;
 
   LoadVolatileOperation(
-      ::llvm::LoadInst * llvmLoad,
       std::shared_ptr<const rvsdg::ValueType> loadedType,
       size_t numMemoryStates,
       size_t alignment)
       : LoadOperation(
-            llvmLoad,
             CreateOperandTypes(numMemoryStates),
             CreateResultTypes(std::move(loadedType), numMemoryStates),
             numMemoryStates,
@@ -223,17 +210,6 @@
 
   static std::unique_ptr<llvm::ThreeAddressCode>
   Create(
-<<<<<<< HEAD
-      ::llvm::LoadInst * llvmLoad,
-      const variable * address,
-      const variable * iOState,
-      const variable * memoryState,
-      std::shared_ptr<const rvsdg::ValueType> loadedType,
-      size_t alignment)
-  {
-    LoadVolatileOperation operation(llvmLoad, std::move(loadedType), 1, alignment);
-    return tac::create(operation, { address, iOState, memoryState });
-=======
       const Variable * address,
       const Variable * iOState,
       const Variable * memoryState,
@@ -242,7 +218,6 @@
   {
     LoadVolatileOperation operation(std::move(loadedType), 1, alignment);
     return ThreeAddressCode::create(operation, { address, iOState, memoryState });
->>>>>>> ddab040b
   }
 
   static rvsdg::SimpleNode &
@@ -253,16 +228,9 @@
 
   static rvsdg::SimpleNode &
   CreateNode(
-<<<<<<< HEAD
-      ::llvm::LoadInst * llvmLoad,
-      rvsdg::output & address,
-      rvsdg::output & iOState,
-      const std::vector<rvsdg::output *> & memoryStates,
-=======
       rvsdg::Output & address,
       rvsdg::Output & iOState,
       const std::vector<rvsdg::Output *> & memoryStates,
->>>>>>> ddab040b
       std::shared_ptr<const rvsdg::ValueType> loadedType,
       size_t alignment)
   {
@@ -270,7 +238,6 @@
     operands.insert(operands.end(), memoryStates.begin(), memoryStates.end());
 
     auto operation = std::make_unique<LoadVolatileOperation>(
-        llvmLoad,
         std::move(loadedType),
         memoryStates.size(),
         alignment);
@@ -314,12 +281,10 @@
   ~LoadNonVolatileOperation() noexcept override;
 
   LoadNonVolatileOperation(
-      ::llvm::LoadInst * llvmLoad,
       std::shared_ptr<const rvsdg::ValueType> loadedType,
       size_t numMemoryStates,
       size_t alignment)
       : LoadOperation(
-            llvmLoad,
             CreateOperandTypes(numMemoryStates),
             CreateResultTypes(std::move(loadedType), numMemoryStates),
             numMemoryStates,
@@ -337,16 +302,6 @@
 
   static std::unique_ptr<llvm::ThreeAddressCode>
   Create(
-<<<<<<< HEAD
-      ::llvm::LoadInst * llvmLoad,
-      const variable * address,
-      const variable * state,
-      std::shared_ptr<const rvsdg::ValueType> loadedType,
-      size_t alignment)
-  {
-    LoadNonVolatileOperation operation(llvmLoad, std::move(loadedType), 1, alignment);
-    return tac::create(operation, { address, state });
-=======
       const Variable * address,
       const Variable * state,
       std::shared_ptr<const rvsdg::ValueType> loadedType,
@@ -354,24 +309,16 @@
   {
     LoadNonVolatileOperation operation(std::move(loadedType), 1, alignment);
     return ThreeAddressCode::create(operation, { address, state });
->>>>>>> ddab040b
   }
 
   static std::vector<rvsdg::Output *>
   Create(
-<<<<<<< HEAD
-      ::llvm::LoadInst * llvmLoad,
-      rvsdg::output * address,
-      const std::vector<rvsdg::output *> & memoryStates,
-=======
       rvsdg::Output * address,
       const std::vector<rvsdg::Output *> & memoryStates,
->>>>>>> ddab040b
       std::shared_ptr<const rvsdg::ValueType> loadedType,
       const size_t alignment)
   {
-    return rvsdg::outputs(
-        &CreateNode(llvmLoad, *address, memoryStates, std::move(loadedType), alignment));
+    return rvsdg::outputs(&CreateNode(*address, memoryStates, std::move(loadedType), alignment));
   }
 
   static rvsdg::SimpleNode &
@@ -394,14 +341,8 @@
 
   static rvsdg::SimpleNode &
   CreateNode(
-<<<<<<< HEAD
-      ::llvm::LoadInst * llvmLoad,
-      rvsdg::output & address,
-      const std::vector<rvsdg::output *> & memoryStates,
-=======
       rvsdg::Output & address,
       const std::vector<rvsdg::Output *> & memoryStates,
->>>>>>> ddab040b
       std::shared_ptr<const rvsdg::ValueType> loadedType,
       size_t alignment)
   {
@@ -409,7 +350,6 @@
     operands.insert(operands.end(), memoryStates.begin(), memoryStates.end());
 
     auto operation = std::make_unique<LoadNonVolatileOperation>(
-        llvmLoad,
         std::move(loadedType),
         memoryStates.size(),
         alignment);
