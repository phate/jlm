/*
 * Copyright 2014 2015 Nico Reißmann <nico.reissmann@gmail.com>
 * See COPYING for terms of redistribution.
 */

#ifndef JLM_LLVM_IR_OPERATORS_OPERATORS_HPP
#define JLM_LLVM_IR_OPERATORS_OPERATORS_HPP

#include <jlm/llvm/ir/ipgraph-module.hpp>
#include <jlm/llvm/ir/tac.hpp>
#include <jlm/llvm/ir/types.hpp>
#include <jlm/rvsdg/binary.hpp>
#include <jlm/rvsdg/bitstring/type.hpp>
#include <jlm/rvsdg/control.hpp>
#include <jlm/rvsdg/nullary.hpp>
#include <jlm/rvsdg/simple-node.hpp>
#include <jlm/rvsdg/type.hpp>
#include <jlm/rvsdg/unary.hpp>

#include <llvm/ADT/APFloat.h>

namespace jlm::llvm
{

class cfg_node;

/* phi operator */

class phi_op final : public rvsdg::SimpleOperation
{
public:
  virtual ~phi_op() noexcept;

  inline phi_op(
      const std::vector<llvm::cfg_node *> & nodes,
      const std::shared_ptr<const jlm::rvsdg::Type> & type)
      : SimpleOperation({ nodes.size(), type }, { type }),
        nodes_(nodes)
  {}

  phi_op(const phi_op &) = default;

  phi_op &
  operator=(const phi_op &) = delete;

  phi_op &
  operator=(phi_op &&) = delete;

  virtual bool
  operator==(const Operation & other) const noexcept override;

  virtual std::string
  debug_string() const override;

  [[nodiscard]] std::unique_ptr<Operation>
  copy() const override;

  inline const jlm::rvsdg::Type &
  type() const noexcept
  {
    return *result(0);
  }

  inline const std::shared_ptr<const jlm::rvsdg::Type> &
  Type() const noexcept
  {
    return result(0);
  }

  inline cfg_node *
  node(size_t n) const noexcept
  {
    JLM_ASSERT(n < narguments());
    return nodes_[n];
  }

  static std::unique_ptr<llvm::tac>
  create(
      const std::vector<std::pair<const variable *, cfg_node *>> & arguments,
      std::shared_ptr<const jlm::rvsdg::Type> type)
  {
    std::vector<cfg_node *> nodes;
    std::vector<const variable *> operands;
    for (const auto & argument : arguments)
    {
      nodes.push_back(argument.second);
      operands.push_back(argument.first);
    }

    phi_op phi(nodes, std::move(type));
    return tac::create(phi, operands);
  }

private:
  std::vector<cfg_node *> nodes_;
};

/* assignment operator */

class assignment_op final : public rvsdg::SimpleOperation
{
public:
  virtual ~assignment_op() noexcept;

  explicit inline assignment_op(const std::shared_ptr<const jlm::rvsdg::Type> & type)
      : SimpleOperation({ type, type }, {})
  {}

  assignment_op(const assignment_op &) = default;

  assignment_op(assignment_op &&) = default;

  virtual bool
  operator==(const Operation & other) const noexcept override;

  virtual std::string
  debug_string() const override;

  [[nodiscard]] std::unique_ptr<Operation>
  copy() const override;

  static std::unique_ptr<llvm::tac>
  create(const variable * rhs, const variable * lhs)
  {
    if (rhs->type() != lhs->type())
      throw jlm::util::error("LHS and RHS of assignment must have same type.");

    return tac::create(assignment_op(rhs->Type()), { lhs, rhs });
  }
};

/* select operator */

class select_op final : public rvsdg::SimpleOperation
{
public:
  virtual ~select_op() noexcept;

  explicit select_op(const std::shared_ptr<const jlm::rvsdg::Type> & type)
      : SimpleOperation({ jlm::rvsdg::bittype::Create(1), type, type }, { type })
  {}

  virtual bool
  operator==(const Operation & other) const noexcept override;

  virtual std::string
  debug_string() const override;

  [[nodiscard]] std::unique_ptr<Operation>
  copy() const override;

  [[nodiscard]] const jlm::rvsdg::Type &
  type() const noexcept
  {
    return *result(0);
  }

  [[nodiscard]] const std::shared_ptr<const jlm::rvsdg::Type> &
  Type() const noexcept
  {
    return result(0);
  }

  static std::unique_ptr<llvm::tac>
  create(const llvm::variable * p, const llvm::variable * t, const llvm::variable * f)
  {
    select_op op(t->Type());
    return tac::create(op, { p, t, f });
  }
};

/* vector select operator */

class vectorselect_op final : public rvsdg::SimpleOperation
{
public:
  virtual ~vectorselect_op() noexcept;

private:
  vectorselect_op(
      const std::shared_ptr<const VectorType> & pt,
      const std::shared_ptr<const VectorType> & vt)
      : SimpleOperation({ pt, vt, vt }, { vt })
  {}

public:
  virtual bool
  operator==(const Operation & other) const noexcept override;

  virtual std::string
  debug_string() const override;

  [[nodiscard]] std::unique_ptr<Operation>
  copy() const override;

  [[nodiscard]] const rvsdg::Type &
  type() const noexcept
  {
    return *result(0);
  }

  [[nodiscard]] const std::shared_ptr<const rvsdg::Type> &
  Type() const noexcept
  {
    return result(0);
  }

  size_t
  size() const noexcept
  {
    return dynamic_cast<const VectorType *>(&type())->size();
  }

  static std::unique_ptr<llvm::tac>
  create(const variable * p, const variable * t, const variable * f)
  {
    if (is<fixedvectortype>(p->type()) && is<fixedvectortype>(t->type()))
      return createVectorSelectTac<fixedvectortype>(p, t, f);

    if (is<scalablevectortype>(p->type()) && is<scalablevectortype>(t->type()))
      return createVectorSelectTac<scalablevectortype>(p, t, f);

    throw jlm::util::error("Expected vector types as operands.");
  }

private:
  template<typename T>
  static std::unique_ptr<tac>
  createVectorSelectTac(const variable * p, const variable * t, const variable * f)
  {
    auto fvt = static_cast<const T *>(&t->type());
    auto pt = T::Create(jlm::rvsdg::bittype::Create(1), fvt->size());
    auto vt = T::Create(fvt->Type(), fvt->size());
    vectorselect_op op(pt, vt);
    return tac::create(op, { p, t, f });
  }
};

/* fp2ui operator */

class fp2ui_op final : public rvsdg::UnaryOperation
{
public:
  virtual ~fp2ui_op() noexcept;

  inline fp2ui_op(fpsize size, std::shared_ptr<const jlm::rvsdg::bittype> type)
      : UnaryOperation(fptype::Create(size), std::move(type))
  {}

  inline fp2ui_op(
      std::shared_ptr<const fptype> fpt,
      std::shared_ptr<const jlm::rvsdg::bittype> type)
      : UnaryOperation(std::move(fpt), std::move(type))
  {}

  inline fp2ui_op(
      std::shared_ptr<const jlm::rvsdg::Type> srctype,
      std::shared_ptr<const jlm::rvsdg::Type> dsttype)
      : UnaryOperation(srctype, dsttype)
  {
    auto st = dynamic_cast<const fptype *>(srctype.get());
    if (!st)
      throw jlm::util::error("expected floating point type.");

    auto dt = dynamic_cast<const jlm::rvsdg::bittype *>(dsttype.get());
    if (!dt)
      throw jlm::util::error("expected bitstring type.");
  }

  virtual bool
  operator==(const Operation & other) const noexcept override;

  virtual std::string
  debug_string() const override;

  [[nodiscard]] std::unique_ptr<Operation>
  copy() const override;

  jlm::rvsdg::unop_reduction_path_t
  can_reduce_operand(const jlm::rvsdg::output * output) const noexcept override;

  jlm::rvsdg::output *
  reduce_operand(jlm::rvsdg::unop_reduction_path_t path, jlm::rvsdg::output * output)
      const override;

  static std::unique_ptr<llvm::tac>
  create(const variable * operand, const std::shared_ptr<const jlm::rvsdg::Type> & type)
  {
    auto st = std::dynamic_pointer_cast<const fptype>(operand->Type());
    if (!st)
      throw jlm::util::error("expected floating point type.");

    auto dt = std::dynamic_pointer_cast<const jlm::rvsdg::bittype>(type);
    if (!dt)
      throw jlm::util::error("expected bitstring type.");

    fp2ui_op op(std::move(st), std::move(dt));
    return tac::create(op, { operand });
  }
};

/* fp2si operator */

class fp2si_op final : public rvsdg::UnaryOperation
{
public:
  virtual ~fp2si_op() noexcept;

  inline fp2si_op(fpsize size, std::shared_ptr<const jlm::rvsdg::bittype> type)
      : UnaryOperation(fptype::Create(size), std::move(type))
  {}

  inline fp2si_op(
      std::shared_ptr<const fptype> fpt,
      std::shared_ptr<const jlm::rvsdg::bittype> type)
      : UnaryOperation(std::move(fpt), std::move(type))
  {}

  inline fp2si_op(
      std::shared_ptr<const jlm::rvsdg::Type> srctype,
      std::shared_ptr<const jlm::rvsdg::Type> dsttype)
      : UnaryOperation(srctype, dsttype)
  {
    auto st = dynamic_cast<const fptype *>(srctype.get());
    if (!st)
      throw jlm::util::error("expected floating point type.");

    auto dt = dynamic_cast<const jlm::rvsdg::bittype *>(dsttype.get());
    if (!dt)
      throw jlm::util::error("expected bitstring type.");
  }

  virtual bool
  operator==(const Operation & other) const noexcept override;

  virtual std::string
  debug_string() const override;

  [[nodiscard]] std::unique_ptr<Operation>
  copy() const override;

  jlm::rvsdg::unop_reduction_path_t
  can_reduce_operand(const jlm::rvsdg::output * output) const noexcept override;

  jlm::rvsdg::output *
  reduce_operand(jlm::rvsdg::unop_reduction_path_t path, jlm::rvsdg::output * output)
      const override;

  static std::unique_ptr<llvm::tac>
  create(const variable * operand, const std::shared_ptr<const jlm::rvsdg::Type> & type)
  {
    auto st = std::dynamic_pointer_cast<const fptype>(operand->Type());
    if (!st)
      throw jlm::util::error("expected floating point type.");

    auto dt = std::dynamic_pointer_cast<const jlm::rvsdg::bittype>(type);
    if (!dt)
      throw jlm::util::error("expected bitstring type.");

    fp2si_op op(std::move(st), std::move(dt));
    return tac::create(op, { operand });
  }
};

/* ctl2bits operator */

class ctl2bits_op final : public rvsdg::SimpleOperation
{
public:
  virtual ~ctl2bits_op() noexcept;

  inline ctl2bits_op(
      std::shared_ptr<const rvsdg::ControlType> srctype,
      std::shared_ptr<const jlm::rvsdg::bittype> dsttype)
      : SimpleOperation({ std::move(srctype) }, { std::move(dsttype) })
  {}

  virtual bool
  operator==(const Operation & other) const noexcept override;

  virtual std::string
  debug_string() const override;

  [[nodiscard]] std::unique_ptr<Operation>
  copy() const override;

  static std::unique_ptr<llvm::tac>
  create(const variable * operand, const std::shared_ptr<const jlm::rvsdg::Type> & type)
  {
    auto st = std::dynamic_pointer_cast<const rvsdg::ControlType>(operand->Type());
    if (!st)
      throw jlm::util::error("expected control type.");

    auto dt = std::dynamic_pointer_cast<const jlm::rvsdg::bittype>(type);
    if (!dt)
      throw jlm::util::error("expected bitstring type.");

    ctl2bits_op op(std::move(st), std::move(dt));
    return tac::create(op, { operand });
  }
};

/* branch operator */

class branch_op final : public rvsdg::SimpleOperation
{
public:
  virtual ~branch_op() noexcept;

  explicit inline branch_op(std::shared_ptr<const jlm::rvsdg::ControlType> type)
      : SimpleOperation({ std::move(type) }, {})
  {}

  virtual bool
  operator==(const Operation & other) const noexcept override;

  virtual std::string
  debug_string() const override;

  [[nodiscard]] std::unique_ptr<Operation>
  copy() const override;

  inline size_t
  nalternatives() const noexcept
  {
    return std::static_pointer_cast<const rvsdg::ControlType>(argument(0))->nalternatives();
  }

  static std::unique_ptr<llvm::tac>
  create(size_t nalternatives, const variable * operand)
  {
    branch_op op(jlm::rvsdg::ControlType::Create(nalternatives));
    return tac::create(op, { operand });
  }
};

/** \brief ConstantPointerNullOperation class
 *
 * This operator is the Jlm equivalent of LLVM's ConstantPointerNull constant.
 */
class ConstantPointerNullOperation final : public rvsdg::SimpleOperation
{
public:
  ~ConstantPointerNullOperation() noexcept override;

  explicit ConstantPointerNullOperation(std::shared_ptr<const PointerType> pointerType)
      : SimpleOperation({}, { std::move(pointerType) })
  {}

  bool
  operator==(const Operation & other) const noexcept override;

  [[nodiscard]] std::string
  debug_string() const override;

  [[nodiscard]] std::unique_ptr<Operation>
  copy() const override;

  [[nodiscard]] const PointerType &
  GetPointerType() const noexcept
  {
    return *util::AssertedCast<const PointerType>(result(0).get());
  }

  static std::unique_ptr<llvm::tac>
  Create(std::shared_ptr<const rvsdg::Type> type)
  {
    ConstantPointerNullOperation operation(CheckAndExtractType(type));
    return tac::create(operation, {});
  }

  static jlm::rvsdg::output *
  Create(rvsdg::Region * region, std::shared_ptr<const rvsdg::Type> type)
  {
    return rvsdg::CreateOpNode<ConstantPointerNullOperation>(*region, CheckAndExtractType(type))
        .output(0);
  }

private:
  static const std::shared_ptr<const PointerType>
  CheckAndExtractType(std::shared_ptr<const jlm::rvsdg::Type> type)
  {
    if (auto pointerType = std::dynamic_pointer_cast<const PointerType>(type))
      return pointerType;

    throw jlm::util::error("expected pointer type.");
  }
};

/* bits2ptr operator */

class bits2ptr_op final : public rvsdg::UnaryOperation
{
public:
  virtual ~bits2ptr_op();

  inline bits2ptr_op(
      std::shared_ptr<const jlm::rvsdg::bittype> btype,
      std::shared_ptr<const PointerType> ptype)
      : UnaryOperation(std::move(btype), std::move(ptype))
  {}

  inline bits2ptr_op(
      std::shared_ptr<const jlm::rvsdg::Type> srctype,
      std::shared_ptr<const jlm::rvsdg::Type> dsttype)
      : UnaryOperation(srctype, dsttype)
  {
    auto at = dynamic_cast<const jlm::rvsdg::bittype *>(srctype.get());
    if (!at)
      throw jlm::util::error("expected bitstring type.");

    auto pt = dynamic_cast<const PointerType *>(dsttype.get());
    if (!pt)
      throw jlm::util::error("expected pointer type.");
  }

  virtual bool
  operator==(const Operation & other) const noexcept override;

  virtual std::string
  debug_string() const override;

  [[nodiscard]] std::unique_ptr<Operation>
  copy() const override;

  jlm::rvsdg::unop_reduction_path_t
  can_reduce_operand(const jlm::rvsdg::output * output) const noexcept override;

  jlm::rvsdg::output *
  reduce_operand(jlm::rvsdg::unop_reduction_path_t path, jlm::rvsdg::output * output)
      const override;

  inline size_t
  nbits() const noexcept
  {
    return std::static_pointer_cast<const jlm::rvsdg::bittype>(argument(0))->nbits();
  }

  static std::unique_ptr<llvm::tac>
  create(const variable * argument, std::shared_ptr<const jlm::rvsdg::Type> type)
  {
    auto at = std::dynamic_pointer_cast<const jlm::rvsdg::bittype>(argument->Type());
    if (!at)
      throw jlm::util::error("expected bitstring type.");

    auto pt = std::dynamic_pointer_cast<const PointerType>(type);
    if (!pt)
      throw jlm::util::error("expected pointer type.");

    bits2ptr_op op(at, pt);
    return tac::create(op, { argument });
  }

  static jlm::rvsdg::output *
  create(jlm::rvsdg::output * operand, std::shared_ptr<const jlm::rvsdg::Type> type)
  {
    auto ot = std::dynamic_pointer_cast<const jlm::rvsdg::bittype>(operand->Type());
    if (!ot)
      throw jlm::util::error("expected bitstring type.");

    auto pt = std::dynamic_pointer_cast<const PointerType>(type);
    if (!pt)
      throw jlm::util::error("expected pointer type.");

    return rvsdg::CreateOpNode<bits2ptr_op>({ operand }, ot, pt).output(0);
  }
};

/* ptr2bits operator */

class ptr2bits_op final : public rvsdg::UnaryOperation
{
public:
  virtual ~ptr2bits_op();

  inline ptr2bits_op(
      std::shared_ptr<const PointerType> ptype,
      std::shared_ptr<const jlm::rvsdg::bittype> btype)
      : UnaryOperation(std::move(ptype), std::move(btype))
  {}

  inline ptr2bits_op(
      std::shared_ptr<const jlm::rvsdg::Type> srctype,
      std::shared_ptr<const jlm::rvsdg::Type> dsttype)
      : UnaryOperation(srctype, dsttype)
  {
    auto pt = dynamic_cast<const PointerType *>(srctype.get());
    if (!pt)
      throw jlm::util::error("expected pointer type.");

    auto bt = dynamic_cast<const jlm::rvsdg::bittype *>(dsttype.get());
    if (!bt)
      throw jlm::util::error("expected bitstring type.");
  }

  virtual bool
  operator==(const Operation & other) const noexcept override;

  virtual std::string
  debug_string() const override;

  [[nodiscard]] std::unique_ptr<Operation>
  copy() const override;

  jlm::rvsdg::unop_reduction_path_t
  can_reduce_operand(const jlm::rvsdg::output * output) const noexcept override;

  jlm::rvsdg::output *
  reduce_operand(jlm::rvsdg::unop_reduction_path_t path, jlm::rvsdg::output * output)
      const override;

  inline size_t
  nbits() const noexcept
  {
    return std::static_pointer_cast<const rvsdg::bittype>(result(0))->nbits();
  }

  static std::unique_ptr<llvm::tac>
  create(const variable * argument, const std::shared_ptr<const jlm::rvsdg::Type> & type)
  {
    auto pt = std::dynamic_pointer_cast<const PointerType>(argument->Type());
    if (!pt)
      throw jlm::util::error("expected pointer type.");

    auto bt = std::dynamic_pointer_cast<const jlm::rvsdg::bittype>(type);
    if (!bt)
      throw jlm::util::error("expected bitstring type.");

    ptr2bits_op op(std::move(pt), std::move(bt));
    return tac::create(op, { argument });
  }
};

/* Constant Data Array operator */

class ConstantDataArray final : public rvsdg::SimpleOperation
{
public:
  virtual ~ConstantDataArray();

  ConstantDataArray(const std::shared_ptr<const jlm::rvsdg::ValueType> & type, size_t size)
      : SimpleOperation({ size, type }, { ArrayType::Create(type, size) })
  {
    if (size == 0)
      throw jlm::util::error("size equals zero.");
  }

  virtual bool
  operator==(const Operation & other) const noexcept override;

  virtual std::string
  debug_string() const override;

  [[nodiscard]] std::unique_ptr<Operation>
  copy() const override;

  size_t
  size() const noexcept
  {
    return std::static_pointer_cast<const ArrayType>(result(0))->nelements();
  }

  const jlm::rvsdg::ValueType &
  type() const noexcept
  {
    return std::static_pointer_cast<const ArrayType>(result(0))->element_type();
  }

  static std::unique_ptr<llvm::tac>
  create(const std::vector<const variable *> & elements)
  {
    if (elements.size() == 0)
      throw jlm::util::error("expected at least one element.");

    auto vt = std::dynamic_pointer_cast<const jlm::rvsdg::ValueType>(elements[0]->Type());
    if (!vt)
      throw jlm::util::error("expected value type.");

    ConstantDataArray op(std::move(vt), elements.size());
    return tac::create(op, elements);
  }

  static jlm::rvsdg::output *
  Create(const std::vector<jlm::rvsdg::output *> & elements)
  {
    if (elements.empty())
      throw jlm::util::error("Expected at least one element.");

    auto valueType = std::dynamic_pointer_cast<const jlm::rvsdg::ValueType>(elements[0]->Type());
    if (!valueType)
    {
      throw jlm::util::error("Expected value type.");
    }

    return rvsdg::CreateOpNode<ConstantDataArray>(elements, std::move(valueType), elements.size())
        .output(0);
  }
};

/* pointer compare operator */

enum class cmp
{
  eq,
  ne,
  gt,
  ge,
  lt,
  le
};

class ptrcmp_op final : public rvsdg::BinaryOperation
{
public:
  virtual ~ptrcmp_op();

  inline ptrcmp_op(const std::shared_ptr<const PointerType> & ptype, const llvm::cmp & cmp)
      : BinaryOperation({ ptype, ptype }, jlm::rvsdg::bittype::Create(1)),
        cmp_(cmp)
  {}

  virtual bool
  operator==(const Operation & other) const noexcept override;

  virtual std::string
  debug_string() const override;

  [[nodiscard]] std::unique_ptr<Operation>
  copy() const override;

  virtual jlm::rvsdg::binop_reduction_path_t
  can_reduce_operand_pair(const jlm::rvsdg::output * op1, const jlm::rvsdg::output * op2)
      const noexcept override;

  virtual jlm::rvsdg::output *
  reduce_operand_pair(
      jlm::rvsdg::binop_reduction_path_t path,
      jlm::rvsdg::output * op1,
      jlm::rvsdg::output * op2) const override;

  inline llvm::cmp
  cmp() const noexcept
  {
    return cmp_;
  }

  static std::unique_ptr<llvm::tac>
  create(const llvm::cmp & cmp, const variable * op1, const variable * op2)
  {
    auto pt = std::dynamic_pointer_cast<const PointerType>(op1->Type());
    if (!pt)
      throw jlm::util::error("expected pointer type.");

    ptrcmp_op op(std::move(pt), cmp);
    return tac::create(op, { op1, op2 });
  }

private:
  llvm::cmp cmp_;
};

/* zext operator */

class zext_op final : public rvsdg::UnaryOperation
{
public:
  virtual ~zext_op();

  inline zext_op(size_t nsrcbits, size_t ndstbits)
      : UnaryOperation(rvsdg::bittype::Create(nsrcbits), rvsdg::bittype::Create(ndstbits))
  {
    if (ndstbits < nsrcbits)
      throw jlm::util::error("# destination bits must be greater than # source bits.");
  }

  inline zext_op(
      const std::shared_ptr<const jlm::rvsdg::bittype> & srctype,
      const std::shared_ptr<const jlm::rvsdg::bittype> & dsttype)
      : UnaryOperation(srctype, dsttype)
  {
    if (dsttype->nbits() < srctype->nbits())
      throw jlm::util::error("# destination bits must be greater than # source bits.");
  }

  inline zext_op(
      std::shared_ptr<const jlm::rvsdg::Type> srctype,
      std::shared_ptr<const jlm::rvsdg::Type> dsttype)
      : UnaryOperation(srctype, dsttype)
  {
    auto st = dynamic_cast<const jlm::rvsdg::bittype *>(srctype.get());
    if (!st)
      throw jlm::util::error("expected bitstring type.");

    auto dt = dynamic_cast<const jlm::rvsdg::bittype *>(dsttype.get());
    if (!dt)
      throw jlm::util::error("expected bitstring type.");

    if (dt->nbits() < st->nbits())
      throw jlm::util::error("# destination bits must be greater than # source bits.");
  }

  virtual bool
  operator==(const Operation & other) const noexcept override;

  virtual std::string
  debug_string() const override;

  [[nodiscard]] std::unique_ptr<Operation>
  copy() const override;

  virtual jlm::rvsdg::unop_reduction_path_t
  can_reduce_operand(const jlm::rvsdg::output * operand) const noexcept override;

  virtual jlm::rvsdg::output *
  reduce_operand(jlm::rvsdg::unop_reduction_path_t path, jlm::rvsdg::output * operand)
      const override;

  inline size_t
  nsrcbits() const noexcept
  {
    return std::static_pointer_cast<const rvsdg::bittype>(argument(0))->nbits();
  }

  inline size_t
  ndstbits() const noexcept
  {
    return std::static_pointer_cast<const rvsdg::bittype>(result(0))->nbits();
  }

  static std::unique_ptr<llvm::tac>
  create(const variable * operand, const std::shared_ptr<const jlm::rvsdg::Type> & type)
  {
    auto operandBitType = CheckAndExtractBitType(operand->Type());
    auto resultBitType = CheckAndExtractBitType(type);

    zext_op operation(std::move(operandBitType), std::move(resultBitType));
    return tac::create(operation, { operand });
  }

  static rvsdg::output &
  Create(rvsdg::output & operand, const std::shared_ptr<const rvsdg::Type> & resultType)
  {
    auto operandBitType = CheckAndExtractBitType(operand.Type());
    auto resultBitType = CheckAndExtractBitType(resultType);

    return *rvsdg::CreateOpNode<zext_op>(
                { &operand },
                std::move(operandBitType),
                std::move(resultBitType))
                .output(0);
  }

private:
  static std::shared_ptr<const rvsdg::bittype>
  CheckAndExtractBitType(const std::shared_ptr<const rvsdg::Type> & type)
  {
    if (auto bitType = std::dynamic_pointer_cast<const rvsdg::bittype>(type))
    {
      return bitType;
    }

    throw util::type_error("bittype", type->debug_string());
  }
};

/* floating point constant operator */

class ConstantFP final : public rvsdg::SimpleOperation
{
public:
  virtual ~ConstantFP();

  inline ConstantFP(const fpsize & size, const ::llvm::APFloat & constant)
      : SimpleOperation({}, { fptype::Create(size) }),
        constant_(constant)
  {}

  inline ConstantFP(std::shared_ptr<const fptype> fpt, const ::llvm::APFloat & constant)
      : SimpleOperation({}, { std::move(fpt) }),
        constant_(constant)
  {}

  virtual bool
  operator==(const Operation & other) const noexcept override;

  virtual std::string
  debug_string() const override;

  [[nodiscard]] std::unique_ptr<Operation>
  copy() const override;

  inline const ::llvm::APFloat &
  constant() const noexcept
  {
    return constant_;
  }

  inline const fpsize &
  size() const noexcept
  {
    return std::static_pointer_cast<const fptype>(result(0))->size();
  }

  static std::unique_ptr<llvm::tac>
  create(const ::llvm::APFloat & constant, const std::shared_ptr<const jlm::rvsdg::Type> & type)
  {
    auto ft = std::dynamic_pointer_cast<const fptype>(type);
    if (!ft)
      throw jlm::util::error("expected floating point type.");

    ConstantFP op(std::move(ft), constant);
    return tac::create(op, {});
  }

private:
  /* FIXME: I would not like to use the APFloat here,
     but I don't have a replacement right now. */
  ::llvm::APFloat constant_;
};

/* floating point comparison operator */

enum class fpcmp
{
  TRUE,
  FALSE,
  oeq,
  ogt,
  oge,
  olt,
  ole,
  one,
  ord,
  ueq,
  ugt,
  uge,
  ult,
  ule,
  une,
  uno
};

class fpcmp_op final : public rvsdg::BinaryOperation
{
public:
  virtual ~fpcmp_op();

  inline fpcmp_op(const fpcmp & cmp, const fpsize & size)
      : BinaryOperation(
            { fptype::Create(size), fptype::Create(size) },
            jlm::rvsdg::bittype::Create(1)),
        cmp_(cmp)
  {}

  inline fpcmp_op(const fpcmp & cmp, const std::shared_ptr<const fptype> & fpt)
      : BinaryOperation({ fpt, fpt }, jlm::rvsdg::bittype::Create(1)),
        cmp_(cmp)
  {}

  virtual bool
  operator==(const Operation & other) const noexcept override;

  virtual std::string
  debug_string() const override;

  [[nodiscard]] std::unique_ptr<Operation>
  copy() const override;

  jlm::rvsdg::binop_reduction_path_t
  can_reduce_operand_pair(const jlm::rvsdg::output * op1, const jlm::rvsdg::output * op2)
      const noexcept override;

  jlm::rvsdg::output *
  reduce_operand_pair(
      jlm::rvsdg::binop_reduction_path_t path,
      jlm::rvsdg::output * op1,
      jlm::rvsdg::output * op2) const override;

  inline const fpcmp &
  cmp() const noexcept
  {
    return cmp_;
  }

  inline const fpsize &
  size() const noexcept
  {
    return std::static_pointer_cast<const llvm::fptype>(argument(0))->size();
  }

  static std::unique_ptr<llvm::tac>
  create(const fpcmp & cmp, const variable * op1, const variable * op2)
  {
    auto ft = std::dynamic_pointer_cast<const fptype>(op1->Type());
    if (!ft)
      throw jlm::util::error("expected floating point type.");

    fpcmp_op op(cmp, std::move(ft));
    return tac::create(op, { op1, op2 });
  }

private:
  fpcmp cmp_;
};

/** \brief UndefValueOperation class
 *
 * This operator is the Jlm equivalent of LLVM's UndefValue constant.
 */
class UndefValueOperation final : public rvsdg::SimpleOperation
{
public:
  ~UndefValueOperation() noexcept override;

  explicit UndefValueOperation(std::shared_ptr<const jlm::rvsdg::Type> type)
      : SimpleOperation({}, { std::move(type) })
  {}

  UndefValueOperation(const UndefValueOperation &) = default;

  UndefValueOperation &
  operator=(const UndefValueOperation &) = delete;

  UndefValueOperation &
  operator=(UndefValueOperation &&) = delete;

  bool
  operator==(const Operation & other) const noexcept override;

  [[nodiscard]] std::string
  debug_string() const override;

  [[nodiscard]] std::unique_ptr<Operation>
  copy() const override;

  [[nodiscard]] const rvsdg::Type &
  GetType() const noexcept
  {
    return *result(0);
  }

  static jlm::rvsdg::output *
  Create(rvsdg::Region & region, std::shared_ptr<const jlm::rvsdg::Type> type)
  {
    return rvsdg::CreateOpNode<UndefValueOperation>(region, std::move(type)).output(0);
  }

  static std::unique_ptr<llvm::tac>
  Create(std::shared_ptr<const jlm::rvsdg::Type> type)
  {
    UndefValueOperation operation(std::move(type));
    return tac::create(operation, {});
  }

  static std::unique_ptr<llvm::tac>
  Create(std::shared_ptr<const jlm::rvsdg::Type> type, const std::string & name)
  {
    UndefValueOperation operation(std::move(type));
    return tac::create(operation, {}, { name });
  }

  static std::unique_ptr<llvm::tac>
  Create(std::unique_ptr<tacvariable> result)
  {
    auto & type = result->Type();

    std::vector<std::unique_ptr<tacvariable>> results;
    results.push_back(std::move(result));

    UndefValueOperation operation(type);
    return tac::create(operation, {}, std::move(results));
  }
};

/** \brief PoisonValueOperation class
 *
 * This operator is the Jlm equivalent of LLVM's PoisonValue constant.
 */
class PoisonValueOperation final : public rvsdg::SimpleOperation
{
public:
  ~PoisonValueOperation() noexcept override;

  explicit PoisonValueOperation(std::shared_ptr<const jlm::rvsdg::ValueType> type)
      : SimpleOperation({}, { std::move(type) })
  {}

  PoisonValueOperation(const PoisonValueOperation &) = default;

  PoisonValueOperation(PoisonValueOperation &&) = delete;

  PoisonValueOperation &
  operator=(const PoisonValueOperation &) = delete;

  PoisonValueOperation &
  operator=(PoisonValueOperation &&) = delete;

  bool
  operator==(const Operation & other) const noexcept override;

  std::string
  debug_string() const override;

  [[nodiscard]] std::unique_ptr<Operation>
  copy() const override;

  const jlm::rvsdg::ValueType &
  GetType() const noexcept
  {
    return *util::AssertedCast<const rvsdg::ValueType>(result(0).get());
  }

  static std::unique_ptr<llvm::tac>
  Create(const std::shared_ptr<const jlm::rvsdg::Type> & type)
  {
    auto valueType = CheckAndConvertType(type);

    PoisonValueOperation operation(std::move(valueType));
    return tac::create(operation, {});
  }

  static jlm::rvsdg::output *
  Create(rvsdg::Region * region, const std::shared_ptr<const jlm::rvsdg::Type> & type)
  {
    auto valueType = CheckAndConvertType(type);

    return rvsdg::CreateOpNode<PoisonValueOperation>(*region, std::move(valueType)).output(0);
  }

private:
  static std::shared_ptr<const jlm::rvsdg::ValueType>
  CheckAndConvertType(const std::shared_ptr<const jlm::rvsdg::Type> & type)
  {
    if (auto valueType = std::dynamic_pointer_cast<const jlm::rvsdg::ValueType>(type))
      return valueType;

    throw jlm::util::error("Expected value type.");
  }
};

/* floating point arithmetic operator */

enum class fpop
{
  add,
  sub,
  mul,
  div,
  mod
};

class fpbin_op final : public rvsdg::BinaryOperation
{
public:
  virtual ~fpbin_op();

  inline fpbin_op(const llvm::fpop & op, const fpsize & size)
      : BinaryOperation({ fptype::Create(size), fptype::Create(size) }, fptype::Create(size)),
        op_(op)
  {}

  inline fpbin_op(const llvm::fpop & op, const std::shared_ptr<const fptype> & fpt)
      : BinaryOperation({ fpt, fpt }, fpt),
        op_(op)
  {}

  virtual bool
  operator==(const Operation & other) const noexcept override;

  virtual std::string
  debug_string() const override;

  [[nodiscard]] std::unique_ptr<Operation>
  copy() const override;

  jlm::rvsdg::binop_reduction_path_t
  can_reduce_operand_pair(const jlm::rvsdg::output * op1, const jlm::rvsdg::output * op2)
      const noexcept override;

  jlm::rvsdg::output *
  reduce_operand_pair(
      jlm::rvsdg::binop_reduction_path_t path,
      jlm::rvsdg::output * op1,
      jlm::rvsdg::output * op2) const override;

  inline const llvm::fpop &
  fpop() const noexcept
  {
    return op_;
  }

  inline const fpsize &
  size() const noexcept
  {
    return std::static_pointer_cast<const fptype>(result(0))->size();
  }

  static std::unique_ptr<llvm::tac>
  create(const llvm::fpop & fpop, const variable * op1, const variable * op2)
  {
    auto ft = std::dynamic_pointer_cast<const fptype>(op1->Type());
    if (!ft)
      throw jlm::util::error("expected floating point type.");

    fpbin_op op(fpop, ft);
    return tac::create(op, { op1, op2 });
  }

private:
  llvm::fpop op_;
};

/* fpext operator */

class fpext_op final : public rvsdg::UnaryOperation
{
public:
  virtual ~fpext_op();

  inline fpext_op(const fpsize & srcsize, const fpsize & dstsize)
      : UnaryOperation(fptype::Create(srcsize), fptype::Create(dstsize))
  {
    if (srcsize == fpsize::flt && dstsize == fpsize::half)
      throw jlm::util::error("destination type size must be bigger than source type size.");
  }

  inline fpext_op(
      const std::shared_ptr<const fptype> & srctype,
      const std::shared_ptr<const fptype> & dsttype)
      : UnaryOperation(srctype, dsttype)
  {
    if (srctype->size() == fpsize::flt && dsttype->size() == fpsize::half)
      throw jlm::util::error("destination type size must be bigger than source type size.");
  }

  inline fpext_op(
      std::shared_ptr<const jlm::rvsdg::Type> srctype,
      std::shared_ptr<const jlm::rvsdg::Type> dsttype)
      : UnaryOperation(srctype, dsttype)
  {
    auto st = dynamic_cast<const fptype *>(srctype.get());
    if (!st)
      throw jlm::util::error("expected floating point type.");

    auto dt = dynamic_cast<const fptype *>(dsttype.get());
    if (!dt)
      throw jlm::util::error("expected floating point type.");

    if (st->size() == fpsize::flt && dt->size() == fpsize::half)
      throw jlm::util::error("destination type size must be bigger than source type size.");
  }

  virtual bool
  operator==(const Operation & other) const noexcept override;

  virtual std::string
  debug_string() const override;

  [[nodiscard]] std::unique_ptr<Operation>
  copy() const override;

  jlm::rvsdg::unop_reduction_path_t
  can_reduce_operand(const jlm::rvsdg::output * output) const noexcept override;

  jlm::rvsdg::output *
  reduce_operand(jlm::rvsdg::unop_reduction_path_t path, jlm::rvsdg::output * output)
      const override;

  inline const fpsize &
  srcsize() const noexcept
  {
    return std::static_pointer_cast<const fptype>(argument(0))->size();
  }

  inline const fpsize &
  dstsize() const noexcept
  {
    return std::static_pointer_cast<const fptype>(result(0))->size();
  }

  static std::unique_ptr<llvm::tac>
  create(const variable * operand, const std::shared_ptr<const jlm::rvsdg::Type> & type)
  {
    auto st = std::dynamic_pointer_cast<const fptype>(operand->Type());
    if (!st)
      throw jlm::util::error("expected floating point type.");

    auto dt = std::dynamic_pointer_cast<const fptype>(type);
    if (!dt)
      throw jlm::util::error("expected floating point type.");

    fpext_op op(std::move(st), std::move(dt));
    return tac::create(op, { operand });
  }
};

/* fpneg operator */

class fpneg_op final : public rvsdg::UnaryOperation
{
public:
  ~fpneg_op() override;

  explicit fpneg_op(const fpsize & size)
      : UnaryOperation(fptype::Create(size), fptype::Create(size))
  {}

  explicit fpneg_op(const std::shared_ptr<const fptype> & fpt)
      : UnaryOperation(fpt, fpt)
  {}

  virtual bool
  operator==(const Operation & other) const noexcept override;

  virtual std::string
  debug_string() const override;

  [[nodiscard]] std::unique_ptr<Operation>
  copy() const override;

  jlm::rvsdg::unop_reduction_path_t
  can_reduce_operand(const jlm::rvsdg::output * output) const noexcept override;

  jlm::rvsdg::output *
  reduce_operand(jlm::rvsdg::unop_reduction_path_t path, jlm::rvsdg::output * output)
      const override;

  const fpsize &
  size() const noexcept
  {
    return std::static_pointer_cast<const fptype>(argument(0))->size();
  }

  static std::unique_ptr<llvm::tac>
  create(const variable * operand)
  {
    auto type = std::dynamic_pointer_cast<const fptype>(operand->Type());
    if (!type)
      throw jlm::util::error("expected floating point type.");

    fpneg_op op(std::move(type));
    return tac::create(op, { operand });
  }
};

/* fptrunc operator */

class fptrunc_op final : public rvsdg::UnaryOperation
{
public:
  virtual ~fptrunc_op();

  inline fptrunc_op(const fpsize & srcsize, const fpsize & dstsize)
      : UnaryOperation(fptype::Create(srcsize), fptype::Create(dstsize))
  {
    if (srcsize == fpsize::half || (srcsize == fpsize::flt && dstsize != fpsize::half)
        || (srcsize == fpsize::dbl && dstsize == fpsize::dbl))
      throw jlm::util::error("destination tpye size must be smaller than source size type.");
  }

  inline fptrunc_op(
      const std::shared_ptr<const fptype> & srctype,
      const std::shared_ptr<const fptype> & dsttype)
      : UnaryOperation(srctype, dsttype)
  {
    if (srctype->size() == fpsize::flt && dsttype->size() == fpsize::half)
      throw jlm::util::error("destination type size must be bigger than source type size.");
  }

  inline fptrunc_op(
      std::shared_ptr<const jlm::rvsdg::Type> srctype,
      std::shared_ptr<const jlm::rvsdg::Type> dsttype)
      : UnaryOperation(srctype, dsttype)
  {
    auto st = dynamic_cast<const fptype *>(srctype.get());
    if (!st)
      throw jlm::util::error("expected floating point type.");

    auto dt = dynamic_cast<const fptype *>(dsttype.get());
    if (!dt)
      throw jlm::util::error("expected floating point type.");

    if (st->size() == fpsize::half || (st->size() == fpsize::flt && dt->size() != fpsize::half)
        || (st->size() == fpsize::dbl && dt->size() == fpsize::dbl))
      throw jlm::util::error("destination type size must be smaller than source size type.");
  }

  virtual bool
  operator==(const Operation & other) const noexcept override;

  virtual std::string
  debug_string() const override;

  [[nodiscard]] std::unique_ptr<Operation>
  copy() const override;

  jlm::rvsdg::unop_reduction_path_t
  can_reduce_operand(const jlm::rvsdg::output * output) const noexcept override;

  jlm::rvsdg::output *
  reduce_operand(jlm::rvsdg::unop_reduction_path_t path, jlm::rvsdg::output * output)
      const override;

  inline const fpsize &
  srcsize() const noexcept
  {
    return std::static_pointer_cast<const fptype>(argument(0))->size();
  }

  inline const fpsize &
  dstsize() const noexcept
  {
    return std::static_pointer_cast<const fptype>(result(0))->size();
  }

  static std::unique_ptr<llvm::tac>
  create(const variable * operand, std::shared_ptr<const jlm::rvsdg::Type> type)
  {
    auto st = std::dynamic_pointer_cast<const fptype>(operand->Type());
    if (!st)
      throw jlm::util::error("expected floating point type.");

    auto dt = std::dynamic_pointer_cast<const fptype>(type);
    if (!dt)
      throw jlm::util::error("expected floating point type.");

    fptrunc_op op(std::move(st), std::move(dt));
    return tac::create(op, { operand });
  }
};

/* valist operator */

class valist_op final : public rvsdg::SimpleOperation
{
public:
  virtual ~valist_op();

  explicit valist_op(std::vector<std::shared_ptr<const jlm::rvsdg::Type>> types)
      : SimpleOperation(std::move(types), { VariableArgumentType::Create() })
  {}

  valist_op(const valist_op &) = default;

  valist_op &
  operator=(const valist_op &) = delete;

  valist_op &
  operator=(valist_op &&) = delete;

  virtual bool
  operator==(const Operation & other) const noexcept override;

  virtual std::string
  debug_string() const override;

  [[nodiscard]] std::unique_ptr<Operation>
  copy() const override;

  static std::unique_ptr<llvm::tac>
  create(const std::vector<const variable *> & arguments)
  {
    std::vector<std::shared_ptr<const jlm::rvsdg::Type>> operands;
    for (const auto & argument : arguments)
      operands.push_back(argument->Type());

    valist_op op(std::move(operands));
    return tac::create(op, arguments);
  }

  static rvsdg::output *
  Create(rvsdg::Region & region, const std::vector<rvsdg::output *> & operands)
  {
    std::vector<std::shared_ptr<const rvsdg::Type>> operandTypes;
    operandTypes.reserve(operands.size());
    for (auto & operand : operands)
      operandTypes.emplace_back(operand->Type());

    return operands.empty()
             ? rvsdg::CreateOpNode<valist_op>(region, std::move(operandTypes)).output(0)
             : rvsdg::CreateOpNode<valist_op>(operands, std::move(operandTypes)).output(0);
  }
};

/* bitcast operator */

class bitcast_op final : public rvsdg::UnaryOperation
{
public:
  virtual ~bitcast_op();

  inline bitcast_op(
      std::shared_ptr<const jlm::rvsdg::ValueType> srctype,
      std::shared_ptr<const jlm::rvsdg::ValueType> dsttype)
      : UnaryOperation(std::move(srctype), std::move(dsttype))
  {}

  inline bitcast_op(
      std::shared_ptr<const jlm::rvsdg::Type> srctype,
      std::shared_ptr<const jlm::rvsdg::Type> dsttype)
      : UnaryOperation(srctype, dsttype)
  {
    check_types(srctype, dsttype);
  }

  bitcast_op(const bitcast_op &) = default;

  bitcast_op(Operation &&) = delete;

  bitcast_op &
  operator=(const Operation &) = delete;

  bitcast_op &
  operator=(Operation &&) = delete;

  virtual bool
  operator==(const Operation & other) const noexcept override;

  virtual std::string
  debug_string() const override;

  [[nodiscard]] std::unique_ptr<Operation>
  copy() const override;

  jlm::rvsdg::unop_reduction_path_t
  can_reduce_operand(const jlm::rvsdg::output * output) const noexcept override;

  jlm::rvsdg::output *
  reduce_operand(jlm::rvsdg::unop_reduction_path_t path, jlm::rvsdg::output * output)
      const override;

  static std::unique_ptr<llvm::tac>
  create(const variable * operand, std::shared_ptr<const jlm::rvsdg::Type> type)
  {
    auto pair = check_types(operand->Type(), type);

    bitcast_op op(pair.first, pair.second);
    return tac::create(op, { operand });
  }

  static jlm::rvsdg::output *
  create(jlm::rvsdg::output * operand, std::shared_ptr<const jlm::rvsdg::Type> rtype)
  {
    auto pair = check_types(operand->Type(), rtype);
    return rvsdg::CreateOpNode<bitcast_op>({ operand }, pair.first, pair.second).output(0);
  }

private:
  static std::pair<
      std::shared_ptr<const jlm::rvsdg::ValueType>,
      std::shared_ptr<const jlm::rvsdg::ValueType>>
  check_types(
      const std::shared_ptr<const jlm::rvsdg::Type> & otype,
      const std::shared_ptr<const jlm::rvsdg::Type> & rtype)
  {
    auto ot = std::dynamic_pointer_cast<const jlm::rvsdg::ValueType>(otype);
    if (!ot)
      throw jlm::util::error("expected value type.");

    auto rt = std::dynamic_pointer_cast<const jlm::rvsdg::ValueType>(rtype);
    if (!rt)
      throw jlm::util::error("expected value type.");

    return std::make_pair(ot, rt);
  }
};

/* ConstantStruct operator */

class ConstantStruct final : public rvsdg::SimpleOperation
{
public:
  virtual ~ConstantStruct();

  inline ConstantStruct(std::shared_ptr<const StructType> type)
      : SimpleOperation(create_srctypes(*type), { type })
  {}

  virtual bool
  operator==(const Operation & other) const noexcept override;

  virtual std::string
  debug_string() const override;

  [[nodiscard]] std::unique_ptr<Operation>
  copy() const override;

  const StructType &
  type() const noexcept
  {
    return *std::static_pointer_cast<const StructType>(result(0));
  }

  static std::unique_ptr<llvm::tac>
  create(
      const std::vector<const variable *> & elements,
      const std::shared_ptr<const jlm::rvsdg::Type> & type)
  {
    auto structType = CheckAndExtractStructType(type);

    ConstantStruct op(std::move(structType));
    return tac::create(op, elements);
  }

  static rvsdg::output &
  Create(
      rvsdg::Region &,
      const std::vector<rvsdg::output *> & operands,
      std::shared_ptr<const rvsdg::Type> resultType)
  {
    auto structType = CheckAndExtractStructType(std::move(resultType));
    return *rvsdg::CreateOpNode<ConstantStruct>(operands, std::move(structType)).output(0);
  }

private:
  static inline std::vector<std::shared_ptr<const rvsdg::Type>>
  create_srctypes(const StructType & type)
  {
    std::vector<std::shared_ptr<const rvsdg::Type>> types;
    for (size_t n = 0; n < type.GetDeclaration().NumElements(); n++)
      types.push_back(type.GetDeclaration().GetElementType(n));

    return types;
  }

  static std::shared_ptr<const StructType>
  CheckAndExtractStructType(std::shared_ptr<const rvsdg::Type> type)
  {
    if (auto structType = std::dynamic_pointer_cast<const StructType>(type))
    {
      return structType;
    }

    throw util::type_error("StructType", type->debug_string());
  }
};

/* trunc operator */

class trunc_op final : public rvsdg::UnaryOperation
{
public:
  virtual ~trunc_op();

  inline trunc_op(
      const std::shared_ptr<const jlm::rvsdg::bittype> & otype,
      const std::shared_ptr<const jlm::rvsdg::bittype> & rtype)
      : UnaryOperation(otype, rtype)
  {
    if (otype->nbits() < rtype->nbits())
      throw jlm::util::error("expected operand's #bits to be larger than results' #bits.");
  }

  inline trunc_op(
      std::shared_ptr<const jlm::rvsdg::Type> optype,
      std::shared_ptr<const jlm::rvsdg::Type> restype)
      : UnaryOperation(optype, restype)
  {
    auto ot = dynamic_cast<const jlm::rvsdg::bittype *>(optype.get());
    if (!ot)
      throw jlm::util::error("expected bits type.");

    auto rt = dynamic_cast<const jlm::rvsdg::bittype *>(restype.get());
    if (!rt)
      throw jlm::util::error("expected bits type.");

    if (ot->nbits() < rt->nbits())
      throw jlm::util::error("expected operand's #bits to be larger than results' #bits.");
  }

  virtual bool
  operator==(const Operation & other) const noexcept override;

  virtual std::string
  debug_string() const override;

  [[nodiscard]] std::unique_ptr<Operation>
  copy() const override;

  virtual jlm::rvsdg::unop_reduction_path_t
  can_reduce_operand(const jlm::rvsdg::output * operand) const noexcept override;

  virtual jlm::rvsdg::output *
  reduce_operand(jlm::rvsdg::unop_reduction_path_t path, jlm::rvsdg::output * operand)
      const override;

  inline size_t
  nsrcbits() const noexcept
  {
    return std::static_pointer_cast<const rvsdg::bittype>(argument(0))->nbits();
  }

  inline size_t
  ndstbits() const noexcept
  {
    return std::static_pointer_cast<const rvsdg::bittype>(result(0))->nbits();
  }

  static std::unique_ptr<llvm::tac>
  create(const variable * operand, const std::shared_ptr<const jlm::rvsdg::Type> & type)
  {
    auto ot = std::dynamic_pointer_cast<const jlm::rvsdg::bittype>(operand->Type());
    if (!ot)
      throw jlm::util::error("expected bits type.");

    auto rt = std::dynamic_pointer_cast<const jlm::rvsdg::bittype>(type);
    if (!rt)
      throw jlm::util::error("expected bits type.");

    trunc_op op(std::move(ot), std::move(rt));
    return tac::create(op, { operand });
  }

  static jlm::rvsdg::output *
  create(size_t ndstbits, jlm::rvsdg::output * operand)
  {
    auto ot = std::dynamic_pointer_cast<const jlm::rvsdg::bittype>(operand->Type());
    if (!ot)
      throw jlm::util::error("expected bits type.");

    return rvsdg::CreateOpNode<trunc_op>(
               { operand },
               std::move(ot),
               rvsdg::bittype::Create(ndstbits))
        .output(0);
  }
};

/* uitofp operator */

class uitofp_op final : public rvsdg::UnaryOperation
{
public:
  virtual ~uitofp_op();

  inline uitofp_op(
      std::shared_ptr<const jlm::rvsdg::bittype> srctype,
      std::shared_ptr<const fptype> dsttype)
      : UnaryOperation(std::move(srctype), std::move(dsttype))
  {}

  inline uitofp_op(
      std::shared_ptr<const jlm::rvsdg::Type> optype,
      std::shared_ptr<const jlm::rvsdg::Type> restype)
      : UnaryOperation(optype, restype)
  {
    auto st = dynamic_cast<const jlm::rvsdg::bittype *>(optype.get());
    if (!st)
      throw jlm::util::error("expected bits type.");

    auto rt = dynamic_cast<const fptype *>(restype.get());
    if (!rt)
      throw jlm::util::error("expected floating point type.");
  }

  virtual bool
  operator==(const Operation & other) const noexcept override;

  virtual std::string
  debug_string() const override;

  [[nodiscard]] std::unique_ptr<Operation>
  copy() const override;

  virtual jlm::rvsdg::unop_reduction_path_t
  can_reduce_operand(const jlm::rvsdg::output * operand) const noexcept override;

  virtual jlm::rvsdg::output *
  reduce_operand(jlm::rvsdg::unop_reduction_path_t path, jlm::rvsdg::output * operand)
      const override;

  static std::unique_ptr<llvm::tac>
  create(const variable * operand, const std::shared_ptr<const jlm::rvsdg::Type> & type)
  {
    auto st = std::dynamic_pointer_cast<const jlm::rvsdg::bittype>(operand->Type());
    if (!st)
      throw jlm::util::error("expected bits type.");

    auto rt = std::dynamic_pointer_cast<const fptype>(type);
    if (!rt)
      throw jlm::util::error("expected floating point type.");

    uitofp_op op(std::move(st), std::move(rt));
    return tac::create(op, { operand });
  }
};

/* sitofp operator */

class sitofp_op final : public rvsdg::UnaryOperation
{
public:
  virtual ~sitofp_op();

  inline sitofp_op(
      std::shared_ptr<const jlm::rvsdg::bittype> srctype,
      std::shared_ptr<const fptype> dsttype)
      : UnaryOperation(std::move(srctype), std::move(dsttype))
  {}

  inline sitofp_op(
      std::shared_ptr<const jlm::rvsdg::Type> srctype,
      std::shared_ptr<const jlm::rvsdg::Type> dsttype)
      : UnaryOperation(srctype, dsttype)
  {
    auto st = dynamic_cast<const jlm::rvsdg::bittype *>(srctype.get());
    if (!st)
      throw jlm::util::error("expected bits type.");

    auto rt = dynamic_cast<const fptype *>(dsttype.get());
    if (!rt)
      throw jlm::util::error("expected floating point type.");
  }

  virtual bool
  operator==(const Operation & other) const noexcept override;

  virtual std::string
  debug_string() const override;

  [[nodiscard]] std::unique_ptr<Operation>
  copy() const override;

  jlm::rvsdg::unop_reduction_path_t
  can_reduce_operand(const jlm::rvsdg::output * output) const noexcept override;

  jlm::rvsdg::output *
  reduce_operand(jlm::rvsdg::unop_reduction_path_t path, jlm::rvsdg::output * output)
      const override;

  static std::unique_ptr<llvm::tac>
  create(const variable * operand, const std::shared_ptr<const jlm::rvsdg::Type> & type)
  {
    auto st = std::dynamic_pointer_cast<const jlm::rvsdg::bittype>(operand->Type());
    if (!st)
      throw jlm::util::error("expected bits type.");

    auto rt = std::dynamic_pointer_cast<const fptype>(type);
    if (!rt)
      throw jlm::util::error("expected floating point type.");

    sitofp_op op(std::move(st), std::move(rt));
    return tac::create(op, { operand });
  }
};

/* ConstantArray */

class ConstantArray final : public rvsdg::SimpleOperation
{
public:
  virtual ~ConstantArray();

  ConstantArray(const std::shared_ptr<const jlm::rvsdg::ValueType> & type, size_t size)
      : SimpleOperation({ size, type }, { ArrayType::Create(type, size) })
  {
    if (size == 0)
      throw jlm::util::error("size equals zero.\n");
  }

  virtual bool
  operator==(const Operation & other) const noexcept override;

  virtual std::string
  debug_string() const override;

  [[nodiscard]] std::unique_ptr<Operation>
  copy() const override;

  size_t
  size() const noexcept
  {
    return std::static_pointer_cast<const ArrayType>(result(0))->nelements();
  }

  const jlm::rvsdg::ValueType &
  type() const noexcept
  {
    return std::static_pointer_cast<const ArrayType>(result(0))->element_type();
  }

  static std::unique_ptr<llvm::tac>
  create(const std::vector<const variable *> & elements)
  {
    if (elements.size() == 0)
      throw jlm::util::error("expected at least one element.\n");

    auto vt = std::dynamic_pointer_cast<const jlm::rvsdg::ValueType>(elements[0]->Type());
    if (!vt)
      throw jlm::util::error("expected value Type.\n");

    ConstantArray op(vt, elements.size());
    return tac::create(op, elements);
  }

  static rvsdg::output *
  Create(const std::vector<rvsdg::output *> & operands)
  {
    if (operands.empty())
      throw util::error("Expected at least one element.\n");

    auto valueType = std::dynamic_pointer_cast<const rvsdg::ValueType>(operands[0]->Type());
    if (!valueType)
    {
      throw util::error("Expected value type.\n");
    }

    return rvsdg::CreateOpNode<ConstantArray>(operands, valueType, operands.size()).output(0);
  }
};

/* ConstantAggregateZero operator */

class ConstantAggregateZero final : public rvsdg::SimpleOperation
{
public:
  virtual ~ConstantAggregateZero();

  ConstantAggregateZero(std::shared_ptr<const jlm::rvsdg::Type> type)
      : SimpleOperation({}, { type })
  {
    auto st = dynamic_cast<const StructType *>(type.get());
<<<<<<< HEAD
    auto at = dynamic_cast<const arraytype *>(type.get());
    auto vt = dynamic_cast<const VectorType *>(type.get());
=======
    auto at = dynamic_cast<const ArrayType *>(type.get());
    auto vt = dynamic_cast<const vectortype *>(type.get());
>>>>>>> 5ccac90b
    if (!st && !at && !vt)
      throw jlm::util::error("expected array, struct, or vector type.\n");
  }

  virtual bool
  operator==(const Operation & other) const noexcept override;

  virtual std::string
  debug_string() const override;

  [[nodiscard]] std::unique_ptr<Operation>
  copy() const override;

  static std::unique_ptr<llvm::tac>
  create(std::shared_ptr<const jlm::rvsdg::Type> type)
  {
    ConstantAggregateZero op(std::move(type));
    return tac::create(op, {});
  }

  static jlm::rvsdg::output *
  Create(rvsdg::Region & region, std::shared_ptr<const jlm::rvsdg::Type> type)
  {
    return rvsdg::CreateOpNode<ConstantAggregateZero>(region, std::move(type)).output(0);
  }
};

/* extractelement operator */

class extractelement_op final : public rvsdg::SimpleOperation
{
public:
  virtual ~extractelement_op();

  inline extractelement_op(
      const std::shared_ptr<const VectorType> & vtype,
      const std::shared_ptr<const jlm::rvsdg::bittype> & btype)
      : SimpleOperation({ vtype, btype }, { vtype->Type() })
  {}

  virtual bool
  operator==(const Operation & other) const noexcept override;

  virtual std::string
  debug_string() const override;

  [[nodiscard]] std::unique_ptr<Operation>
  copy() const override;

  static inline std::unique_ptr<llvm::tac>
  create(const llvm::variable * vector, const llvm::variable * index)
  {
    auto vt = std::dynamic_pointer_cast<const VectorType>(vector->Type());
    if (!vt)
      throw jlm::util::error("expected vector type.");

    auto bt = std::dynamic_pointer_cast<const jlm::rvsdg::bittype>(index->Type());
    if (!bt)
      throw jlm::util::error("expected bit type.");

    extractelement_op op(vt, bt);
    return tac::create(op, { vector, index });
  }
};

/* shufflevector operator */

class shufflevector_op final : public rvsdg::SimpleOperation
{
public:
  ~shufflevector_op() override;

  shufflevector_op(const std::shared_ptr<const fixedvectortype> & v, const std::vector<int> & mask)
      : SimpleOperation({ v, v }, { v }),
        Mask_(mask)
  {}

  shufflevector_op(
      const std::shared_ptr<const scalablevectortype> & v,
      const std::vector<int> & mask)
      : SimpleOperation({ v, v }, { v }),
        Mask_(mask)
  {}

  virtual bool
  operator==(const Operation & other) const noexcept override;

  virtual std::string
  debug_string() const override;

  [[nodiscard]] std::unique_ptr<Operation>
  copy() const override;

  const ::llvm::ArrayRef<int>
  Mask() const
  {
    return Mask_;
  }

  static std::unique_ptr<llvm::tac>
  create(const variable * v1, const variable * v2, const std::vector<int> & mask)
  {
    if (is<fixedvectortype>(v1->type()) && is<fixedvectortype>(v2->type()))
      return CreateShuffleVectorTac<fixedvectortype>(v1, v2, mask);

    if (is<scalablevectortype>(v1->type()) && is<scalablevectortype>(v2->type()))
      return CreateShuffleVectorTac<scalablevectortype>(v1, v2, mask);

    throw jlm::util::error("Expected vector types as operands.");
  }

private:
  template<typename T>
  static std::unique_ptr<tac>
  CreateShuffleVectorTac(const variable * v1, const variable * v2, const std::vector<int> & mask)
  {
    auto vt = std::static_pointer_cast<const T>(v1->Type());
    shufflevector_op op(vt, mask);
    return tac::create(op, { v1, v2 });
  }

  std::vector<int> Mask_;
};

/* constantvector operator */

class constantvector_op final : public rvsdg::SimpleOperation
{
public:
  virtual ~constantvector_op();

  explicit inline constantvector_op(const std::shared_ptr<const VectorType> & vt)
      : SimpleOperation({ vt->size(), vt->Type() }, { vt })
  {}

  virtual bool
  operator==(const Operation & other) const noexcept override;

  virtual std::string
  debug_string() const override;

  [[nodiscard]] std::unique_ptr<Operation>
  copy() const override;

  static inline std::unique_ptr<llvm::tac>
  create(
      const std::vector<const variable *> & operands,
      const std::shared_ptr<const jlm::rvsdg::Type> & type)
  {
    auto vt = std::dynamic_pointer_cast<const VectorType>(type);
    if (!vt)
      throw jlm::util::error("expected vector type.");

    constantvector_op op(vt);
    return tac::create(op, operands);
  }
};

/* insertelement operator */

class insertelement_op final : public rvsdg::SimpleOperation
{
public:
  virtual ~insertelement_op();

  inline insertelement_op(
      const std::shared_ptr<const VectorType> & vectype,
      const std::shared_ptr<const jlm::rvsdg::ValueType> & vtype,
      const std::shared_ptr<const jlm::rvsdg::bittype> & btype)
      : SimpleOperation({ vectype, vtype, btype }, { vectype })
  {
    if (vectype->type() != *vtype)
    {
      auto received = vtype->debug_string();
      auto expected = vectype->type().debug_string();
      throw jlm::util::error(jlm::util::strfmt("expected ", expected, ", got ", received));
    }
  }

  virtual bool
  operator==(const Operation & other) const noexcept override;

  virtual std::string
  debug_string() const override;

  [[nodiscard]] std::unique_ptr<Operation>
  copy() const override;

  static inline std::unique_ptr<llvm::tac>
  create(const llvm::variable * vector, const llvm::variable * value, const llvm::variable * index)
  {
    auto vct = std::dynamic_pointer_cast<const VectorType>(vector->Type());
    if (!vct)
      throw jlm::util::error("expected vector type.");

    auto vt = std::dynamic_pointer_cast<const jlm::rvsdg::ValueType>(value->Type());
    if (!vt)
      throw jlm::util::error("expected value type.");

    auto bt = std::dynamic_pointer_cast<const jlm::rvsdg::bittype>(index->Type());
    if (!bt)
      throw jlm::util::error("expected bit type.");

    insertelement_op op(vct, vt, bt);
    return tac::create(op, { vector, value, index });
  }
};

/* vectorunary operator */

class vectorunary_op final : public rvsdg::SimpleOperation
{
public:
  virtual ~vectorunary_op();

  inline vectorunary_op(
      const rvsdg::UnaryOperation & op,
      const std::shared_ptr<const VectorType> & operand,
      const std::shared_ptr<const VectorType> & result)
      : SimpleOperation({ operand }, { result }),
        op_(op.copy())
  {
    if (operand->type() != *op.argument(0))
    {
      auto received = operand->type().debug_string();
      auto expected = op.argument(0)->debug_string();
      throw jlm::util::error(jlm::util::strfmt("expected ", expected, ", got ", received));
    }

    if (result->type() != *op.result(0))
    {
      auto received = result->type().debug_string();
      auto expected = op.result(0)->debug_string();
      throw jlm::util::error(jlm::util::strfmt("expected ", expected, ", got ", received));
    }
  }

  inline vectorunary_op(const vectorunary_op & other)
      : SimpleOperation(other),
        op_(other.op_->copy())
  {}

  inline vectorunary_op(vectorunary_op && other)
      : SimpleOperation(other),
        op_(std::move(other.op_))
  {}

  inline vectorunary_op &
  operator=(const vectorunary_op & other)
  {
    if (this != &other)
      op_ = other.op_->copy();

    return *this;
  }

  inline vectorunary_op &
  operator=(vectorunary_op && other)
  {
    if (this != &other)
      op_ = std::move(other.op_);

    return *this;
  }

  const rvsdg::UnaryOperation &
  operation() const noexcept
  {
    return *static_cast<const rvsdg::UnaryOperation *>(op_.get());
  }

  virtual bool
  operator==(const Operation & other) const noexcept override;

  virtual std::string
  debug_string() const override;

  [[nodiscard]] std::unique_ptr<Operation>
  copy() const override;

  static inline std::unique_ptr<llvm::tac>
  create(
      const rvsdg::UnaryOperation & unop,
      const llvm::variable * operand,
      const std::shared_ptr<const jlm::rvsdg::Type> & type)
  {
    auto vct1 = std::dynamic_pointer_cast<const VectorType>(operand->Type());
    auto vct2 = std::dynamic_pointer_cast<const VectorType>(type);
    if (!vct1 || !vct2)
      throw jlm::util::error("expected vector type.");

    vectorunary_op op(unop, vct1, vct2);
    return tac::create(op, { operand });
  }

private:
  std::unique_ptr<Operation> op_;
};

/* vectorbinary operator */

class vectorbinary_op final : public rvsdg::SimpleOperation
{
public:
  virtual ~vectorbinary_op();

  inline vectorbinary_op(
      const rvsdg::BinaryOperation & binop,
      const std::shared_ptr<const VectorType> & op1,
      const std::shared_ptr<const VectorType> & op2,
      const std::shared_ptr<const VectorType> & result)
      : SimpleOperation({ op1, op2 }, { result }),
        op_(binop.copy())
  {
    if (*op1 != *op2)
      throw jlm::util::error("expected the same vector types.");

    if (op1->type() != *binop.argument(0))
    {
      auto received = op1->type().debug_string();
      auto expected = binop.argument(0)->debug_string();
      throw jlm::util::error(jlm::util::strfmt("expected ", expected, ", got ", received));
    }

    if (result->type() != *binop.result(0))
    {
      auto received = result->type().debug_string();
      auto expected = binop.result(0)->debug_string();
      throw jlm::util::error(jlm::util::strfmt("expected ", expected, ", got ", received));
    }
  }

  inline vectorbinary_op(const vectorbinary_op & other)
      : SimpleOperation(other),
        op_(other.op_->copy())
  {}

  inline vectorbinary_op(vectorbinary_op && other)
      : SimpleOperation(other),
        op_(std::move(other.op_))
  {}

  inline vectorbinary_op &
  operator=(const vectorbinary_op & other)
  {
    if (this != &other)
      op_ = other.op_->copy();

    return *this;
  }

  inline vectorbinary_op &
  operator=(vectorbinary_op && other)
  {
    if (this != &other)
      op_ = std::move(other.op_);

    return *this;
  }

  const rvsdg::BinaryOperation &
  operation() const noexcept
  {
    return *static_cast<const rvsdg::BinaryOperation *>(op_.get());
  }

  virtual bool
  operator==(const Operation & other) const noexcept override;

  virtual std::string
  debug_string() const override;

  [[nodiscard]] std::unique_ptr<Operation>
  copy() const override;

  static inline std::unique_ptr<llvm::tac>
  create(
      const rvsdg::BinaryOperation & binop,
      const llvm::variable * op1,
      const llvm::variable * op2,
      const std::shared_ptr<const jlm::rvsdg::Type> & type)
  {
    auto vct1 = std::dynamic_pointer_cast<const VectorType>(op1->Type());
    auto vct2 = std::dynamic_pointer_cast<const VectorType>(op2->Type());
    auto vct3 = std::dynamic_pointer_cast<const VectorType>(type);
    if (!vct1 || !vct2 || !vct3)
      throw jlm::util::error("expected vector type.");

    vectorbinary_op op(binop, vct1, vct2, vct3);
    return tac::create(op, { op1, op2 });
  }

private:
  std::unique_ptr<Operation> op_;
};

/* constant data vector operator */

class constant_data_vector_op final : public rvsdg::SimpleOperation
{
public:
  ~constant_data_vector_op() override;

private:
  explicit constant_data_vector_op(const std::shared_ptr<const VectorType> & vt)
      : SimpleOperation({ vt->size(), vt->Type() }, { vt })
  {}

public:
  virtual bool
  operator==(const Operation & other) const noexcept override;

  virtual std::string
  debug_string() const override;

  [[nodiscard]] std::unique_ptr<Operation>
  copy() const override;

  size_t
  size() const noexcept
  {
    return std::static_pointer_cast<const VectorType>(result(0))->size();
  }

  const jlm::rvsdg::ValueType &
  type() const noexcept
  {
    return std::static_pointer_cast<const VectorType>(result(0))->type();
  }

  static std::unique_ptr<tac>
  Create(const std::vector<const variable *> & elements)
  {
    if (elements.empty())
      throw jlm::util::error("Expected at least one element.");

    auto vt = std::dynamic_pointer_cast<const jlm::rvsdg::ValueType>(elements[0]->Type());
    if (!vt)
      throw jlm::util::error("Expected value type.");

    constant_data_vector_op op(fixedvectortype::Create(vt, elements.size()));
    return tac::create(op, elements);
  }
};

/* ExtractValue operator */

class ExtractValue final : public rvsdg::SimpleOperation
{
  typedef std::vector<unsigned>::const_iterator const_iterator;

public:
  virtual ~ExtractValue();

  inline ExtractValue(
      const std::shared_ptr<const jlm::rvsdg::Type> & aggtype,
      const std::vector<unsigned> & indices)
      : SimpleOperation({ aggtype }, { dsttype(aggtype, indices) }),
        indices_(indices)
  {
    if (indices.empty())
      throw jlm::util::error("expected at least one index.");
  }

  virtual bool
  operator==(const Operation & other) const noexcept override;

  virtual std::string
  debug_string() const override;

  [[nodiscard]] std::unique_ptr<Operation>
  copy() const override;

  const_iterator
  begin() const
  {
    return indices_.begin();
  }

  const_iterator
  end() const
  {
    return indices_.end();
  }

  const jlm::rvsdg::ValueType &
  type() const noexcept
  {
    return *std::static_pointer_cast<const rvsdg::ValueType>(argument(0));
  }

  static inline std::unique_ptr<llvm::tac>
  create(const llvm::variable * aggregate, const std::vector<unsigned> & indices)
  {
    ExtractValue op(aggregate->Type(), indices);
    return tac::create(op, { aggregate });
  }

private:
  static inline std::vector<std::shared_ptr<const rvsdg::Type>>
  dsttype(
      const std::shared_ptr<const jlm::rvsdg::Type> & aggtype,
      const std::vector<unsigned> & indices)
  {
    std::shared_ptr<const jlm::rvsdg::Type> type = aggtype;
    for (const auto & index : indices)
    {
      if (auto st = std::dynamic_pointer_cast<const StructType>(type))
      {
        if (index >= st->GetDeclaration().NumElements())
          throw jlm::util::error("extractvalue index out of bound.");

        type = st->GetDeclaration().GetElementType(index);
      }
      else if (auto at = std::dynamic_pointer_cast<const ArrayType>(type))
      {
        if (index >= at->nelements())
          throw jlm::util::error("extractvalue index out of bound.");

        type = at->GetElementType();
      }
      else
        throw jlm::util::error("expected struct or array type.");
    }

    return { type };
  }

  std::vector<unsigned> indices_;
};

/* malloc operator */

class malloc_op final : public rvsdg::SimpleOperation
{
public:
  virtual ~malloc_op();

  explicit malloc_op(std::shared_ptr<const jlm::rvsdg::bittype> btype)
      : SimpleOperation({ std::move(btype) }, { PointerType::Create(), MemoryStateType::Create() })
  {}

  virtual bool
  operator==(const Operation & other) const noexcept override;

  virtual std::string
  debug_string() const override;

  [[nodiscard]] std::unique_ptr<Operation>
  copy() const override;

  const jlm::rvsdg::bittype &
  size_type() const noexcept
  {
    return *std::static_pointer_cast<const rvsdg::bittype>(argument(0));
  }

  rvsdg::FunctionType
  fcttype() const
  {
    JLM_ASSERT(narguments() == 1 && nresults() == 2);
    return rvsdg::FunctionType({ argument(0) }, { result(0), result(1) });
  }

  static std::unique_ptr<llvm::tac>
  create(const variable * size)
  {
    auto bt = std::dynamic_pointer_cast<const jlm::rvsdg::bittype>(size->Type());
    if (!bt)
      throw jlm::util::error("expected bits type.");

    malloc_op op(std::move(bt));
    return tac::create(op, { size });
  }

  static std::vector<jlm::rvsdg::output *>
  create(jlm::rvsdg::output * size)
  {
    auto bt = std::dynamic_pointer_cast<const jlm::rvsdg::bittype>(size->Type());
    if (!bt)
      throw jlm::util::error("expected bits type.");

    return outputs(&rvsdg::CreateOpNode<malloc_op>({ size }, std::move(bt)));
  }
};

/**
 * Represents the standard C library call free() used for freeing dynamically allocated memory.
 *
 * This operation has no equivalent LLVM instruction.
 */
class FreeOperation final : public rvsdg::SimpleOperation
{
public:
  ~FreeOperation() noexcept override;

  explicit FreeOperation(size_t numMemoryStates)
      : SimpleOperation(CreateOperandTypes(numMemoryStates), CreateResultTypes(numMemoryStates))
  {}

  bool
  operator==(const Operation & other) const noexcept override;

  [[nodiscard]] std::string
  debug_string() const override;

  [[nodiscard]] std::unique_ptr<Operation>
  copy() const override;

  static std::unique_ptr<llvm::tac>
  Create(
      const variable * pointer,
      const std::vector<const variable *> & memoryStates,
      const variable * iOState)
  {
    std::vector<const variable *> operands;
    operands.push_back(pointer);
    operands.insert(operands.end(), memoryStates.begin(), memoryStates.end());
    operands.push_back(iOState);

    FreeOperation operation(memoryStates.size());
    return tac::create(operation, operands);
  }

  static std::vector<jlm::rvsdg::output *>
  Create(
      jlm::rvsdg::output * pointer,
      const std::vector<jlm::rvsdg::output *> & memoryStates,
      jlm::rvsdg::output * iOState)
  {
    std::vector<jlm::rvsdg::output *> operands;
    operands.push_back(pointer);
    operands.insert(operands.end(), memoryStates.begin(), memoryStates.end());
    operands.push_back(iOState);

    return outputs(&rvsdg::CreateOpNode<FreeOperation>(operands, memoryStates.size()));
  }

private:
  static std::vector<std::shared_ptr<const rvsdg::Type>>
  CreateOperandTypes(size_t numMemoryStates)
  {
    std::vector<std::shared_ptr<const rvsdg::Type>> memoryStates(
        numMemoryStates,
        MemoryStateType::Create());

    std::vector<std::shared_ptr<const rvsdg::Type>> types({ PointerType::Create() });
    types.insert(types.end(), memoryStates.begin(), memoryStates.end());
    types.emplace_back(iostatetype::Create());

    return types;
  }

  static std::vector<std::shared_ptr<const rvsdg::Type>>
  CreateResultTypes(size_t numMemoryStates)
  {
    std::vector<std::shared_ptr<const rvsdg::Type>> types(
        numMemoryStates,
        MemoryStateType::Create());
    types.emplace_back(iostatetype::Create());

    return types;
  }
};

}

#endif<|MERGE_RESOLUTION|>--- conflicted
+++ resolved
@@ -1920,13 +1920,8 @@
       : SimpleOperation({}, { type })
   {
     auto st = dynamic_cast<const StructType *>(type.get());
-<<<<<<< HEAD
-    auto at = dynamic_cast<const arraytype *>(type.get());
+    auto at = dynamic_cast<const ArrayType *>(type.get());
     auto vt = dynamic_cast<const VectorType *>(type.get());
-=======
-    auto at = dynamic_cast<const ArrayType *>(type.get());
-    auto vt = dynamic_cast<const vectortype *>(type.get());
->>>>>>> 5ccac90b
     if (!st && !at && !vt)
       throw jlm::util::error("expected array, struct, or vector type.\n");
   }
