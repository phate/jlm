--- conflicted
+++ resolved
@@ -340,11 +340,7 @@
 }
 
 rvsdg::Output *
-<<<<<<< HEAD
-LambdaEntryMemoryStateSplitOperation::mapMemoryNodeIdToOutput(
-=======
 LambdaEntryMemoryStateSplitOperation::tryMapMemoryNodeIdToOutput(
->>>>>>> c355dda3
     const rvsdg::SimpleNode & node,
     const MemoryNodeId memoryNodeId)
 {
@@ -361,10 +357,6 @@
   }
 
   const auto index = operation->memoryNodeIdToIndexMap_.LookupKey(memoryNodeId);
-<<<<<<< HEAD
-  JLM_ASSERT(index < node.noutputs());
-=======
->>>>>>> c355dda3
   return node.output(index);
 }
 
