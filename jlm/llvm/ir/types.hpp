/*
 * Copyright 2017 Nico Reißmann <nico.reissmann@gmail.com>
 * See COPYING for terms of redistribution.
 */

#ifndef JLM_LLVM_IR_TYPES_HPP
#define JLM_LLVM_IR_TYPES_HPP

#include <jlm/rvsdg/FunctionType.hpp>
#include <jlm/rvsdg/type.hpp>
#include <jlm/util/common.hpp>
#include <jlm/util/iterator_range.hpp>

#include <memory>
#include <vector>

namespace jlm::llvm
{

/** \brief PointerType class
 *
 * This operator is the Jlm equivalent of LLVM's PointerType class.
 */
class PointerType final : public jlm::rvsdg::ValueType
{
public:
  ~PointerType() noexcept override;

  PointerType() = default;

  [[nodiscard]] std::string
  debug_string() const override;

  bool
  operator==(const jlm::rvsdg::Type & other) const noexcept override;

  [[nodiscard]] std::size_t
  ComputeHash() const noexcept override;

  static std::shared_ptr<const PointerType>
  Create();
};

class ArrayType final : public rvsdg::ValueType
{
public:
  ~ArrayType() noexcept override;

  ArrayType(std::shared_ptr<const ValueType> type, size_t nelements)
      : nelements_(nelements),
        type_(std::move(type))
  {}

  ArrayType(const ArrayType & other) = default;

  ArrayType(ArrayType && other) = default;

  ArrayType &
  operator=(const ArrayType &) = delete;

  ArrayType &
  operator=(ArrayType &&) = delete;

  virtual std::string
  debug_string() const override;

  virtual bool
  operator==(const jlm::rvsdg::Type & other) const noexcept override;

  [[nodiscard]] std::size_t
  ComputeHash() const noexcept override;

  inline size_t
  nelements() const noexcept
  {
    return nelements_;
  }

  [[nodiscard]] const rvsdg::ValueType &
  element_type() const noexcept
  {
    return *type_;
  }

  [[nodiscard]] const std::shared_ptr<const rvsdg::ValueType> &
  GetElementType() const noexcept
  {
    return type_;
  }

  static std::shared_ptr<const ArrayType>
  Create(std::shared_ptr<const ValueType> type, size_t nelements)
  {
    return std::make_shared<ArrayType>(std::move(type), nelements);
  }

private:
  size_t nelements_;
  std::shared_ptr<const rvsdg::ValueType> type_;
};

/* floating point type */

enum class fpsize
{
  half,
  flt,
  dbl,
  x86fp80,
  fp128
};

class FloatingPointType final : public rvsdg::ValueType
{
public:
  ~FloatingPointType() noexcept override;

  explicit FloatingPointType(const fpsize & size)
      : size_(size)
  {}

  virtual std::string
  debug_string() const override;

  virtual bool
  operator==(const jlm::rvsdg::Type & other) const noexcept override;

  [[nodiscard]] std::size_t
  ComputeHash() const noexcept override;

  inline const fpsize &
  size() const noexcept
  {
    return size_;
  }

  static std::shared_ptr<const FloatingPointType>
  Create(fpsize size);

private:
  fpsize size_;
};

class VariableArgumentType final : public rvsdg::StateType
{
public:
  ~VariableArgumentType() noexcept override;

  constexpr VariableArgumentType() = default;

  virtual bool
  operator==(const jlm::rvsdg::Type & other) const noexcept override;

  [[nodiscard]] std::size_t
  ComputeHash() const noexcept override;

  virtual std::string
  debug_string() const override;

  static std::shared_ptr<const VariableArgumentType>
  Create();
};

static inline bool
is_varargtype(const jlm::rvsdg::Type & type)
{
  return dynamic_cast<const VariableArgumentType *>(&type) != nullptr;
}

static inline std::unique_ptr<jlm::rvsdg::Type>
create_varargtype()
{
  return std::unique_ptr<rvsdg::Type>(new VariableArgumentType());
}

/** \brief StructType class
 *
 * This class is the equivalent of LLVM's StructType class.
 */
class StructType final : public rvsdg::ValueType
{
public:
  class Declaration;

  ~StructType() override;

  StructType(bool isPacked, const Declaration & declaration)
      : rvsdg::ValueType(),
        IsPacked_(isPacked),
        Declaration_(declaration)
  {}

  StructType(std::string name, bool isPacked, const Declaration & declaration)
      : rvsdg::ValueType(),
        IsPacked_(isPacked),
        Name_(std::move(name)),
        Declaration_(declaration)
  {}

  StructType(const StructType &) = default;

  StructType(StructType &&) = delete;

  StructType &
  operator=(const StructType &) = delete;

  StructType &
  operator=(StructType &&) = delete;

  [[nodiscard]] bool
  HasName() const noexcept
  {
    return !Name_.empty();
  }

  [[nodiscard]] const std::string &
  GetName() const noexcept
  {
    return Name_;
  }

  [[nodiscard]] bool
  IsPacked() const noexcept
  {
    return IsPacked_;
  }

  [[nodiscard]] const Declaration &
  GetDeclaration() const noexcept
  {
    return Declaration_;
  }

  bool
  operator==(const jlm::rvsdg::Type & other) const noexcept override;

  [[nodiscard]] std::size_t
  ComputeHash() const noexcept override;

  [[nodiscard]] std::string
  debug_string() const override;

  static std::shared_ptr<const StructType>
  Create(const std::string & name, bool isPacked, const Declaration & declaration)
  {
    return std::make_shared<StructType>(name, isPacked, declaration);
  }

  static std::shared_ptr<const StructType>
  Create(bool isPacked, const Declaration & declaration)
  {
    return std::make_shared<StructType>(isPacked, declaration);
  }

private:
  bool IsPacked_;
  std::string Name_;
  const Declaration & Declaration_;
};

class StructType::Declaration final
{
public:
  ~Declaration() = default;

  Declaration(std::vector<std::shared_ptr<const rvsdg::Type>> types)
      : Types_(std::move(types))
  {}

  Declaration() = default;

  Declaration(const Declaration &) = default;

  Declaration &
  operator=(const Declaration &) = default;

  [[nodiscard]] size_t
  NumElements() const noexcept
  {
    return Types_.size();
  }

  [[nodiscard]] const ValueType &
  GetElement(size_t index) const noexcept
  {
    JLM_ASSERT(index < NumElements());
    return *util::AssertedCast<const ValueType>(Types_[index].get());
  }

  [[nodiscard]] std::shared_ptr<const ValueType>
  GetElementType(size_t index) const noexcept
  {
    JLM_ASSERT(index < NumElements());
    auto type = std::dynamic_pointer_cast<const ValueType>(Types_[index]);
    JLM_ASSERT(type);
    return type;
  }

  void
  Append(std::shared_ptr<const ValueType> type)
  {
    Types_.push_back(std::move(type));
  }

  static std::unique_ptr<Declaration>
  Create()
  {
    return std::unique_ptr<Declaration>(new Declaration());
  }

  static std::unique_ptr<Declaration>
  Create(std::vector<std::shared_ptr<const rvsdg::Type>> types)
  {
    return std::make_unique<Declaration>(std::move(types));
  }

private:
  std::vector<std::shared_ptr<const rvsdg::Type>> Types_;
};

class VectorType : public rvsdg::ValueType
{
public:
  VectorType(std::shared_ptr<const ValueType> type, size_t size)
      : size_(size),
        type_(std::move(type))
  {}

  VectorType(const VectorType & other) = default;

  VectorType(VectorType && other) = default;

  VectorType &
  operator=(const VectorType & other) = default;

  VectorType &
  operator=(VectorType && other) = default;

  virtual bool
  operator==(const jlm::rvsdg::Type & other) const noexcept override;

  size_t
  size() const noexcept
  {
    return size_;
  }

  [[nodiscard]] const rvsdg::ValueType &
  type() const noexcept
  {
    return *type_;
  }

  [[nodiscard]] const std::shared_ptr<const rvsdg::ValueType> &
  Type() const noexcept
  {
    return type_;
  }

private:
  size_t size_;
  std::shared_ptr<const rvsdg::ValueType> type_;
};

<<<<<<< HEAD
class FixedVectorType final : public vectortype
=======
class fixedvectortype final : public VectorType
>>>>>>> fc0546fe
{
public:
  ~FixedVectorType() noexcept override;

<<<<<<< HEAD
  FixedVectorType(std::shared_ptr<const ValueType> type, size_t size)
      : vectortype(std::move(type), size)
=======
  fixedvectortype(std::shared_ptr<const rvsdg::ValueType> type, size_t size)
      : VectorType(std::move(type), size)
>>>>>>> fc0546fe
  {}

  virtual bool
  operator==(const jlm::rvsdg::Type & other) const noexcept override;

  [[nodiscard]] std::size_t
  ComputeHash() const noexcept override;

  virtual std::string
  debug_string() const override;

  static std::shared_ptr<const FixedVectorType>
  Create(std::shared_ptr<const rvsdg::ValueType> type, size_t size)
  {
    return std::make_shared<FixedVectorType>(std::move(type), size);
  }
};

class scalablevectortype final : public VectorType
{
public:
  ~scalablevectortype() override;

  scalablevectortype(std::shared_ptr<const rvsdg::ValueType> type, size_t size)
      : VectorType(std::move(type), size)
  {}

  virtual bool
  operator==(const jlm::rvsdg::Type & other) const noexcept override;

  [[nodiscard]] std::size_t
  ComputeHash() const noexcept override;

  virtual std::string
  debug_string() const override;

  static std::shared_ptr<const scalablevectortype>
  Create(std::shared_ptr<const rvsdg::ValueType> type, size_t size)
  {
    return std::make_shared<scalablevectortype>(std::move(type), size);
  }
};

/** \brief Input/Output state type
 *
 * This type is used for state edges that sequentialize input/output operations.
 */
class IOStateType final : public rvsdg::StateType
{
public:
  ~IOStateType() noexcept override;

  constexpr IOStateType() noexcept = default;

  virtual bool
  operator==(const jlm::rvsdg::Type & other) const noexcept override;

  [[nodiscard]] std::size_t
  ComputeHash() const noexcept override;

  virtual std::string
  debug_string() const override;

  static std::shared_ptr<const IOStateType>
  Create();
};

/** \brief Memory state type class
 *
 * Represents the type of abstract memory locations and is used in state edges for sequentialiazing
 * memory operations, such as load and store operations.
 */
class MemoryStateType final : public rvsdg::StateType
{
public:
  ~MemoryStateType() noexcept override;

  constexpr MemoryStateType() noexcept = default;

  std::string
  debug_string() const override;

  bool
  operator==(const jlm::rvsdg::Type & other) const noexcept override;

  [[nodiscard]] std::size_t
  ComputeHash() const noexcept override;

  static std::shared_ptr<const MemoryStateType>
  Create();
};

template<class ELEMENTYPE>
inline bool
IsOrContains(const jlm::rvsdg::Type & type)
{
  if (jlm::rvsdg::is<ELEMENTYPE>(type))
    return true;

  if (auto arrayType = dynamic_cast<const ArrayType *>(&type))
    return IsOrContains<ELEMENTYPE>(arrayType->element_type());

  if (auto structType = dynamic_cast<const StructType *>(&type))
  {
    auto & structDeclaration = structType->GetDeclaration();
    for (size_t n = 0; n < structDeclaration.NumElements(); n++)
      if (IsOrContains<ELEMENTYPE>(structDeclaration.GetElement(n)))
        return true;

    return false;
  }

  if (const auto vectorType = dynamic_cast<const VectorType *>(&type))
    return IsOrContains<ELEMENTYPE>(vectorType->type());

  return false;
}

/**
 * Given a type, determines if it is one of LLVM's aggregate types.
 * Vectors are not considered to be aggregate types, despite being based on a subtype.
 * @param type the type to check
 * @return true if the type is an aggregate type, false otherwise
 */
inline bool
IsAggregateType(const jlm::rvsdg::Type & type)
{
  return jlm::rvsdg::is<ArrayType>(type) || jlm::rvsdg::is<StructType>(type);
}

}

#endif<|MERGE_RESOLUTION|>--- conflicted
+++ resolved
@@ -362,22 +362,13 @@
   std::shared_ptr<const rvsdg::ValueType> type_;
 };
 
-<<<<<<< HEAD
-class FixedVectorType final : public vectortype
-=======
-class fixedvectortype final : public VectorType
->>>>>>> fc0546fe
+class FixedVectorType final : public VectorType
 {
 public:
   ~FixedVectorType() noexcept override;
 
-<<<<<<< HEAD
   FixedVectorType(std::shared_ptr<const ValueType> type, size_t size)
-      : vectortype(std::move(type), size)
-=======
-  fixedvectortype(std::shared_ptr<const rvsdg::ValueType> type, size_t size)
       : VectorType(std::move(type), size)
->>>>>>> fc0546fe
   {}
 
   virtual bool
