/*
 * Copyright 2017 Nico Reißmann <nico.reissmann@gmail.com>
 * See COPYING for terms of redistribution.
 */

#ifndef JLM_LLVM_IR_TYPES_HPP
#define JLM_LLVM_IR_TYPES_HPP

#include <jlm/rvsdg/FunctionType.hpp>
#include <jlm/rvsdg/type.hpp>
#include <jlm/util/common.hpp>
#include <jlm/util/iterator_range.hpp>

#include <memory>
#include <vector>

namespace jlm::llvm
{

/** \brief PointerType class
 *
 * This operator is the Jlm equivalent of LLVM's PointerType class.
 */
class PointerType final : public jlm::rvsdg::ValueType
{
public:
  ~PointerType() noexcept override;

  PointerType() = default;

  [[nodiscard]] std::string
  debug_string() const override;

  bool
  operator==(const jlm::rvsdg::Type & other) const noexcept override;

  [[nodiscard]] std::size_t
  ComputeHash() const noexcept override;

  static std::shared_ptr<const PointerType>
  Create();
};

class ArrayType final : public rvsdg::ValueType
{
public:
  ~ArrayType() noexcept override;

  ArrayType(std::shared_ptr<const ValueType> type, size_t nelements)
      : nelements_(nelements),
        type_(std::move(type))
  {}

  ArrayType(const ArrayType & other) = default;

  ArrayType(ArrayType && other) = default;

  ArrayType &
  operator=(const ArrayType &) = delete;

  ArrayType &
  operator=(ArrayType &&) = delete;

  virtual std::string
  debug_string() const override;

  virtual bool
  operator==(const jlm::rvsdg::Type & other) const noexcept override;

  [[nodiscard]] std::size_t
  ComputeHash() const noexcept override;

  inline size_t
  nelements() const noexcept
  {
    return nelements_;
  }

  [[nodiscard]] const rvsdg::ValueType &
  element_type() const noexcept
  {
    return *type_;
  }

  [[nodiscard]] const std::shared_ptr<const rvsdg::ValueType> &
  GetElementType() const noexcept
  {
    return type_;
  }

  static std::shared_ptr<const ArrayType>
  Create(std::shared_ptr<const ValueType> type, size_t nelements)
  {
    return std::make_shared<ArrayType>(std::move(type), nelements);
  }

private:
  size_t nelements_;
  std::shared_ptr<const rvsdg::ValueType> type_;
};

/* floating point type */

enum class fpsize
{
  half,
  flt,
  dbl,
  x86fp80,
  fp128
};

class FloatingPointType final : public rvsdg::ValueType
{
public:
  ~FloatingPointType() noexcept override;

  explicit FloatingPointType(const fpsize & size)
      : size_(size)
  {}

  virtual std::string
  debug_string() const override;

  virtual bool
  operator==(const jlm::rvsdg::Type & other) const noexcept override;

  [[nodiscard]] std::size_t
  ComputeHash() const noexcept override;

  inline const fpsize &
  size() const noexcept
  {
    return size_;
  }

  static std::shared_ptr<const FloatingPointType>
  Create(fpsize size);

private:
  fpsize size_;
};

class VariableArgumentType final : public rvsdg::StateType
{
public:
  ~VariableArgumentType() noexcept override;

  constexpr VariableArgumentType() = default;

  virtual bool
  operator==(const jlm::rvsdg::Type & other) const noexcept override;

  [[nodiscard]] std::size_t
  ComputeHash() const noexcept override;

  virtual std::string
  debug_string() const override;

  static std::shared_ptr<const VariableArgumentType>
  Create();
};

static inline bool
is_varargtype(const jlm::rvsdg::Type & type)
{
  return dynamic_cast<const VariableArgumentType *>(&type) != nullptr;
}

static inline std::unique_ptr<jlm::rvsdg::Type>
create_varargtype()
{
  return std::unique_ptr<rvsdg::Type>(new VariableArgumentType());
}

/** \brief StructType class
 *
 * This class is the equivalent of LLVM's StructType class.
 */
class StructType final : public rvsdg::ValueType
{
public:
  class Declaration;

  ~StructType() override;

  StructType(bool isPacked, const Declaration & declaration)
      : rvsdg::ValueType(),
        IsPacked_(isPacked),
        Declaration_(declaration)
  {}

  StructType(std::string name, bool isPacked, const Declaration & declaration)
      : rvsdg::ValueType(),
        IsPacked_(isPacked),
        Name_(std::move(name)),
        Declaration_(declaration)
  {}

  StructType(const StructType &) = default;

  StructType(StructType &&) = delete;

  StructType &
  operator=(const StructType &) = delete;

  StructType &
  operator=(StructType &&) = delete;

  [[nodiscard]] bool
  HasName() const noexcept
  {
    return !Name_.empty();
  }

  [[nodiscard]] const std::string &
  GetName() const noexcept
  {
    return Name_;
  }

  [[nodiscard]] bool
  IsPacked() const noexcept
  {
    return IsPacked_;
  }

  [[nodiscard]] const Declaration &
  GetDeclaration() const noexcept
  {
    return Declaration_;
  }

  bool
  operator==(const jlm::rvsdg::Type & other) const noexcept override;

  [[nodiscard]] std::size_t
  ComputeHash() const noexcept override;

  [[nodiscard]] std::string
  debug_string() const override;

  static std::shared_ptr<const StructType>
  Create(const std::string & name, bool isPacked, const Declaration & declaration)
  {
    return std::make_shared<StructType>(name, isPacked, declaration);
  }

  static std::shared_ptr<const StructType>
  Create(bool isPacked, const Declaration & declaration)
  {
    return std::make_shared<StructType>(isPacked, declaration);
  }

private:
  bool IsPacked_;
  std::string Name_;
  const Declaration & Declaration_;
};

class StructType::Declaration final
{
public:
  ~Declaration() = default;

  Declaration(std::vector<std::shared_ptr<const rvsdg::Type>> types)
      : Types_(std::move(types))
  {}

  Declaration() = default;

  Declaration(const Declaration &) = default;

  Declaration &
  operator=(const Declaration &) = default;

  [[nodiscard]] size_t
  NumElements() const noexcept
  {
    return Types_.size();
  }

  [[nodiscard]] const ValueType &
  GetElement(size_t index) const noexcept
  {
    JLM_ASSERT(index < NumElements());
    return *util::AssertedCast<const ValueType>(Types_[index].get());
  }

  [[nodiscard]] std::shared_ptr<const ValueType>
  GetElementType(size_t index) const noexcept
  {
    JLM_ASSERT(index < NumElements());
    auto type = std::dynamic_pointer_cast<const ValueType>(Types_[index]);
    JLM_ASSERT(type);
    return type;
  }

  void
  Append(std::shared_ptr<const ValueType> type)
  {
    Types_.push_back(std::move(type));
  }

  static std::unique_ptr<Declaration>
  Create()
  {
    return std::unique_ptr<Declaration>(new Declaration());
  }

  static std::unique_ptr<Declaration>
  Create(std::vector<std::shared_ptr<const rvsdg::Type>> types)
  {
    return std::make_unique<Declaration>(std::move(types));
  }

private:
  std::vector<std::shared_ptr<const rvsdg::Type>> Types_;
};

class VectorType : public rvsdg::ValueType
{
public:
  VectorType(std::shared_ptr<const ValueType> type, size_t size)
      : size_(size),
        type_(std::move(type))
  {}

  VectorType(const VectorType & other) = default;

  VectorType(VectorType && other) = default;

  VectorType &
  operator=(const VectorType & other) = default;

  VectorType &
  operator=(VectorType && other) = default;

  virtual bool
  operator==(const jlm::rvsdg::Type & other) const noexcept override;

  size_t
  size() const noexcept
  {
    return size_;
  }

  [[nodiscard]] const rvsdg::ValueType &
  type() const noexcept
  {
    return *type_;
  }

  [[nodiscard]] const std::shared_ptr<const rvsdg::ValueType> &
  Type() const noexcept
  {
    return type_;
  }

private:
  size_t size_;
  std::shared_ptr<const rvsdg::ValueType> type_;
};

class fixedvectortype final : public VectorType
{
public:
  ~fixedvectortype() override;

  fixedvectortype(std::shared_ptr<const rvsdg::ValueType> type, size_t size)
      : VectorType(std::move(type), size)
  {}

  virtual bool
  operator==(const jlm::rvsdg::Type & other) const noexcept override;

  [[nodiscard]] std::size_t
  ComputeHash() const noexcept override;

  virtual std::string
  debug_string() const override;

  static std::shared_ptr<const fixedvectortype>
  Create(std::shared_ptr<const rvsdg::ValueType> type, size_t size)
  {
    return std::make_shared<fixedvectortype>(std::move(type), size);
  }
};

<<<<<<< HEAD
class ScalableVectorType final : public vectortype
=======
class scalablevectortype final : public VectorType
>>>>>>> fc0546fe
{
public:
  ~ScalableVectorType() noexcept override;

<<<<<<< HEAD
  ScalableVectorType(std::shared_ptr<const ValueType> type, size_t size)
      : vectortype(std::move(type), size)
=======
  scalablevectortype(std::shared_ptr<const rvsdg::ValueType> type, size_t size)
      : VectorType(std::move(type), size)
>>>>>>> fc0546fe
  {}

  virtual bool
  operator==(const jlm::rvsdg::Type & other) const noexcept override;

  [[nodiscard]] std::size_t
  ComputeHash() const noexcept override;

  virtual std::string
  debug_string() const override;

  static std::shared_ptr<const ScalableVectorType>
  Create(std::shared_ptr<const rvsdg::ValueType> type, size_t size)
  {
    return std::make_shared<ScalableVectorType>(std::move(type), size);
  }
};

/** \brief Input/Output state type
 *
 * This type is used for state edges that sequentialize input/output operations.
 */
class IOStateType final : public rvsdg::StateType
{
public:
  ~IOStateType() noexcept override;

  constexpr IOStateType() noexcept = default;

  virtual bool
  operator==(const jlm::rvsdg::Type & other) const noexcept override;

  [[nodiscard]] std::size_t
  ComputeHash() const noexcept override;

  virtual std::string
  debug_string() const override;

  static std::shared_ptr<const IOStateType>
  Create();
};

/** \brief Memory state type class
 *
 * Represents the type of abstract memory locations and is used in state edges for sequentialiazing
 * memory operations, such as load and store operations.
 */
class MemoryStateType final : public rvsdg::StateType
{
public:
  ~MemoryStateType() noexcept override;

  constexpr MemoryStateType() noexcept = default;

  std::string
  debug_string() const override;

  bool
  operator==(const jlm::rvsdg::Type & other) const noexcept override;

  [[nodiscard]] std::size_t
  ComputeHash() const noexcept override;

  static std::shared_ptr<const MemoryStateType>
  Create();
};

template<class ELEMENTYPE>
inline bool
IsOrContains(const jlm::rvsdg::Type & type)
{
  if (jlm::rvsdg::is<ELEMENTYPE>(type))
    return true;

  if (auto arrayType = dynamic_cast<const ArrayType *>(&type))
    return IsOrContains<ELEMENTYPE>(arrayType->element_type());

  if (auto structType = dynamic_cast<const StructType *>(&type))
  {
    auto & structDeclaration = structType->GetDeclaration();
    for (size_t n = 0; n < structDeclaration.NumElements(); n++)
      if (IsOrContains<ELEMENTYPE>(structDeclaration.GetElement(n)))
        return true;

    return false;
  }

  if (const auto vectorType = dynamic_cast<const VectorType *>(&type))
    return IsOrContains<ELEMENTYPE>(vectorType->type());

  return false;
}

/**
 * Given a type, determines if it is one of LLVM's aggregate types.
 * Vectors are not considered to be aggregate types, despite being based on a subtype.
 * @param type the type to check
 * @return true if the type is an aggregate type, false otherwise
 */
inline bool
IsAggregateType(const jlm::rvsdg::Type & type)
{
  return jlm::rvsdg::is<ArrayType>(type) || jlm::rvsdg::is<StructType>(type);
}

}

#endif<|MERGE_RESOLUTION|>--- conflicted
+++ resolved
@@ -387,22 +387,13 @@
   }
 };
 
-<<<<<<< HEAD
-class ScalableVectorType final : public vectortype
-=======
-class scalablevectortype final : public VectorType
->>>>>>> fc0546fe
+class ScalableVectorType final : public VectorType
 {
 public:
   ~ScalableVectorType() noexcept override;
 
-<<<<<<< HEAD
   ScalableVectorType(std::shared_ptr<const ValueType> type, size_t size)
-      : vectortype(std::move(type), size)
-=======
-  scalablevectortype(std::shared_ptr<const rvsdg::ValueType> type, size_t size)
       : VectorType(std::move(type), size)
->>>>>>> fc0546fe
   {}
 
   virtual bool
