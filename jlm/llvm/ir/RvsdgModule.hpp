--- conflicted
+++ resolved
@@ -26,20 +26,12 @@
       std::shared_ptr<const rvsdg::Type> importedType,
       std::string name,
       Linkage linkage,
-<<<<<<< HEAD
-      bool constant)
-=======
       bool isConstant)
->>>>>>> f3053169
       : rvsdg::GraphImport(graph, importedType, std::move(name)),
         ValueType_(std::move(valueType)),
         ImportedType_(std::move(importedType)),
         Linkage_(std::move(linkage)),
-<<<<<<< HEAD
-        constant_(constant)
-=======
         isConstant_(isConstant)
->>>>>>> f3053169
   {}
 
 public:
@@ -52,11 +44,7 @@
   [[nodiscard]] bool
   isConstant() const noexcept
   {
-<<<<<<< HEAD
-    return constant_;
-=======
     return isConstant_;
->>>>>>> f3053169
   }
 
   /**
@@ -96,11 +84,7 @@
       std::shared_ptr<const rvsdg::Type> importedType,
       std::string name,
       Linkage linkage,
-<<<<<<< HEAD
-      bool constant = false)
-=======
       bool isConstant = false)
->>>>>>> f3053169
   {
     auto graphImport = new GraphImport(
         graph,
@@ -108,11 +92,7 @@
         std::move(importedType),
         std::move(name),
         std::move(linkage),
-<<<<<<< HEAD
-        constant);
-=======
         isConstant);
->>>>>>> f3053169
     graph.GetRootRegion().addArgument(std::unique_ptr<RegionArgument>(graphImport));
     return *graphImport;
   }
@@ -121,11 +101,7 @@
   std::shared_ptr<const rvsdg::Type> ValueType_;
   std::shared_ptr<const rvsdg::Type> ImportedType_;
   llvm::Linkage Linkage_;
-<<<<<<< HEAD
-  bool constant_;
-=======
   bool isConstant_;
->>>>>>> f3053169
 };
 
 /**
