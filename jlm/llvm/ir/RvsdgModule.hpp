/*
 * Copyright 2017 Nico Reißmann <nico.reissmann@gmail.com>
 * See COPYING for terms of redistribution.
 */

#ifndef JLM_LLVM_IR_RVSDGMODULE_HPP
#define JLM_LLVM_IR_RVSDGMODULE_HPP

#include <jlm/llvm/ir/Linkage.hpp>
#include <jlm/llvm/ir/types.hpp>
#include <jlm/rvsdg/RvsdgModule.hpp>
#include <jlm/util/file.hpp>

namespace jlm::llvm
{

/**
 * Represents an import into the RVSDG of an external entity.
 * It is used to model LLVM module declarations.
 */
class GraphImport final : public rvsdg::GraphImport
{
  GraphImport(
      rvsdg::Graph & graph,
      std::shared_ptr<const rvsdg::Type> valueType,
      std::shared_ptr<const rvsdg::Type> importedType,
      std::string name,
<<<<<<< HEAD
      llvm::linkage linkage,
      bool constant)
=======
      Linkage linkage)
>>>>>>> 121f2a19
      : rvsdg::GraphImport(graph, importedType, std::move(name)),
        ValueType_(std::move(valueType)),
        ImportedType_(std::move(importedType)),
        Linkage_(std::move(linkage)),
        constant_(constant)
  {}

public:
  [[nodiscard]] const Linkage &
  linkage() const noexcept
  {
    return Linkage_;
  }

<<<<<<< HEAD
  [[nodiscard]] bool
  isConstant() const noexcept
  {
    return constant_;
  }

=======
  /**
   * Symbols are imported as references to an underlying function or global variable.
   * The value type is the type of this underlying target.
   *
   * @return the underlying type of the imported symbol
   * @see ImportedType
   */
>>>>>>> 121f2a19
  [[nodiscard]] const std::shared_ptr<const jlm::rvsdg::Type> &
  ValueType() const noexcept
  {
    return ValueType_;
  }

  /**
   * Symbols are imported as references to an underlying function or global variable.
   * The imported type is the type of this reference, e.g., a pointer or function type.
   * The imported type is the actual type of the RVSDG region argument.
   *
   * @return the type used to reference the imported symbol.
   * @see ValueType
   */
  [[nodiscard]] const std::shared_ptr<const jlm::rvsdg::Type> &
  ImportedType() const noexcept
  {
    return ImportedType_;
  }

  GraphImport &
  Copy(rvsdg::Region & region, rvsdg::StructuralInput * input) override;

  static GraphImport &
  Create(
      rvsdg::Graph & graph,
      std::shared_ptr<const rvsdg::Type> valueType,
      std::shared_ptr<const rvsdg::Type> importedType,
      std::string name,
<<<<<<< HEAD
      llvm::linkage linkage,
      bool constant = false)
=======
      Linkage linkage)
>>>>>>> 121f2a19
  {
    auto graphImport = new GraphImport(
        graph,
        std::move(valueType),
        std::move(importedType),
        std::move(name),
<<<<<<< HEAD
        std::move(linkage),
        constant);
    graph.GetRootRegion().append_argument(graphImport);
=======
        std::move(linkage));
    graph.GetRootRegion().addArgument(std::unique_ptr<RegionArgument>(graphImport));
>>>>>>> 121f2a19
    return *graphImport;
  }

private:
<<<<<<< HEAD
=======
  Linkage Linkage_;
>>>>>>> 121f2a19
  std::shared_ptr<const rvsdg::Type> ValueType_;
  std::shared_ptr<const rvsdg::Type> ImportedType_;
  llvm::linkage Linkage_;
  bool constant_;
};

/**
 * An LLVM module utilizing the RVSDG representation.
 */
class RvsdgModule final : public rvsdg::RvsdgModule
{
public:
  ~RvsdgModule() noexcept override = default;

  RvsdgModule(jlm::util::FilePath sourceFileName, std::string targetTriple, std::string dataLayout)
      : RvsdgModule(std::move(sourceFileName), std::move(targetTriple), std::move(dataLayout), {})
  {}

  RvsdgModule(
      util::FilePath sourceFileName,
      std::string targetTriple,
      std::string dataLayout,
      std::vector<std::unique_ptr<StructType::Declaration>> declarations)
      : rvsdg::RvsdgModule(std::move(sourceFileName)),
        DataLayout_(std::move(dataLayout)),
        TargetTriple_(std::move(targetTriple)),
        StructTypeDeclarations_(std::move(declarations))
  {}

  RvsdgModule(const RvsdgModule &) = delete;

  RvsdgModule(RvsdgModule &&) = delete;

  RvsdgModule &
  operator=(const RvsdgModule &) = delete;

  RvsdgModule &
  operator=(RvsdgModule &&) = delete;

  [[nodiscard]] const util::FilePath &
  SourceFileName() const noexcept
  {
    return SourceFilePath().value();
  }

  [[nodiscard]] const std::string &
  TargetTriple() const noexcept
  {
    return TargetTriple_;
  }

  [[nodiscard]] const std::string &
  DataLayout() const noexcept
  {
    return DataLayout_;
  }

  /**
   * Adds a struct type declaration to the module. The module becomes the owner of the declaration.
   *
   * @param declaration A declaration that is added to the module.
   * @return A reference to the added documentation.
   */
  const StructType::Declaration &
  AddStructTypeDeclaration(std::unique_ptr<StructType::Declaration> declaration)
  {
    StructTypeDeclarations_.emplace_back(std::move(declaration));
    return *StructTypeDeclarations_.back();
  }

  /**
   * Releases all struct type declarations from the module to the caller. The caller is the new
   * owner of the declarations.
   *
   * @return A vector of declarations.
   */
  std::vector<std::unique_ptr<StructType::Declaration>> &&
  ReleaseStructTypeDeclarations()
  {
    return std::move(StructTypeDeclarations_);
  }

  static std::unique_ptr<RvsdgModule>
  Create(
      const jlm::util::FilePath & sourceFileName,
      const std::string & targetTriple,
      const std::string & dataLayout)
  {
    return Create(sourceFileName, targetTriple, dataLayout, {});
  }

  static std::unique_ptr<RvsdgModule>
  Create(
      const jlm::util::FilePath & sourceFileName,
      const std::string & targetTriple,
      const std::string & dataLayout,
      std::vector<std::unique_ptr<StructType::Declaration>> declarations)
  {
    return std::make_unique<RvsdgModule>(
        sourceFileName,
        targetTriple,
        dataLayout,
        std::move(declarations));
  }

private:
  std::string DataLayout_;
  std::string TargetTriple_;
  std::vector<std::unique_ptr<StructType::Declaration>> StructTypeDeclarations_;
};

}

#endif<|MERGE_RESOLUTION|>--- conflicted
+++ resolved
@@ -25,12 +25,8 @@
       std::shared_ptr<const rvsdg::Type> valueType,
       std::shared_ptr<const rvsdg::Type> importedType,
       std::string name,
-<<<<<<< HEAD
-      llvm::linkage linkage,
+      Linkage linkage,
       bool constant)
-=======
-      Linkage linkage)
->>>>>>> 121f2a19
       : rvsdg::GraphImport(graph, importedType, std::move(name)),
         ValueType_(std::move(valueType)),
         ImportedType_(std::move(importedType)),
@@ -45,14 +41,12 @@
     return Linkage_;
   }
 
-<<<<<<< HEAD
   [[nodiscard]] bool
   isConstant() const noexcept
   {
     return constant_;
   }
 
-=======
   /**
    * Symbols are imported as references to an underlying function or global variable.
    * The value type is the type of this underlying target.
@@ -60,7 +54,6 @@
    * @return the underlying type of the imported symbol
    * @see ImportedType
    */
->>>>>>> 121f2a19
   [[nodiscard]] const std::shared_ptr<const jlm::rvsdg::Type> &
   ValueType() const noexcept
   {
@@ -90,37 +83,24 @@
       std::shared_ptr<const rvsdg::Type> valueType,
       std::shared_ptr<const rvsdg::Type> importedType,
       std::string name,
-<<<<<<< HEAD
-      llvm::linkage linkage,
+      Linkage linkage,
       bool constant = false)
-=======
-      Linkage linkage)
->>>>>>> 121f2a19
   {
     auto graphImport = new GraphImport(
         graph,
         std::move(valueType),
         std::move(importedType),
         std::move(name),
-<<<<<<< HEAD
         std::move(linkage),
         constant);
-    graph.GetRootRegion().append_argument(graphImport);
-=======
-        std::move(linkage));
     graph.GetRootRegion().addArgument(std::unique_ptr<RegionArgument>(graphImport));
->>>>>>> 121f2a19
     return *graphImport;
   }
 
 private:
-<<<<<<< HEAD
-=======
-  Linkage Linkage_;
->>>>>>> 121f2a19
   std::shared_ptr<const rvsdg::Type> ValueType_;
   std::shared_ptr<const rvsdg::Type> ImportedType_;
-  llvm::linkage Linkage_;
+  llvm::Linkage Linkage_;
   bool constant_;
 };
 
