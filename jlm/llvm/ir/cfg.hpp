--- conflicted
+++ resolved
@@ -18,13 +18,8 @@
 
 class clg_node;
 class BasicBlock;
-<<<<<<< HEAD
 class InterProceduralGraphModule;
-class tac;
-=======
-class ipgraph_module;
 class ThreeAddressCode;
->>>>>>> 8a893d3b
 
 /** \brief Function argument
  */
