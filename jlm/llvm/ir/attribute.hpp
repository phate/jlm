/*
 * Copyright 2020 Nico Reißmann <nico.reissmann@gmail.com>
 * See COPYING for terms of redistribution.
 */

#ifndef JLM_LLVM_IR_ATTRIBUTE_HPP
#define JLM_LLVM_IR_ATTRIBUTE_HPP

#include <jlm/rvsdg/type.hpp>
#include <jlm/util/common.hpp>
#include <jlm/util/HashSet.hpp>

#include <memory>
#include <string>
#include <vector>

namespace jlm::llvm
{

/** \brief Attribute
 */
class Attribute
{
public:
  enum class kind
  {
    None, ///< No attributes have been set

    FirstEnumAttr,
    AllocAlign,
    AllocatedPointer,
    AlwaysInline,
    Builtin,
    Cold,
    Convergent,
    CoroDestroyOnlyWhenComplete,
    DeadOnUnwind,
    DisableSanitizerInstrumentation,
    FnRetThunkExtern,
    Hot,
    ImmArg,
    InReg,
    InlineHint,
    JumpTable,
    Memory,
    MinSize,
    MustProgress,
    Naked,
    Nest,
    NoAlias,
    NoBuiltin,
    NoCallback,
    NoCapture,
    NoCfCheck,
    NoDuplicate,
    NoFree,
    NoImplicitFloat,
    NoInline,
    NoMerge,
    NoProfile,
    NoRecurse,
    NoRedZone,
    NoReturn,
    NoSanitizeBounds,
    NoSanitizeCoverage,
    NoSync,
    NoUndef,
    NoUnwind,
    NonLazyBind,
    NonNull,
    NullPointerIsValid,
    OptForFuzzing,
    OptimizeForDebugging,
    OptimizeForSize,
    OptimizeNone,
    PresplitCoroutine,
    ReadNone,
    ReadOnly,
    Returned,
    ReturnsTwice,
    SExt,
    SafeStack,
    SanitizeAddress,
    SanitizeHWAddress,
    SanitizeMemTag,
    SanitizeMemory,
    SanitizeThread,
    ShadowCallStack,
    SkipProfile,
    Speculatable,
    SpeculativeLoadHardening,
    StackProtect,
    StackProtectReq,
    StackProtectStrong,
    StrictFP,
    SwiftAsync,
    SwiftError,
    SwiftSelf,
    WillReturn,
    Writable,
    WriteOnly,
    ZExt,
    LastEnumAttr,

    FirstTypeAttr,
    ByRef,
    ByVal,
    ElementType,
    InAlloca,
    Preallocated,
    StructRet,
    LastTypeAttr,

    FirstIntAttr,
    Alignment,
    AllocKind,
    AllocSize,
    Dereferenceable,
    DereferenceableOrNull,
    NoFPClass,
    StackAlignment,
    UWTable,
    VScaleRange,
    LastIntAttr,

    EndAttrKinds ///< Sentinel value useful for loops
  };

  virtual ~Attribute() noexcept;

  virtual bool
  operator==(const Attribute &) const = 0;

  virtual bool
  operator!=(const Attribute & other) const
  {
    return !operator==(other);
  }
};

/** \brief String attribute
 */
class StringAttribute final : public Attribute
{
public:
  ~StringAttribute() noexcept override;

  StringAttribute(const std::string & kind, const std::string & value)
      : kind_(kind),
        value_(value)
  {}

  [[nodiscard]] const std::string &
  kind() const noexcept
  {
    return kind_;
  }

  [[nodiscard]] const std::string &
  value() const noexcept
  {
    return value_;
  }

  bool
  operator==(const Attribute &) const override;

private:
  std::string kind_;
  std::string value_;
};

/** \brief Enum attribute
 */
class EnumAttribute : public Attribute
{
public:
  ~EnumAttribute() noexcept override;

  explicit EnumAttribute(const Attribute::kind & kind)
      : kind_(kind)
  {}

  [[nodiscard]] const Attribute::kind &
  kind() const noexcept
  {
    return kind_;
  }

  bool
  operator==(const Attribute &) const override;

private:
  Attribute::kind kind_;
};

/** \brief Integer attribute
 */
class int_attribute final : public EnumAttribute
{
public:
  ~int_attribute() noexcept override;

  int_attribute(Attribute::kind kind, uint64_t value)
      : EnumAttribute(kind),
        value_(value)
  {}

  [[nodiscard]] uint64_t
  value() const noexcept
  {
    return value_;
  }

  bool
  operator==(const Attribute &) const override;

private:
  uint64_t value_;
};

/** \brief Type attribute
 */
<<<<<<< HEAD
class TypeAttribute final : public enum_attribute
=======
class type_attribute final : public EnumAttribute
>>>>>>> 4f3bd280
{
public:
  ~TypeAttribute() noexcept override;

<<<<<<< HEAD
  TypeAttribute(Attribute::kind kind, std::shared_ptr<const jlm::rvsdg::ValueType> type)
      : enum_attribute(kind),
=======
  type_attribute(Attribute::kind kind, std::shared_ptr<const jlm::rvsdg::ValueType> type)
      : EnumAttribute(kind),
>>>>>>> 4f3bd280
        type_(std::move(type))
  {}

  [[nodiscard]] const jlm::rvsdg::ValueType &
  type() const noexcept
  {
    return *type_;
  }

  bool
  operator==(const Attribute &) const override;

private:
  std::shared_ptr<const jlm::rvsdg::ValueType> type_;
};

}

namespace jlm::util
{

template<>
struct Hash<jlm::llvm::EnumAttribute>
{
  std::size_t
  operator()(const jlm::llvm::EnumAttribute & attribute) const noexcept
  {
    return std::hash<jlm::llvm::Attribute::kind>()(attribute.kind());
  }
};

template<>
struct Hash<jlm::llvm::int_attribute>
{
  std::size_t
  operator()(const jlm::llvm::int_attribute & attribute) const noexcept
  {
    auto kindHash = std::hash<jlm::llvm::Attribute::kind>()(attribute.kind());
    auto valueHash = std::hash<uint64_t>()(attribute.value());
    return util::CombineHashes(kindHash, valueHash);
  }
};

template<>
struct Hash<jlm::llvm::StringAttribute>
{
  std::size_t
  operator()(const jlm::llvm::StringAttribute & attribute) const noexcept
  {
    auto kindHash = std::hash<std::string>()(attribute.kind());
    auto valueHash = std::hash<std::string>()(attribute.value());
    return util::CombineHashes(kindHash, valueHash);
  }
};

template<>
struct Hash<jlm::llvm::TypeAttribute>
{
  std::size_t
  operator()(const jlm::llvm::TypeAttribute & attribute) const noexcept
  {
    auto kindHash = std::hash<jlm::llvm::Attribute::kind>()(attribute.kind());
    auto typeHash = attribute.type().ComputeHash();
    return util::CombineHashes(kindHash, typeHash);
  }
};

}

namespace jlm::llvm
{

/** \brief Attribute set
 */
class attributeset final
{
  using EnumAttributeHashSet = util::HashSet<EnumAttribute>;
  using IntAttributeHashSet = util::HashSet<int_attribute>;
<<<<<<< HEAD
  using TypeAttributeHashSet = util::HashSet<TypeAttribute>;
  using StringAttributeHashSet = util::HashSet<string_attribute>;
=======
  using TypeAttributeHashSet = util::HashSet<type_attribute>;
  using StringAttributeHashSet = util::HashSet<StringAttribute>;
>>>>>>> 4f3bd280

  using EnumAttributeRange = util::IteratorRange<EnumAttributeHashSet::ItemConstIterator>;
  using IntAttributeRange = util::IteratorRange<IntAttributeHashSet::ItemConstIterator>;
  using TypeAttributeRange = util::IteratorRange<TypeAttributeHashSet::ItemConstIterator>;
  using StringAttributeRange = util::IteratorRange<StringAttributeHashSet::ItemConstIterator>;

public:
  [[nodiscard]] EnumAttributeRange
  EnumAttributes() const;

  [[nodiscard]] IntAttributeRange
  IntAttributes() const;

  [[nodiscard]] TypeAttributeRange
  TypeAttributes() const;

  [[nodiscard]] StringAttributeRange
  StringAttributes() const;

  void
  InsertEnumAttribute(const EnumAttribute & attribute)
  {
    EnumAttributes_.Insert(attribute);
  }

  void
  InsertIntAttribute(const int_attribute & attribute)
  {
    IntAttributes_.Insert(attribute);
  }

  void
  InsertTypeAttribute(const TypeAttribute & attribute)
  {
    TypeAttributes_.Insert(attribute);
  }

  void
  InsertStringAttribute(const StringAttribute & attribute)
  {
    StringAttributes_.Insert(attribute);
  }

  bool
  operator==(const attributeset & other) const noexcept
  {
    return IntAttributes_ == other.IntAttributes_ && EnumAttributes_ == other.EnumAttributes_
        && TypeAttributes_ == other.TypeAttributes_ && StringAttributes_ == other.StringAttributes_;
  }

  bool
  operator!=(const attributeset & other) const noexcept
  {
    return !(*this == other);
  }

private:
  EnumAttributeHashSet EnumAttributes_{};
  IntAttributeHashSet IntAttributes_{};
  TypeAttributeHashSet TypeAttributes_{};
  StringAttributeHashSet StringAttributes_{};
};

}

#endif<|MERGE_RESOLUTION|>--- conflicted
+++ resolved
@@ -221,22 +221,13 @@
 
 /** \brief Type attribute
  */
-<<<<<<< HEAD
-class TypeAttribute final : public enum_attribute
-=======
-class type_attribute final : public EnumAttribute
->>>>>>> 4f3bd280
+class TypeAttribute final : public EnumAttribute
 {
 public:
   ~TypeAttribute() noexcept override;
 
-<<<<<<< HEAD
   TypeAttribute(Attribute::kind kind, std::shared_ptr<const jlm::rvsdg::ValueType> type)
-      : enum_attribute(kind),
-=======
-  type_attribute(Attribute::kind kind, std::shared_ptr<const jlm::rvsdg::ValueType> type)
       : EnumAttribute(kind),
->>>>>>> 4f3bd280
         type_(std::move(type))
   {}
 
@@ -315,13 +306,8 @@
 {
   using EnumAttributeHashSet = util::HashSet<EnumAttribute>;
   using IntAttributeHashSet = util::HashSet<int_attribute>;
-<<<<<<< HEAD
   using TypeAttributeHashSet = util::HashSet<TypeAttribute>;
-  using StringAttributeHashSet = util::HashSet<string_attribute>;
-=======
-  using TypeAttributeHashSet = util::HashSet<type_attribute>;
   using StringAttributeHashSet = util::HashSet<StringAttribute>;
->>>>>>> 4f3bd280
 
   using EnumAttributeRange = util::IteratorRange<EnumAttributeHashSet::ItemConstIterator>;
   using IntAttributeRange = util::IteratorRange<IntAttributeHashSet::ItemConstIterator>;
