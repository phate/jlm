--- conflicted
+++ resolved
@@ -196,22 +196,13 @@
 
 /** \brief Integer attribute
  */
-<<<<<<< HEAD
-class IntAttribute final : public enum_attribute
-=======
-class int_attribute final : public EnumAttribute
->>>>>>> 4f3bd280
+class IntAttribute final : public EnumAttribute
 {
 public:
   ~IntAttribute() noexcept override;
 
-<<<<<<< HEAD
   IntAttribute(Attribute::kind kind, uint64_t value)
-      : enum_attribute(kind),
-=======
-  int_attribute(Attribute::kind kind, uint64_t value)
       : EnumAttribute(kind),
->>>>>>> 4f3bd280
         value_(value)
   {}
 
@@ -313,13 +304,8 @@
  */
 class attributeset final
 {
-<<<<<<< HEAD
-  using EnumAttributeHashSet = util::HashSet<enum_attribute>;
+  using EnumAttributeHashSet = util::HashSet<EnumAttribute>;
   using IntAttributeHashSet = util::HashSet<IntAttribute>;
-=======
-  using EnumAttributeHashSet = util::HashSet<EnumAttribute>;
-  using IntAttributeHashSet = util::HashSet<int_attribute>;
->>>>>>> 4f3bd280
   using TypeAttributeHashSet = util::HashSet<type_attribute>;
   using StringAttributeHashSet = util::HashSet<StringAttribute>;
 
