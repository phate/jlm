/*
 * Copyright 2015 Nico Reißmann <nico.reissmann@gmail.com>
 * See COPYING for terms of redistribution.
 */

#include <jlm/llvm/ir/basic-block.hpp>
#include <jlm/llvm/ir/cfg-structure.hpp>
#include <jlm/llvm/ir/operators/operators.hpp>

#include <deque>
#include <unordered_map>
#include <unordered_set>

namespace jlm::llvm
{

struct tcloop
{
  inline tcloop(ControlFlowGraphNode * entry, BasicBlock * i, BasicBlock * r)
      : ne(entry),
        insert(i),
        replacement(r)
  {}

  ControlFlowGraphNode * ne;
  BasicBlock * insert;
  BasicBlock * replacement;
};

static inline tcloop
extract_tcloop(ControlFlowGraphNode * ne, ControlFlowGraphNode * nx)
{
  JLM_ASSERT(nx->NumOutEdges() == 2);
  auto & cfg = ne->cfg();

  auto er = nx->OutEdge(0);
  auto ex = nx->OutEdge(1);
  if (er->sink() != ne)
  {
    er = nx->OutEdge(1);
    ex = nx->OutEdge(0);
  }
  JLM_ASSERT(er->sink() == ne);

  auto exsink = BasicBlock::create(cfg);
  auto replacement = BasicBlock::create(cfg);
  ne->divert_inedges(replacement);
  replacement->add_outedge(ex->sink());
  ex->divert(exsink);
  er->divert(ne);

  return tcloop(ne, exsink, replacement);
}

static inline void
reinsert_tcloop(const tcloop & l)
{
  JLM_ASSERT(l.insert->NumInEdges() == 1);
  JLM_ASSERT(l.replacement->NumOutEdges() == 1);
  auto & cfg = l.ne->cfg();

  l.replacement->divert_inedges(l.ne);
  l.insert->divert_inedges(l.replacement->OutEdge(0)->sink());

  cfg.remove_node(l.insert);
  cfg.remove_node(l.replacement);
}

static const ThreeAddressCodeVariable *
create_pvariable(BasicBlock & bb, std::shared_ptr<const rvsdg::ControlType> type)
{
  static size_t c = 0;
  auto name = util::strfmt("#p", c++, "#");
  return bb.insert_before_branch(UndefValueOperation::Create(std::move(type), name))->result(0);
}

static const ThreeAddressCodeVariable *
create_qvariable(BasicBlock & bb, std::shared_ptr<const rvsdg::ControlType> type)
{
  static size_t c = 0;
  auto name = util::strfmt("#q", c++, "#");
  return bb.append_last(UndefValueOperation::Create(std::move(type), name))->result(0);
}

static const ThreeAddressCodeVariable *
create_tvariable(BasicBlock & bb, std::shared_ptr<const rvsdg::ControlType> type)
{
  static size_t c = 0;
  auto name = util::strfmt("#q", c++, "#");
  return bb.insert_before_branch(UndefValueOperation::Create(std::move(type), name))->result(0);
}

static const ThreeAddressCodeVariable *
create_rvariable(BasicBlock & bb)
{
  static size_t c = 0;
  auto name = util::strfmt("#r", c++, "#");

  return bb.append_last(UndefValueOperation::Create(rvsdg::ControlType::Create(2), name))
      ->result(0);
}

static inline void
append_branch(BasicBlock * bb, const Variable * operand)
{
  JLM_ASSERT(dynamic_cast<const rvsdg::ControlType *>(&operand->type()));
  auto nalternatives = static_cast<const rvsdg::ControlType *>(&operand->type())->nalternatives();
  bb->append_last(BranchOperation::create(nalternatives, operand));
}

static inline void
append_constant(BasicBlock * bb, const ThreeAddressCodeVariable * result, size_t value)
{
  JLM_ASSERT(dynamic_cast<const rvsdg::ControlType *>(&result->type()));
  auto nalternatives = static_cast<const rvsdg::ControlType *>(&result->type())->nalternatives();

  rvsdg::ctlconstant_op op(rvsdg::ctlvalue_repr(value, nalternatives));
  bb->append_last(ThreeAddressCode::create(op, {}));
  bb->append_last(AssignmentOperation::create(bb->last()->result(0), result));
}

static inline void
restructure_loop_entry(
    const sccstructure & s,
    BasicBlock * new_ne,
    const ThreeAddressCodeVariable * ev)
{
  size_t n = 0;
  std::unordered_map<llvm::ControlFlowGraphNode *, size_t> indices;
  for (auto & node : s.enodes())
  {
    new_ne->add_outedge(node);
    indices[node] = n++;
  }

  if (ev)
    append_branch(new_ne, ev);

  for (auto & edge : s.eedges())
  {
    auto os = edge->sink();
    edge->divert(new_ne);
    if (ev)
      append_constant(edge->split(), ev, indices[os]);
  }
}

static inline void
restructure_loop_exit(
    const sccstructure & s,
    BasicBlock * new_nr,
    BasicBlock * new_nx,
<<<<<<< HEAD
    ControlFlowGraphNode * exit,
    const tacvariable * rv,
    const tacvariable * xv)
=======
    cfg_node * exit,
    const ThreeAddressCodeVariable * rv,
    const ThreeAddressCodeVariable * xv)
>>>>>>> db76af22
{
  /*
    It could be that an SCC has no exit edge. This can arise when the input CFG contains a
    statically detectable endless loop, e.g., entry -> basic block  exit. Note the missing
                                                       ^_________|
    edge to the exit node.

    Such CFGs do not play well with our restructuring algorithm, as the exit node does not
    post-dominate the basic block. We circumvent this problem by inserting an additional
    edge from the newly created exit basic block of the loop to the exit of the SESE region.
    This edge is never taken at runtime, but fixes the CFGs structure at compile-time such
    that we can create an RVSDG.
  */
  if (s.nxedges() == 0)
  {
    new_nx->add_outedge(exit);
    return;
  }

  size_t n = 0;
  std::unordered_map<llvm::ControlFlowGraphNode *, size_t> indices;
  for (auto & node : s.xnodes())
  {
    new_nx->add_outedge(node);
    indices[node] = n++;
  }

  if (xv)
    append_branch(new_nx, xv);

  for (auto & edge : s.xedges())
  {
    auto os = edge->sink();
    edge->divert(new_nr);
    auto bb = edge->split();
    if (xv)
      append_constant(bb, xv, indices[os]);
    append_constant(bb, rv, 0);
  }
}

static inline void
restructure_loop_repetition(
    const sccstructure & s,
<<<<<<< HEAD
    ControlFlowGraphNode * new_nr,
    const tacvariable * ev,
    const tacvariable * rv)
=======
    cfg_node * new_nr,
    const ThreeAddressCodeVariable * ev,
    const ThreeAddressCodeVariable * rv)
>>>>>>> db76af22
{
  size_t n = 0;
  std::unordered_map<llvm::ControlFlowGraphNode *, size_t> indices;
  for (auto & node : s.enodes())
    indices[node] = n++;

  for (auto & edge : s.redges())
  {
    auto os = edge->sink();
    edge->divert(new_nr);
    auto bb = edge->split();
    if (ev)
      append_constant(bb, ev, indices[os]);
    append_constant(bb, rv, 1);
  }
}

static BasicBlock *
find_tvariable_bb(ControlFlowGraphNode * node)
{
  if (auto bb = dynamic_cast<BasicBlock *>(node))
    return bb;

  auto sink = node->OutEdge(0)->sink();
  JLM_ASSERT(is<BasicBlock>(sink));

  return static_cast<BasicBlock *>(sink);
}

static void
restructure(ControlFlowGraphNode *, ControlFlowGraphNode *, std::vector<tcloop> &);

static void
restructure_loops(
    ControlFlowGraphNode * entry,
    ControlFlowGraphNode * exit,
    std::vector<tcloop> & loops)
{
  if (entry == exit)
    return;

  auto & cfg = entry->cfg();

  auto sccs = find_sccs(entry, exit);
  for (auto & scc : sccs)
  {
    auto sccstruct = sccstructure::create(scc);

    if (sccstruct->is_tcloop())
    {
      auto tcloop_entry = *sccstruct->enodes().begin();
      auto tcloop_exit = (*sccstruct->xedges().begin())->source();
      restructure(tcloop_entry, tcloop_exit, loops);
      loops.push_back(extract_tcloop(tcloop_entry, tcloop_exit));
      continue;
    }

    auto new_ne = BasicBlock::create(cfg);
    auto new_nr = BasicBlock::create(cfg);
    auto new_nx = BasicBlock::create(cfg);
    new_nr->add_outedge(new_nx);
    new_nr->add_outedge(new_ne);

    const ThreeAddressCodeVariable * ev = nullptr;
    if (sccstruct->nenodes() > 1)
    {
      auto bb = find_tvariable_bb(entry);
      ev = create_tvariable(*bb, rvsdg::ControlType::Create(sccstruct->nenodes()));
    }

    auto rv = create_rvariable(*new_ne);

    const ThreeAddressCodeVariable * xv = nullptr;
    if (sccstruct->nxnodes() > 1)
      xv = create_qvariable(*new_ne, rvsdg::ControlType::Create(sccstruct->nxnodes()));

    append_branch(new_nr, rv);

    restructure_loop_entry(*sccstruct, new_ne, ev);
    restructure_loop_exit(*sccstruct, new_nr, new_nx, exit, rv, xv);
    restructure_loop_repetition(*sccstruct, new_nr, ev, rv);

    restructure(new_ne, new_nr, loops);
    loops.push_back(extract_tcloop(new_ne, new_nr));
  }
}

static ControlFlowGraphNode *
find_head_branch(ControlFlowGraphNode * start, ControlFlowGraphNode * end)
{
  do
  {
    if (start->is_branch() || start == end)
      break;

    start = start->OutEdge(0)->sink();
  } while (1);

  return start;
}

static std::unordered_set<llvm::ControlFlowGraphNode *>
find_dominator_graph(const ControlFlowGraphEdge * edge)
{
  std::unordered_set<llvm::ControlFlowGraphNode *> nodes;
  std::unordered_set<const ControlFlowGraphEdge *> edges({ edge });

  std::deque<llvm::ControlFlowGraphNode *> to_visit(1, edge->sink());
  while (to_visit.size() != 0)
  {
    ControlFlowGraphNode * node = to_visit.front();
    to_visit.pop_front();
    if (nodes.find(node) != nodes.end())
      continue;

    bool accept = true;
    for (auto & inedge : node->InEdges())
    {
      if (edges.find(&inedge) == edges.end())
      {
        accept = false;
        break;
      }
    }

    if (accept)
    {
      nodes.insert(node);
      for (auto & outedge : node->OutEdges())
      {
        edges.insert(&outedge);
        to_visit.push_back(outedge.sink());
      }
    }
  }

  return nodes;
}

struct continuation
{
  std::unordered_set<ControlFlowGraphNode *> points;
  std::unordered_map<ControlFlowGraphEdge *, std::unordered_set<ControlFlowGraphEdge *>> edges;
};

static inline continuation
compute_continuation(ControlFlowGraphNode * hb)
{
  JLM_ASSERT(hb->NumOutEdges() > 1);

  std::unordered_map<ControlFlowGraphEdge *, std::unordered_set<ControlFlowGraphNode *>> dgraphs;
  for (auto & outedge : hb->OutEdges())
    dgraphs[&outedge] = find_dominator_graph(&outedge);

  continuation c;
  for (auto & outedge : hb->OutEdges())
  {
    auto & dgraph = dgraphs[&outedge];
    if (dgraph.empty())
    {
      c.edges[&outedge].insert(&outedge);
      c.points.insert(outedge.sink());
      continue;
    }

    for (const auto & node : dgraph)
    {
      for (auto & outedge2 : node->OutEdges())
      {
        if (dgraph.find(outedge2.sink()) == dgraph.end())
        {
          c.edges[&outedge].insert(&outedge2);
          c.points.insert(outedge2.sink());
        }
      }
    }
  }

  return c;
}

static inline void
restructure_branches(ControlFlowGraphNode * entry, ControlFlowGraphNode * exit)
{
  auto & cfg = entry->cfg();

  auto hb = find_head_branch(entry, exit);
  if (hb == exit)
    return;

  JLM_ASSERT(is<BasicBlock>(hb));
  auto & hbb = *static_cast<BasicBlock *>(hb);

  auto c = compute_continuation(hb);
  JLM_ASSERT(!c.points.empty());

  if (c.points.size() == 1)
  {
    auto cpoint = *c.points.begin();
    for (auto & outedge : hb->OutEdges())
    {
      auto cedges = c.edges[&outedge];

      /* empty branch subgraph */
      if (outedge.sink() == cpoint)
      {
        outedge.split();
        continue;
      }

      /* only one continuation edge */
      if (cedges.size() == 1)
      {
        auto e = *cedges.begin();
        JLM_ASSERT(e != &outedge);
        restructure_branches(outedge.sink(), e->source());
        continue;
      }

      /* more than one continuation edge */
      auto null = BasicBlock::create(cfg);
      null->add_outedge(cpoint);
      for (const auto & e : cedges)
        e->divert(null);
      restructure_branches(outedge.sink(), null);
    }

    /* restructure tail subgraph */
    restructure_branches(cpoint, exit);
    return;
  }

  /* insert new continuation point */
  auto p = create_pvariable(hbb, rvsdg::ControlType::Create(c.points.size()));
  auto cn = BasicBlock::create(cfg);
  append_branch(cn, p);
  std::unordered_map<ControlFlowGraphNode *, size_t> indices;
  for (const auto & cp : c.points)
  {
    cn->add_outedge(cp);
    indices.insert({ cp, indices.size() });
  }

  /* restructure branch subgraphs */
  for (auto & outedge : hb->OutEdges())
  {
    auto cedges = c.edges[&outedge];

    auto null = BasicBlock::create(cfg);
    null->add_outedge(cn);
    for (const auto & e : cedges)
    {
      auto bb = BasicBlock::create(cfg);
      append_constant(bb, p, indices[e->sink()]);
      bb->add_outedge(null);
      e->divert(bb);
    }

    restructure_branches(outedge.sink(), null);
  }

  /* restructure tail subgraph */
  restructure_branches(cn, exit);
}

void
RestructureLoops(ControlFlowGraph * cfg)
{
  JLM_ASSERT(is_closed(*cfg));

  std::vector<tcloop> loops;
  restructure_loops(cfg->entry(), cfg->exit(), loops);

  for (const auto & l : loops)
    reinsert_tcloop(l);
}

void
RestructureBranches(ControlFlowGraph * cfg)
{
  JLM_ASSERT(is_acyclic(*cfg));
  restructure_branches(cfg->entry(), cfg->exit());
  JLM_ASSERT(is_proper_structured(*cfg));
}

static inline void
restructure(
    ControlFlowGraphNode * entry,
    ControlFlowGraphNode * exit,
    std::vector<tcloop> & tcloops)
{
  restructure_loops(entry, exit, tcloops);
  restructure_branches(entry, exit);
}

void
RestructureControlFlow(ControlFlowGraph * cfg)
{
  JLM_ASSERT(is_closed(*cfg));

  std::vector<tcloop> tcloops;
  restructure(cfg->entry(), cfg->exit(), tcloops);

  for (const auto & l : tcloops)
    reinsert_tcloop(l);

  JLM_ASSERT(is_proper_structured(*cfg));
}

}<|MERGE_RESOLUTION|>--- conflicted
+++ resolved
@@ -150,15 +150,9 @@
     const sccstructure & s,
     BasicBlock * new_nr,
     BasicBlock * new_nx,
-<<<<<<< HEAD
     ControlFlowGraphNode * exit,
-    const tacvariable * rv,
-    const tacvariable * xv)
-=======
-    cfg_node * exit,
     const ThreeAddressCodeVariable * rv,
     const ThreeAddressCodeVariable * xv)
->>>>>>> db76af22
 {
   /*
     It could be that an SCC has no exit edge. This can arise when the input CFG contains a
@@ -203,15 +197,9 @@
 static inline void
 restructure_loop_repetition(
     const sccstructure & s,
-<<<<<<< HEAD
     ControlFlowGraphNode * new_nr,
-    const tacvariable * ev,
-    const tacvariable * rv)
-=======
-    cfg_node * new_nr,
     const ThreeAddressCodeVariable * ev,
     const ThreeAddressCodeVariable * rv)
->>>>>>> db76af22
 {
   size_t n = 0;
   std::unordered_map<llvm::ControlFlowGraphNode *, size_t> indices;
