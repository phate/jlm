--- conflicted
+++ resolved
@@ -28,13 +28,8 @@
 class ControlFlowGraph;
 class cfg_node;
 class clg_node;
-<<<<<<< HEAD
-class ipgraph_module;
+class InterProceduralGraphModule;
 class Variable;
-=======
-class InterProceduralGraphModule;
-class variable;
->>>>>>> 1b7cb047
 
 class basic_block_map final
 {
