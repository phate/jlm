--- conflicted
+++ resolved
@@ -98,11 +98,7 @@
   operator=(RvsdgTreePrinter &&) = delete;
 
   void
-<<<<<<< HEAD
   Run(rvsdg::RvsdgModule & module, util::StatisticsCollector & statisticsCollector) override;
-=======
-  run(RvsdgModule & rvsdgModule, util::StatisticsCollector & statisticsCollector) override;
->>>>>>> ae4223f4
 
 private:
   /**
