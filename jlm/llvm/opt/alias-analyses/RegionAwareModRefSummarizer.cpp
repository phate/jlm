/*
 * Copyright 2022 Nico Reißmann <nico.reissmann@gmail.com>
 * See COPYING for terms of redistribution.
 */

#include <jlm/llvm/ir/operators/alloca.hpp>
#include <jlm/llvm/ir/operators/FunctionPointer.hpp>
#include <jlm/llvm/ir/operators/lambda.hpp>
#include <jlm/llvm/ir/operators/Store.hpp>
#include <jlm/llvm/ir/RvsdgModule.hpp>
#include <jlm/llvm/opt/alias-analyses/AliasAnalysis.hpp>
#include <jlm/llvm/opt/alias-analyses/RegionAwareModRefSummarizer.hpp>
#include <jlm/llvm/opt/DeadNodeElimination.hpp>
#include <jlm/rvsdg/traverser.hpp>
#include <jlm/util/Statistics.hpp>
#include <jlm/util/TarjanScc.hpp>
#include <jlm/util/Worklist.hpp>

#include <queue>

namespace jlm::llvm::aa
{

/**
 * allocas that are not defined in f(), and not defined in a predecessors of f() in the call graph,
 * can not be live inside f(). They are added to the DeadAllocaBlocklist.
 */
static const bool ENABLE_DEAD_ALLOCA_BLOCKLIST = !std::getenv("JLM_DISABLE_DEAD_ALLOCA_BLOCKLIST");

/**
 * In a region with an alloca definition, the MemoryNode representing the alloca does not need to
 * be routed into the region if the alloca is shown to be non-reentrant.
 * Such allocas are added to the NonReentrantBlocklist.
 */
static const bool ENABLE_NON_REENTRANT_ALLOCA_BLOCKLIST =
    !std::getenv("JLM_DISABLE_NON_REENTRANT_ALLOCA_BLOCKLIST");

/** \brief Region-aware mod/ref summarizer statistics
 *
 * The statistics collected when running the region-aware mod/ref summarizer.
 *
 * @see RegionAwareModRefSummarizer
 */
class RegionAwareModRefSummarizer::Statistics final : public util::Statistics
{
  static constexpr auto NumRvsdgRegionsLabel_ = "#RvsdgRegions";
  static constexpr auto NumSimpleAllocas_ = "#SimpleAllocas";
  static constexpr auto NumNonReentrantAllocas_ = "#NonReentrantAllocas";
  static constexpr auto NumCallGraphSccs_ = "#CallGraphSccs";

  static constexpr auto SimpleAllocasSetTimer_ = "SimpleAllocasSetTimer";
  static constexpr auto NonReentrantAllocaSetsTimer_ = "NonReentrantAllocaSetsTimer";
  static constexpr auto CallGraphTimer_ = "CallGraphTimer";
  static constexpr auto AllocasDeadInSccsTimer_ = "AllocasDeadInSccsTimer";
  static constexpr auto CreateExternalModRefSetTimer_ = "CreateExternalModRefSetTimer";
  static constexpr auto AnnotationTimer_ = "AnnotationTimer";
  static constexpr auto SolvingTimer_ = "SolvingTimer";

public:
  ~Statistics() override = default;

  explicit Statistics(const rvsdg::RvsdgModule & rvsdgModule, const PointsToGraph & pointsToGraph)
      : util::Statistics(Id::RegionAwareModRefSummarizer, rvsdgModule.SourceFilePath().value())
  {
    AddMeasurement(Label::NumRvsdgNodes, rvsdg::nnodes(&rvsdgModule.Rvsdg().GetRootRegion()));
    AddMeasurement(
        NumRvsdgRegionsLabel_,
        rvsdg::Region::NumRegions(rvsdgModule.Rvsdg().GetRootRegion()));
    AddMeasurement(Label::NumPointsToGraphMemoryNodes, pointsToGraph.NumMemoryNodes());
  }

  void
  StartCreateSimpleAllocasSetStatistics()
  {
    AddTimer(SimpleAllocasSetTimer_).start();
  }

  void
  StopCreateSimpleAllocasSetStatistics(uint64_t numSimpleAllocas)
  {
    GetTimer(SimpleAllocasSetTimer_).stop();
    AddMeasurement(NumSimpleAllocas_, numSimpleAllocas);
  }

  void
  StartCreateNonReentrantAllocaSetsStatistics()
  {
    AddTimer(NonReentrantAllocaSetsTimer_).start();
  }

  void
  StopCreateNonReentrantAllocaSetsStatistics(size_t numNonReentrantAllocas)
  {
    AddMeasurement(NumNonReentrantAllocas_, numNonReentrantAllocas);
    GetTimer(NonReentrantAllocaSetsTimer_).stop();
  }

  void
  StartCallGraphStatistics()
  {
    AddTimer(CallGraphTimer_).start();
  }

  void
  StopCallGraphStatistics(size_t numSccs)
  {
    GetTimer(CallGraphTimer_).stop();
    AddMeasurement(NumCallGraphSccs_, numSccs);
  }

  void
  StartAllocasDeadInSccStatistics()
  {
<<<<<<< HEAD
    AddTimer(AllocasDeadInSccsTimer_).start();
=======
    return StatisticsCollector_.GetSettings().isDemanded(GetId());
>>>>>>> 10e0635f
  }

  void
  StopAllocasDeadInSccStatistics()
  {
    GetTimer(AllocasDeadInSccsTimer_).stop();
  }

  void
  StartCreateExternalModRefSet()
  {
    AddTimer(CreateExternalModRefSetTimer_).start();
  }

  void
  StopCreateExternalModRefSet()
  {
    GetTimer(CreateExternalModRefSetTimer_).stop();
  }

  void
  StartAnnotationStatistics()
  {
    AddTimer(AnnotationTimer_).start();
  }

  void
  StopAnnotationStatistics()
  {
    GetTimer(AnnotationTimer_).stop();
  }

  void
  StartSolvingStatistics()
  {
    AddTimer(SolvingTimer_).start();
  }

  void
  StopSolvingStatistics()
  {
    GetTimer(SolvingTimer_).stop();
  }

  static std::unique_ptr<Statistics>
  Create(const rvsdg::RvsdgModule & rvsdgModule, const PointsToGraph & pointsToGraph)
  {
    return std::make_unique<Statistics>(rvsdgModule, pointsToGraph);
  }
};

/**
 * Class representing the set of MemoryNodes that may be modified or referenced by some operation,
 * or within some region.
 */
class ModRefSet final
{
public:
  ModRefSet() = default;

  [[nodiscard]] util::HashSet<const PointsToGraph::MemoryNode *> &
  GetMemoryNodes()
  {
    return MemoryNodes_;
  }

  [[nodiscard]] const util::HashSet<const PointsToGraph::MemoryNode *> &
  GetMemoryNodes() const
  {
    return MemoryNodes_;
  }

private:
  util::HashSet<const PointsToGraph::MemoryNode *> MemoryNodes_;
};

/** \brief Mod/Ref summary of region-aware mod/ref summarizer
 */
class RegionAwareModRefSummary final : public ModRefSummary
{
public:
  explicit RegionAwareModRefSummary(const PointsToGraph & pointsToGraph)
      : PointsToGraph_(pointsToGraph)
  {}

  RegionAwareModRefSummary(const RegionAwareModRefSummary &) = delete;
  RegionAwareModRefSummary &
  operator=(const RegionAwareModRefSummary &) = delete;

  [[nodiscard]] const PointsToGraph &
  GetPointsToGraph() const noexcept override
  {
    return PointsToGraph_;
  }

  [[nodiscard]] size_t
  NumModRefSets() const noexcept
  {
    return ModRefSets_.size();
  }

  [[nodiscard]] const util::HashSet<const PointsToGraph::MemoryNode *> &
  GetModRefSet(ModRefSetIndex index) const
  {
    JLM_ASSERT(index < ModRefSets_.size());
    return ModRefSets_[index].GetMemoryNodes();
  }

  bool
  AddToModRefSet(ModRefSetIndex index, const PointsToGraph::MemoryNode & node)
  {
    JLM_ASSERT(index < ModRefSets_.size());
    return ModRefSets_[index].GetMemoryNodes().Insert(&node);
  }

  bool
  PropagateModRefSet(ModRefSetIndex from, ModRefSetIndex to)
  {
    JLM_ASSERT(from < ModRefSets_.size());
    JLM_ASSERT(to < ModRefSets_.size());
    return ModRefSets_[to].GetMemoryNodes().UnionWith(ModRefSets_[from].GetMemoryNodes());
  }

  /**
   * Creates a new ModRefSet that is not mapped to any node
   * @return the index of the new ModRefSet
   */
  [[nodiscard]] ModRefSetIndex
  CreateModRefSet()
  {
    ModRefSets_.emplace_back();
    return ModRefSets_.size() - 1;
  }

  [[nodiscard]] bool
  HasSetForNode(const rvsdg::Node & node) const
  {
    return NodeMap_.find(&node) != NodeMap_.end();
  }

  [[nodiscard]] ModRefSetIndex
  GetSetForNode(const rvsdg::Node & node) const
  {
    const auto it = NodeMap_.find(&node);
    JLM_ASSERT(it != NodeMap_.end());
    return it->second;
  }

  [[nodiscard]] ModRefSetIndex
  GetOrCreateSetForNode(const rvsdg::Node & node)
  {
    if (const auto it = NodeMap_.find(&node); it != NodeMap_.end())
      return it->second;

    return NodeMap_[&node] = CreateModRefSet();
  }

  void
  MapNodeToSet(const rvsdg::Node & node, ModRefSetIndex index)
  {
    JLM_ASSERT(!HasSetForNode(node));
    NodeMap_[&node] = index;
  }

  const util::HashSet<const PointsToGraph::MemoryNode *> &
  GetSimpleNodeModRef(const rvsdg::SimpleNode & node) const override
  {
    return ModRefSets_[GetSetForNode(node)].GetMemoryNodes();
  }

  const util::HashSet<const PointsToGraph::MemoryNode *> &
  GetGammaEntryModRef(const rvsdg::GammaNode & gamma) const override
  {
    return ModRefSets_[GetSetForNode(gamma)].GetMemoryNodes();
  }

  const util::HashSet<const PointsToGraph::MemoryNode *> &
  GetGammaExitModRef(const rvsdg::GammaNode & gamma) const override
  {
    return ModRefSets_[GetSetForNode(gamma)].GetMemoryNodes();
  }

  const util::HashSet<const PointsToGraph::MemoryNode *> &
  GetThetaModRef(const rvsdg::ThetaNode & theta) const override
  {
    return ModRefSets_[GetSetForNode(theta)].GetMemoryNodes();
  }

  const util::HashSet<const PointsToGraph::MemoryNode *> &
  GetLambdaEntryModRef(const rvsdg::LambdaNode & lambda) const override
  {
    return ModRefSets_[GetSetForNode(lambda)].GetMemoryNodes();
  }

  const util::HashSet<const PointsToGraph::MemoryNode *> &
  GetLambdaExitModRef(const rvsdg::LambdaNode & lambda) const override
  {
    return ModRefSets_[GetSetForNode(lambda)].GetMemoryNodes();
  }

  [[nodiscard]] static std::unique_ptr<RegionAwareModRefSummary>
  Create(const PointsToGraph & pointsToGraph)
  {
    return std::make_unique<RegionAwareModRefSummary>(pointsToGraph);
  }

private:
  const PointsToGraph & PointsToGraph_;

  /**
   * All sets of ModRef information in the summary
   */
  std::vector<ModRefSet> ModRefSets_;

  /**
   * Map from nodes that have memory side effects, to their ModRefSet.
   * Includes nodes like loads, stores, memcpy, free and calls.
   * Also includes structural nodes like gamma, theta and lambda.
   */
  std::unordered_map<const rvsdg::Node *, ModRefSetIndex> NodeMap_;
};

/**
 * Struct holding temporary data used during the creation of a single mod/ref summary
 */
struct RegionAwareModRefSummarizer::Context
{
  /**
   * The set of functions belonging to each SCC in the call graph.
   * The SCCs are ordered in reverse topological order, so
   * if function a() calls b(), and they are not in the same SCC,
   * the SCC containing a() comes after the SCC containing b().
   *
   * External functions are not included in these sets, see \ref ExternalNodeSccIndex.
   *
   * Assigned in \ref CreateCallGraph(). Remains constant after.
   */
  std::vector<util::HashSet<const rvsdg::LambdaNode *>> SccFunctions;

  /**
   * The index of the SCC in the call graph that represent containing all external functions
   *
   * Assigned in \ref CreateCallGraph(). Remains constant after.
   */
  size_t ExternalNodeSccIndex = 0;

  /**
   * For each SCC in the call graph, the set of SCCs it targets using calls.
   * Since SCCs are ordered in reverse topological order, an SCC never targets higher indices.
   * If there is any possibility of recursion within an SCC, it also targets itself.
   *
   * Assigned in \ref CreateCallGraph(). Remains constant after.
   */
  std::vector<util::HashSet<size_t>> SccCallTargets;

  /**
   * A mapping from functions to the index of the SCC they belong to in the call graph
   *
   * Assigned in \ref CreateCallGraph(). Remains constant after.
   */
  std::unordered_map<const rvsdg::LambdaNode *, size_t> FunctionToSccIndex;

  /**
   * For each SCC, only allocas defined within the SCC, or within a predecessor of the SCC,
   * can possibly be live. All other allocas are considered dead in the SCC.
   *
   * Assigned in \ref FindAllocasDeadInSccs(). Remains constant after.
   */
  std::vector<util::HashSet<const PointsToGraph::MemoryNode *>> AllocasDeadInScc;

  /**
   * The set of all Simple Allocas in the module.
   *
   * Assigned in \ref CreateSimpleAllocaSet(). Remains constant after.
   */
  util::HashSet<const PointsToGraph::MemoryNode *> SimpleAllocas;

  /**
   * For each region, this field contains the set of allocas defined in the region,
   * that have been show to be Non-Reentrant.
   *
   * Assigned in \ref CreateNonReentrantAllocaSets(). Remains constant after.
   */
  std::unordered_map<const rvsdg::Region *, util::HashSet<const PointsToGraph::MemoryNode *>>
      NonReentrantAllocas;

  /**
   * A ModRefSet containing all MemoryNodes that can be read or written to from external functions.
   *
   * Assigned in \ref CreateExternalModRefSet(). Remains constant after.
   */
  ModRefSetIndex ExternalModRefIndex = 0;

  /**
   * Simple edges in the ModRefSet constraint graph.
   * A simple edge a -> b indicates that the ModRefSet b should contain everything in a.
   * ModRefSetSimpleEdges[a] contains b, as well as any other simple edge successors.
   */
  std::vector<util::HashSet<ModRefSetIndex>> ModRefSetSimpleConstraints;

  /**
   * Blocklists in the ModRefSet constraint graphs.
   * During solving, a MemoryNode x that is about to be propagated to a ModRefSet a
   * will be skipped if x is in the Blocklist associated with a.
   * The pointer to the blocklist must remain valid until solving is finished.
   */
  std::unordered_map<ModRefSetIndex, const util::HashSet<const PointsToGraph::MemoryNode *> *>
      ModRefSetBlocklists;
};

RegionAwareModRefSummarizer::~RegionAwareModRefSummarizer() noexcept = default;

RegionAwareModRefSummarizer::RegionAwareModRefSummarizer() = default;

std::unique_ptr<ModRefSummary>
RegionAwareModRefSummarizer::SummarizeModRefs(
    const rvsdg::RvsdgModule & rvsdgModule,
    const PointsToGraph & pointsToGraph,
    util::StatisticsCollector & statisticsCollector)
{
  ModRefSummary_ = RegionAwareModRefSummary::Create(pointsToGraph);
  Context_ = std::make_unique<Context>();
  auto statistics = Statistics::Create(rvsdgModule, pointsToGraph);

  statistics->StartCallGraphStatistics();
  CreateCallGraph(rvsdgModule);
  statistics->StopCallGraphStatistics(Context_->SccFunctions.size());

  statistics->StartAllocasDeadInSccStatistics();
  FindAllocasDeadInSccs();
  statistics->StopAllocasDeadInSccStatistics();

  statistics->StartCreateSimpleAllocasSetStatistics();
  Context_->SimpleAllocas = CreateSimpleAllocaSet(pointsToGraph);
  statistics->StopCreateSimpleAllocasSetStatistics(Context_->SimpleAllocas.Size());

  statistics->StartCreateNonReentrantAllocaSetsStatistics();
  auto numNonReentrantAllocas = CreateNonReentrantAllocaSets();
  statistics->StopCreateNonReentrantAllocaSetsStatistics(numNonReentrantAllocas);

  statistics->StartCreateExternalModRefSet();
  CreateExternalModRefSet();
  statistics->StopCreateExternalModRefSet();

  statistics->StartAnnotationStatistics();
  // Go through and recursively annotate all functions, regions and nodes
  for (const auto & scc : Context_->SccFunctions)
  {
    for (const auto lambda : scc.Items())
    {
      AnnotateFunction(*lambda);
    }
  }
  statistics->StopAnnotationStatistics();

  statistics->StartSolvingStatistics();
  SolveModRefSetConstraintGraph();
  statistics->StopSolvingStatistics();

  // Print debug output
  // std::cerr << PointsToGraph::ToDot(pointsToGraph) << std::endl;
  // std::cerr << "numSimpleAllocas: " << Context_->SimpleAllocas.Size() << std::endl;
  // std::cerr << "numNonReentrantAllocas: " << numNonReentrantAllocas << std::endl;
  // std::cerr << "Call Graph SCCs:" << std::endl << CallGraphSCCsToString(*this) << std::endl;
  // std::cerr << "RegionTree:" << std::endl
  //           << ToRegionTree(rvsdgModule.Rvsdg(), *ModRefSummary_) << std::endl;

  statisticsCollector.CollectDemandedStatistics(std::move(statistics));
  Context_.reset();
  return std::move(ModRefSummary_);
}

/**
 * Collects all lambda nodes defined in the given module, in an unspecified order.
 * @param rvsdgModule the module
 * @return a list of all lambda nodes in the module
 */
static std::vector<const rvsdg::LambdaNode *>
CollectLambdaNodes(const rvsdg::RvsdgModule & rvsdgModule)
{
  std::vector<const rvsdg::LambdaNode *> result;

  // Recursively traverses all structural nodes, but does not enter into lambdas
  const std::function<void(rvsdg::Region &)> CollectLambdasInRegion =
      [&](rvsdg::Region & region) -> void
  {
    for (auto & node : region.Nodes())
    {
      if (auto lambda = dynamic_cast<rvsdg::LambdaNode *>(&node))
      {
        result.push_back(lambda);
      }
      else if (auto structural = dynamic_cast<rvsdg::StructuralNode *>(&node))
      {
        for (size_t i = 0; i < structural->nsubregions(); i++)
        {
          CollectLambdasInRegion(*structural->subregion(i));
        }
      }
    }
  };

  CollectLambdasInRegion(rvsdgModule.Rvsdg().GetRootRegion());

  return result;
}

void
RegionAwareModRefSummarizer::CreateCallGraph(const rvsdg::RvsdgModule & rvsdgModule)
{
  // The list of lambdas becomes the list of nodes in the call graph
  auto lambdaNodes = CollectLambdaNodes(rvsdgModule);

  // Mapping from LambdaNode* to its index in lambdaNodes
  std::unordered_map<const rvsdg::LambdaNode *, size_t> callGraphNodeIndex;
  callGraphNodeIndex.reserve(lambdaNodes.size());
  for (size_t i = 0; i < lambdaNodes.size(); i++)
  {
    callGraphNodeIndex.insert({ lambdaNodes[i], i });
  }

  // Add a dummy node representing all external functions, with no associated LambdaNode
  const auto externalNodeIndex = lambdaNodes.size();
  const auto numCallGraphNodes = externalNodeIndex + 1;

  // Outgoing edges for each node in the call graph
  std::vector<util::HashSet<size_t>> callGraphSuccessors(numCallGraphNodes);

  const auto & pointsToGraph = ModRefSummary_->GetPointsToGraph();

  // Add outgoing edges from the given caller to any function the call may target
  const auto HandleCall = [&](rvsdg::Node & callNode, size_t callerIndex) -> void
  {
    JLM_ASSERT(is<CallOperation>(&callNode));
    const auto targetPtr = callNode.input(0)->origin();
    const auto & targetPtrNode = pointsToGraph.GetRegisterNode(*targetPtr);

    // Go through all locations the called function pointer may target
    for (auto & callee : targetPtrNode.Targets())
    {
      if (auto lambdaCallee = dynamic_cast<const PointsToGraph::LambdaNode *>(&callee))
      {
        const auto & lambdaNode = lambdaCallee->GetLambdaNode();

        // Look up which call graph node represents the target lambda
        JLM_ASSERT(callGraphNodeIndex.find(&lambdaNode) != callGraphNodeIndex.end());
        const auto calleeCallGraphNode = callGraphNodeIndex[&lambdaNode];

        // Add the edge caller -> callee to the call graph
        callGraphSuccessors[callerIndex].Insert(calleeCallGraphNode);
      }
      else if (
          PointsToGraph::Node::Is<PointsToGraph::ExternalMemoryNode>(callee)
          || PointsToGraph::Node::Is<PointsToGraph::ImportNode>(callee))
      {
        // Add the edge caller -> node representing external functions
        callGraphSuccessors[callerIndex].Insert(externalNodeIndex);
      }
    }
  };

  // Recursive function finding all call operations, adding edges to the call graph
  const std::function<void(rvsdg::Region &, size_t)> HandleCalls = [&](rvsdg::Region & region,
                                                                       size_t callerIndex) -> void
  {
    for (auto & node : region.Nodes())
    {
      if (is<CallOperation>(&node))
      {
        HandleCall(node, callerIndex);
      }
      else if (auto structural = dynamic_cast<rvsdg::StructuralNode *>(&node))
      {
        for (size_t i = 0; i < structural->nsubregions(); i++)
        {
          HandleCalls(*structural->subregion(i), callerIndex);
        }
      }
    }
  };

  // For all functions, visit all their calls and add outgoing edges in the call graph
  for (size_t i = 0; i < lambdaNodes.size(); i++)
  {
    HandleCalls(*lambdaNodes[i]->subregion(), i);

    // If the function has escaped, add an edge from the node representing all external functions
    const auto & lambdaMemoryNode = pointsToGraph.GetLambdaNode(*lambdaNodes[i]);
    if (pointsToGraph.GetEscapedMemoryNodes().Contains(&lambdaMemoryNode))
    {
      callGraphSuccessors[externalNodeIndex].Insert(i);
    }
  }

  // Finally add the fact that the external node may call itself
  callGraphSuccessors[externalNodeIndex].Insert(externalNodeIndex);

  // Used by the implementation of Tarjan's SCC algorithm
  const auto GetSuccessors = [&](size_t nodeIndex)
  {
    return callGraphSuccessors[nodeIndex].Items();
  };

  // Find SCCs in the call graph
  std::vector<size_t> sccIndex;
  std::vector<size_t> reverseTopologicalOrder;
  auto numSCCs = util::FindStronglyConnectedComponents<size_t>(
      numCallGraphNodes,
      GetSuccessors,
      sccIndex,
      reverseTopologicalOrder);

  // sccIndex are distributed in a reverse topological order, so the sccIndex is used
  // when creating the list of SCCs and the functions they contain
  Context_->SccFunctions.resize(numSCCs);
  for (size_t i = 0; i < lambdaNodes.size(); i++)
  {
    Context_->SccFunctions[sccIndex[i]].Insert(lambdaNodes[i]);
    Context_->FunctionToSccIndex[lambdaNodes[i]] = sccIndex[i];
  }

  // Add edges between the SCCs for all calls
  Context_->SccCallTargets.resize(numSCCs);
  for (size_t i = 0; i < numCallGraphNodes; i++)
  {
    for (auto target : callGraphSuccessors[i].Items())
    {
      Context_->SccCallTargets[sccIndex[i]].Insert(sccIndex[target]);
    }
  }

  // Also note which SCC contains all external functions
  Context_->ExternalNodeSccIndex = sccIndex[externalNodeIndex];
}

[[nodiscard]] static const rvsdg::LambdaNode &
GetSurroundingLambdaNode(const rvsdg::Node & node)
{
  auto it = &node;
  while (it)
  {
    if (auto lambda = dynamic_cast<const rvsdg::LambdaNode *>(it))
      return *lambda;
    it = it->region()->node();
  }
  JLM_UNREACHABLE("node was not in a lambda");
}

void
RegionAwareModRefSummarizer::FindAllocasDeadInSccs()
{
  // First find which allocas may be live in each SCC
  std::vector<util::HashSet<const PointsToGraph::MemoryNode *>> liveAllocas(
      Context_->SccFunctions.size());

  util::HashSet<const PointsToGraph::MemoryNode *> allAllocas;

  // Add all Allocas to the SCC of the function they are defined in
  for (auto & allocaNode : ModRefSummary_->GetPointsToGraph().AllocaNodes())
  {
    allAllocas.Insert(&allocaNode);
    const auto & lambdaNode = GetSurroundingLambdaNode(allocaNode.GetAllocaNode());
    JLM_ASSERT(Context_->FunctionToSccIndex.count(&lambdaNode));
    const auto sccIndex = Context_->FunctionToSccIndex[&lambdaNode];
    liveAllocas[sccIndex].Insert(&allocaNode);
  }

  // Propagate live allocas to targets of function calls.
  // I.e., if a() -> b(), then any alloca that is live in a() may also be live in b()
  // Start at the topologically earliest SCC, which has the largest SCC index
  // The topologically latest SCC can't have any targets
  for (size_t sccIndex = Context_->SccFunctions.size() - 1; sccIndex > 0; sccIndex--)
  {
    for (auto targetScc : Context_->SccCallTargets[sccIndex].Items())
    {
      if (targetScc != sccIndex)
        liveAllocas[targetScc].UnionWith(liveAllocas[sccIndex]);
    }
  }

  // Any alloca that is not live in the SCC gets added to the set of allocas that are dead
  Context_->AllocasDeadInScc.resize(Context_->SccFunctions.size());
  for (size_t sccIndex = 0; sccIndex < Context_->SccFunctions.size(); sccIndex++)
  {
    Context_->AllocasDeadInScc[sccIndex].UnionWith(allAllocas);
    Context_->AllocasDeadInScc[sccIndex].DifferenceWith(liveAllocas[sccIndex]);
  }
}

util::HashSet<const PointsToGraph::MemoryNode *>
RegionAwareModRefSummarizer::CreateSimpleAllocaSet(const PointsToGraph & pointsToGraph)
{
  // The set of allocas that are simple. Starts off as an over-approximation
  util::HashSet<const PointsToGraph::MemoryNode *> simpleAllocas;
  // A queue used to visit all allocas that have been found to not be simple
  std::queue<const PointsToGraph::MemoryNode *> notSimple;

  const auto OnlyAllocaSources = [](const PointsToGraph::MemoryNode & node)
  {
    // Allocas that have escaped the module are never simple
    if (node.IsModuleEscaping())
      return false;

    for (const auto & source : node.Sources())
    {
      if (!PointsToGraph::Node::Is<PointsToGraph::AllocaNode>(source)
          && !PointsToGraph::Node::Is<PointsToGraph::RegisterNode>(source))
        return false;
    }

    return true;
  };

  for (const auto & allocaNode : pointsToGraph.AllocaNodes())
  {
    if (OnlyAllocaSources(allocaNode))
      simpleAllocas.Insert(&allocaNode);
    else
      notSimple.push(&allocaNode);
  }

  // Now all Allocas are either in the simpleAllocas candidate set,
  // or in the notSimple queue. Process the queue until empty
  while (!notSimple.empty())
  {
    const auto & allocaNode = *notSimple.front();
    notSimple.pop();

    // Any node targeted by the allocaNode can not be simple
    for (const auto & target : allocaNode.Targets())
    {
      // If the target is currently in the simple allocas candiate set, move it to the queue
      if (simpleAllocas.Remove(&target))
        notSimple.push(&target);
    }
  }

  return simpleAllocas;
}

/**
 * Checks if it is possible to reach the given \p allocaMemoryNode from an argument of \p region,
 * via zero or more AllocaMemoryNodes in the PointsToGraph.
 * Other types of MemoryNodes are ignored, as they would disqualify the alloca from being simple.
 * @param allocaMemoryNode the AllocaMemoryNode representing a simple alloca
 * @param region the region whose arguments are checked
 * @return true if it was possible to reach the alloca from the region parameters
 */
static bool
IsSimpleAllocaReachableFromRegionArguments(
    const PointsToGraph::AllocaNode & allocaMemoryNode,
    const rvsdg::Region & region)
{
  const auto & pointsToGraph = allocaMemoryNode.Graph();

  // Use a queue and a set to traverse the PointsToGraph
  util::HashSet<const PointsToGraph::Node *> seen;
  std::queue<const PointsToGraph::Node *> nodes;
  for (auto argument : region.Arguments())
  {
    if (!IsPointerCompatible(*argument))
      continue;
    auto & ptgNode = pointsToGraph.GetRegisterNode(*argument);
    nodes.push(&ptgNode);
    seen.Insert(&ptgNode);
  }

  // Traverse along PointsToGraph edges to find all reachable allocas
  while (!nodes.empty())
  {
    auto & ptgNode = *nodes.front();
    nodes.pop();

    for (auto & target : ptgNode.Targets())
    {
      if (&target == &allocaMemoryNode)
        return true;

      // We only are about following allocas, as simple allocas are only reachable from them.
      if (!PointsToGraph::Node::Is<PointsToGraph::AllocaNode>(target))
        continue;

      if (seen.Insert(&target))
        nodes.push(&target);
    }
  }

  return false;
}

bool
RegionAwareModRefSummarizer::IsRecursionPossible(const rvsdg::LambdaNode & lambda)
{
  const auto scc = Context_->FunctionToSccIndex[&lambda];
  return Context_->SccCallTargets[scc].Contains(scc);
}

size_t
RegionAwareModRefSummarizer::CreateNonReentrantAllocaSets()
{
  size_t numNonReentrantAllocas = 0;

  // Only simple allocas are candidates for being Non-Reentrant
  for (auto memoryNode : Context_->SimpleAllocas.Items())
  {
    auto & allocaMemoryNode = *util::AssertedCast<const PointsToGraph::AllocaNode>(memoryNode);
    auto & allocaNode = allocaMemoryNode.GetAllocaNode();
    const auto & region = *allocaNode.region();

    // If the alloca's function is never involved in any recursion
    // the alloca is definitely non-reentrant.
    const auto & lambda = GetSurroundingLambdaNode(allocaNode);

    if (IsRecursionPossible(lambda)
        && IsSimpleAllocaReachableFromRegionArguments(allocaMemoryNode, region))
      continue;

    // Creates a set for the region if it does not already have one, and add the alloca
    Context_->NonReentrantAllocas[&region].Insert(&allocaMemoryNode);
    numNonReentrantAllocas++;
  }

  return numNonReentrantAllocas;
}

void
RegionAwareModRefSummarizer::CreateExternalModRefSet()
{
  Context_->ExternalModRefIndex = ModRefSummary_->CreateModRefSet();

  // Go through all types of memory node and add them to the external ModRefSet if escaping
  for (auto & alloca : ModRefSummary_->GetPointsToGraph().AllocaNodes())
  {
    if (alloca.IsModuleEscaping())
      ModRefSummary_->AddToModRefSet(Context_->ExternalModRefIndex, alloca);
  }
  for (auto & malloc : ModRefSummary_->GetPointsToGraph().MallocNodes())
  {
    if (malloc.IsModuleEscaping())
      ModRefSummary_->AddToModRefSet(Context_->ExternalModRefIndex, malloc);
  }
  for (auto & delta : ModRefSummary_->GetPointsToGraph().DeltaNodes())
  {
    if (delta.IsModuleEscaping())
      ModRefSummary_->AddToModRefSet(Context_->ExternalModRefIndex, delta);
  }
  for (auto & lambda : ModRefSummary_->GetPointsToGraph().LambdaNodes())
  {
    if (lambda.IsModuleEscaping())
    {
      ModRefSummary_->AddToModRefSet(Context_->ExternalModRefIndex, lambda);

      // Add a call from external to the function
      auto lambdaModRefIndex = ModRefSummary_->GetOrCreateSetForNode(lambda.GetLambdaNode());
      AddModRefSimpleConstraint(lambdaModRefIndex, Context_->ExternalModRefIndex);
    }
  }
  for (auto & import : ModRefSummary_->GetPointsToGraph().ImportNodes())
  {
    if (import.IsModuleEscaping())
      ModRefSummary_->AddToModRefSet(Context_->ExternalModRefIndex, import);
  }

  ModRefSummary_->AddToModRefSet(
      Context_->ExternalModRefIndex,
      ModRefSummary_->GetPointsToGraph().GetExternalMemoryNode());
}

void
RegionAwareModRefSummarizer::AddModRefSimpleConstraint(ModRefSetIndex from, ModRefSetIndex to)
{
  // Ensure the constraint vector is large enough
  Context_->ModRefSetSimpleConstraints.resize(ModRefSummary_->NumModRefSets());
  Context_->ModRefSetSimpleConstraints[from].Insert(to);
}

void
RegionAwareModRefSummarizer::AddModRefSetBlocklist(
    ModRefSetIndex index,
    const util::HashSet<const PointsToGraph::MemoryNode *> & blocklist)
{
  JLM_ASSERT(Context_->ModRefSetBlocklists.find(index) == Context_->ModRefSetBlocklists.end());
  Context_->ModRefSetBlocklists[index] = &blocklist;
}

void
RegionAwareModRefSummarizer::AnnotateFunction(const rvsdg::LambdaNode & lambda)
{
  const auto & region = *lambda.subregion();
  const auto regionModRefSet = AnnotateRegion(region, lambda);
  const auto lambdaModRefSet = ModRefSummary_->GetOrCreateSetForNode(lambda);
  AddModRefSimpleConstraint(regionModRefSet, lambdaModRefSet);
}

ModRefSetIndex
RegionAwareModRefSummarizer::AnnotateRegion(
    const rvsdg::Region & region,
    const rvsdg::LambdaNode & lambda)
{
  const auto regionModRefSet = ModRefSummary_->CreateModRefSet();

  for (auto & node : region.Nodes())
  {
    if (auto structuralNode = dynamic_cast<const rvsdg::StructuralNode *>(&node))
    {
      const auto nodeModRefSet = AnnotateStructuralNode(*structuralNode, lambda);
      AddModRefSimpleConstraint(nodeModRefSet, regionModRefSet);
    }
    else if (auto simpleNode = dynamic_cast<const rvsdg::SimpleNode *>(&node))
    {
      const auto nodeModRefSet = AnnotateSimpleNode(*simpleNode, lambda);
      if (nodeModRefSet)
        AddModRefSimpleConstraint(*nodeModRefSet, regionModRefSet);
    }
    else
    {
      JLM_UNREACHABLE("Unhandled node type!");
    }
  }

  // Check if this region has any Non-Reentrant Allocas. If so, block them
  if (const auto it = Context_->NonReentrantAllocas.find(&region);
      it != Context_->NonReentrantAllocas.end() && ENABLE_NON_REENTRANT_ALLOCA_BLOCKLIST)
  {
    JLM_ASSERT(ModRefSummary_->GetModRefSet(regionModRefSet).IsEmpty());
    AddModRefSetBlocklist(regionModRefSet, it->second);
  }

  return regionModRefSet;
}

ModRefSetIndex
RegionAwareModRefSummarizer::AnnotateStructuralNode(
    const rvsdg::StructuralNode & structuralNode,
    const rvsdg::LambdaNode & lambda)
{
  const auto nodeModRefSet = ModRefSummary_->GetOrCreateSetForNode(structuralNode);

  for (auto & subregion : structuralNode.Subregions())
  {
    const auto subregionModRefSef = AnnotateRegion(subregion, lambda);
    AddModRefSimpleConstraint(subregionModRefSef, nodeModRefSet);
  }

  return nodeModRefSet;
}

std::optional<ModRefSetIndex>
RegionAwareModRefSummarizer::AnnotateSimpleNode(
    const rvsdg::SimpleNode & simpleNode,
    const rvsdg::LambdaNode & lambda)
{
  if (is<LoadOperation>(&simpleNode))
    return AnnotateLoad(simpleNode, lambda);

  if (is<StoreOperation>(&simpleNode))
    return AnnotateStore(simpleNode, lambda);

  if (is<AllocaOperation>(&simpleNode))
    return AnnotateAlloca(simpleNode);

  if (is<MallocOperation>(&simpleNode))
    return AnnotateMalloc(simpleNode);

  if (is<FreeOperation>(&simpleNode))
    return AnnotateFree(simpleNode, lambda);

  if (is<MemCpyOperation>(&simpleNode))
    return AnnotateMemcpy(simpleNode, lambda);

  if (is<CallOperation>(&simpleNode))
    return AnnotateCall(simpleNode, lambda);

  return std::nullopt;
}

void
RegionAwareModRefSummarizer::AnnotateWithPointerOrigin(
    ModRefSetIndex modRefSetIndex,
    const rvsdg::Output & origin,
    const rvsdg::LambdaNode & lambda)
{
  // TODO Re-use ModRefSets for all uses of the registerNode in this function
  const auto & registerNode = ModRefSummary_->GetPointsToGraph().GetRegisterNode(origin);

  const auto & allocasDead = Context_->AllocasDeadInScc[Context_->FunctionToSccIndex[&lambda]];
  for (const auto & target : registerNode.Targets())
  {
    if (ENABLE_DEAD_ALLOCA_BLOCKLIST && allocasDead.Contains(&target))
      continue;
    ModRefSummary_->AddToModRefSet(modRefSetIndex, target);
  }
}

ModRefSetIndex
RegionAwareModRefSummarizer::AnnotateLoad(
    const rvsdg::SimpleNode & loadNode,
    const rvsdg::LambdaNode & lambda)
{
  const auto nodeModRef = ModRefSummary_->GetOrCreateSetForNode(loadNode);
  const auto origin = LoadOperation::AddressInput(loadNode).origin();
  // TODO: Only include memory large enough to be the target of the load
  AnnotateWithPointerOrigin(nodeModRef, *origin, lambda);
  return nodeModRef;
}

ModRefSetIndex
RegionAwareModRefSummarizer::AnnotateStore(
    const rvsdg::SimpleNode & storeNode,
    const rvsdg::LambdaNode & lambda)
{
  const auto nodeModRef = ModRefSummary_->GetOrCreateSetForNode(storeNode);
  const auto origin = StoreOperation::AddressInput(storeNode).origin();
  // TODO: Only include memory large enough to be the target of the store
  AnnotateWithPointerOrigin(nodeModRef, *origin, lambda);
  return nodeModRef;
}

ModRefSetIndex
RegionAwareModRefSummarizer::AnnotateAlloca(const rvsdg::SimpleNode & allocaNode)
{
  const auto nodeModRef = ModRefSummary_->GetOrCreateSetForNode(allocaNode);
  const auto & allocaMemoryNode = ModRefSummary_->GetPointsToGraph().GetAllocaNode(allocaNode);
  ModRefSummary_->AddToModRefSet(nodeModRef, allocaMemoryNode);
  return nodeModRef;
}

ModRefSetIndex
RegionAwareModRefSummarizer::AnnotateMalloc(const rvsdg::SimpleNode & mallocNode)
{
  const auto nodeModRef = ModRefSummary_->GetOrCreateSetForNode(mallocNode);
  const auto & mallocMemoryNode = ModRefSummary_->GetPointsToGraph().GetMallocNode(mallocNode);
  ModRefSummary_->AddToModRefSet(nodeModRef, mallocMemoryNode);
  return nodeModRef;
}

ModRefSetIndex
RegionAwareModRefSummarizer::AnnotateFree(
    const rvsdg::SimpleNode & freeNode,
    const rvsdg::LambdaNode & lambda)
{
  JLM_ASSERT(is<FreeOperation>(&freeNode));

  const auto nodeModRef = ModRefSummary_->GetOrCreateSetForNode(freeNode);
  const auto origin = freeNode.input(0)->origin();
  // TODO: Only free MallocMemoryNodes
  AnnotateWithPointerOrigin(nodeModRef, *origin, lambda);
  return nodeModRef;
}

ModRefSetIndex
RegionAwareModRefSummarizer::AnnotateMemcpy(
    const rvsdg::SimpleNode & memcpyNode,
    const rvsdg::LambdaNode & lambda)
{
  JLM_ASSERT(is<MemCpyOperation>(&memcpyNode));

  // TODO: For compile time known sizes, only include MemoryNodes that are large enough
  const auto nodeModRef = ModRefSummary_->GetOrCreateSetForNode(memcpyNode);
  const auto dstOrigin = memcpyNode.input(0)->origin();
  const auto srcOrigin = memcpyNode.input(1)->origin();
  AnnotateWithPointerOrigin(nodeModRef, *dstOrigin, lambda);
  AnnotateWithPointerOrigin(nodeModRef, *srcOrigin, lambda);
  return nodeModRef;
}

ModRefSetIndex
RegionAwareModRefSummarizer::AnnotateCall(
    const rvsdg::SimpleNode & callNode,
    const rvsdg::LambdaNode & lambda)
{
  JLM_ASSERT(is<CallOperation>(&callNode));

  // This ModRefSet represents everything the call may affect
  const auto callModRef = ModRefSummary_->GetOrCreateSetForNode(callNode);

  // Go over all possible targets of the call and add them to the call summary
  const auto targetPtr = callNode.input(0)->origin();
  const auto & targetPtrNode = ModRefSummary_->GetPointsToGraph().GetRegisterNode(*targetPtr);

  // Go through all locations the called function pointer may target
  for (auto & callee : targetPtrNode.Targets())
  {
    if (auto lambdaCallee = dynamic_cast<const PointsToGraph::LambdaNode *>(&callee))
    {
      const auto & lambdaNode = lambdaCallee->GetLambdaNode();
      const auto targetModRefSet = ModRefSummary_->GetOrCreateSetForNode(lambdaNode);
      AddModRefSimpleConstraint(targetModRefSet, callModRef);
    }
    else if (
        PointsToGraph::Node::Is<PointsToGraph::ExternalMemoryNode>(callee)
        || PointsToGraph::Node::Is<PointsToGraph::ImportNode>(callee))
    {
      AddModRefSimpleConstraint(Context_->ExternalModRefIndex, callModRef);
    }
  }

  // Allocas that are live within the call, might no longer be live from the call site
  if (ENABLE_DEAD_ALLOCA_BLOCKLIST)
  {
    JLM_ASSERT(ModRefSummary_->GetModRefSet(callModRef).IsEmpty());
    AddModRefSetBlocklist(
        callModRef,
        Context_->AllocasDeadInScc[Context_->FunctionToSccIndex[&lambda]]);
  }

  return callModRef;
}

void
RegionAwareModRefSummarizer::SolveModRefSetConstraintGraph()
{
  Context_->ModRefSetSimpleConstraints.resize(ModRefSummary_->NumModRefSets());
  util::FifoWorklist<ModRefSetIndex> worklist;

  // Start by pushing everything to the worklist
  for (ModRefSetIndex i = 0; i < ModRefSummary_->NumModRefSets(); i++)
    worklist.PushWorkItem(i);

  while (worklist.HasMoreWorkItems())
  {
    const auto workItem = worklist.PopWorkItem();

    // Handle all simple constraints workItem -> target
    for (auto target : Context_->ModRefSetSimpleConstraints[workItem].Items())
    {
      bool changed = false;
      if (auto blocklist = Context_->ModRefSetBlocklists.find(target);
          blocklist != Context_->ModRefSetBlocklists.end())
      {
        // The target has a blocklist, avoid propagating blocked MemoryNodes
        for (auto memoryNode : ModRefSummary_->GetModRefSet(workItem).Items())
        {
          if (blocklist->second->Contains(memoryNode))
            continue;
          changed |= ModRefSummary_->AddToModRefSet(target, *memoryNode);
        }
      }
      else
      {
        // The target has no blocklist, propagate everything
        changed |= ModRefSummary_->PropagateModRefSet(workItem, target);
      }

      if (changed)
        worklist.PushWorkItem(target);
    }
  }

  JLM_ASSERT(VerifyBlocklists());
}

bool
RegionAwareModRefSummarizer::VerifyBlocklists() const
{
  // For all ModRefSets where a blocklist has been defined,
  // check that none of its MemoryNodes are on the blocklist
  for (auto [index, blocklist] : Context_->ModRefSetBlocklists)
  {
    for (auto memoryNode : ModRefSummary_->GetModRefSet(index).Items())
    {
      if (blocklist->Contains(memoryNode))
        return false;
    }
  }
  return true;
}

std::string
RegionAwareModRefSummarizer::CallGraphSCCsToString(const RegionAwareModRefSummarizer & summarizer)
{
  std::ostringstream ss;
  for (size_t i = 0; i < summarizer.Context_->SccFunctions.size(); i++)
  {
    if (i != 0)
      ss << " <- ";
    ss << "[" << std::endl;
    if (i == summarizer.Context_->ExternalNodeSccIndex)
    {
      ss << "  " << "<external>" << std::endl;
    }
    for (auto function : summarizer.Context_->SccFunctions[i].Items())
    {
      ss << "  " << function->DebugString() << std::endl;
    }
    ss << "]";
  }
  return ss.str();
}

std::string
RegionAwareModRefSummarizer::ToRegionTree(
    const rvsdg::Graph & rvsdg,
    const RegionAwareModRefSummary & modRefSummary)
{
  std::ostringstream ss;

  auto toString = [&](const util::HashSet<const PointsToGraph::MemoryNode *> & memoryNodes)
  {
    ss << "MemoryNodes: {";
    for (auto & memoryNode : memoryNodes.Items())
    {
      ss << memoryNode->DebugString();
      ss << ", ";
    }
    ss << "}" << std::endl;
  };

  auto indent = [&](size_t depth, char c = '-')
  {
    for (size_t i = 0; i < depth; i++)
      ss << c;
  };

  std::function<void(const rvsdg::Node &, size_t)> toRegionTree =
      [&](const rvsdg::Node & node, size_t depth)
  {
    if (!modRefSummary.HasSetForNode(node))
      return;

    indent(depth, '-');
    ss << node.DebugString();

    auto modRefIndex = modRefSummary.GetSetForNode(node);
    auto & memoryNodes = modRefSummary.GetModRefSet(modRefIndex);
    ss << " ";
    toString(memoryNodes);

    if (auto structuralNode = dynamic_cast<const rvsdg::StructuralNode *>(&node))
    {
      for (auto & region : structuralNode->Subregions())
      {
        indent(depth + 1, '-');
        ss << "region" << std::endl;
        for (auto & n : region.Nodes())
          toRegionTree(n, depth + 2);
      }
    }
  };

  for (auto & node : rvsdg.GetRootRegion().Nodes())
    toRegionTree(node, 0);

  return ss.str();
}

std::unique_ptr<ModRefSummary>
RegionAwareModRefSummarizer::Create(
    const rvsdg::RvsdgModule & rvsdgModule,
    const PointsToGraph & pointsToGraph,
    util::StatisticsCollector & statisticsCollector)
{
  RegionAwareModRefSummarizer summarizer;
  return summarizer.SummarizeModRefs(rvsdgModule, pointsToGraph, statisticsCollector);
}

std::unique_ptr<ModRefSummary>
RegionAwareModRefSummarizer::Create(
    const rvsdg::RvsdgModule & rvsdgModule,
    const PointsToGraph & pointsToGraph)
{
  util::StatisticsCollector statisticsCollector;
  return Create(rvsdgModule, pointsToGraph, statisticsCollector);
}

}<|MERGE_RESOLUTION|>--- conflicted
+++ resolved
@@ -111,11 +111,7 @@
   void
   StartAllocasDeadInSccStatistics()
   {
-<<<<<<< HEAD
     AddTimer(AllocasDeadInSccsTimer_).start();
-=======
-    return StatisticsCollector_.GetSettings().isDemanded(GetId());
->>>>>>> 10e0635f
   }
 
   void
@@ -1236,9 +1232,6 @@
     if (!modRefSummary.HasSetForNode(node))
       return;
 
-    indent(depth, '-');
-    ss << node.DebugString();
-
     auto modRefIndex = modRefSummary.GetSetForNode(node);
     auto & memoryNodes = modRefSummary.GetModRefSet(modRefIndex);
     ss << " ";
