/*
 * Copyright 2022 Nico Reißmann <nico.reissmann@gmail.com>
 * See COPYING for terms of redistribution.
 */

#include <jlm/llvm/ir/operators/alloca.hpp>
#include <jlm/llvm/ir/operators/FunctionPointer.hpp>
#include <jlm/llvm/ir/operators/lambda.hpp>
#include <jlm/llvm/ir/operators/Store.hpp>
#include <jlm/llvm/ir/RvsdgModule.hpp>
#include <jlm/llvm/opt/alias-analyses/AliasAnalysis.hpp>
#include <jlm/llvm/opt/alias-analyses/RegionAwareModRefSummarizer.hpp>
#include <jlm/llvm/opt/DeadNodeElimination.hpp>
#include <jlm/rvsdg/traverser.hpp>
#include <jlm/util/Statistics.hpp>
#include <jlm/util/TarjanScc.hpp>
#include <jlm/util/Worklist.hpp>

#include <jlm/llvm/ir/trace.hpp>
#include <queue>

namespace jlm::llvm::aa
{

/**
 * allocas that are not defined in f(), and not defined in a predecessors of f() in the call graph,
 * can not be live inside f(). They are added to the DeadAllocaBlocklist.
 */
static const bool ENABLE_DEAD_ALLOCA_BLOCKLIST = !std::getenv("JLM_DISABLE_DEAD_ALLOCA_BLOCKLIST");

/**
 * In a region with an alloca definition, the MemoryNode representing the alloca does not need to
 * be routed into the region if the alloca is shown to be non-reentrant.
 * Such allocas are added to the NonReentrantBlocklist.
 */
static const bool ENABLE_NON_REENTRANT_ALLOCA_BLOCKLIST =
    !std::getenv("JLM_DISABLE_NON_REENTRANT_ALLOCA_BLOCKLIST");

/**
 * Operations like loads and stores have a size.
 * If the size is larger than the size of a memory represented by a memory node X,
 * X can be excluded from the Mod/Ref summary of the operation.
 */
static const bool ENABLE_OPERATION_SIZE_BLOCKING =
    !std::getenv("JLM_DISABLE_OPERATION_SIZE_BLOCKING");

/**
 * Constant memory, such as functions, constant globals and constant import, can never change.
 * We therefore never need to route their memory states through anything.
 */
static const bool ENABLE_CONSTANT_MEMORY_BLOCKING =
    !std::getenv("JLM_DISABLE_CONSTANT_MEMORY_BLOCKING");

/** \brief Region-aware mod/ref summarizer statistics
 *
 * The statistics collected when running the region-aware mod/ref summarizer.
 *
 * @see RegionAwareModRefSummarizer
 */
class RegionAwareModRefSummarizer::Statistics final : public util::Statistics
{
  static constexpr auto NumRvsdgRegionsLabel_ = "#RvsdgRegions";
  static constexpr auto NumSimpleAllocas_ = "#SimpleAllocas";
  static constexpr auto NumNonReentrantAllocas_ = "#NonReentrantAllocas";
  static constexpr auto NumCallGraphSccs_ = "#CallGraphSccs";

  static constexpr auto CallGraphTimer_ = "CallGraphTimer";
  static constexpr auto AllocasDeadInSccsTimer_ = "AllocasDeadInSccsTimer";
  static constexpr auto SimpleAllocasSetTimer_ = "SimpleAllocasSetTimer";
  static constexpr auto NonReentrantAllocaSetsTimer_ = "NonReentrantAllocaSetsTimer";
  static constexpr auto CreateExternalModRefSetTimer_ = "CreateExternalModRefSetTimer";
  static constexpr auto AnnotationTimer_ = "AnnotationTimer";
  static constexpr auto SolvingTimer_ = "SolvingTimer";

public:
  ~Statistics() override = default;

  explicit Statistics(const rvsdg::RvsdgModule & rvsdgModule, const PointsToGraph & pointsToGraph)
      : util::Statistics(Id::RegionAwareModRefSummarizer, rvsdgModule.SourceFilePath().value())
  {
    AddMeasurement(Label::NumRvsdgNodes, rvsdg::nnodes(&rvsdgModule.Rvsdg().GetRootRegion()));
    AddMeasurement(
        NumRvsdgRegionsLabel_,
        rvsdg::Region::NumRegions(rvsdgModule.Rvsdg().GetRootRegion()));
    AddMeasurement(Label::NumPointsToGraphMemoryNodes, pointsToGraph.NumMemoryNodes());
  }

  void
  StartCallGraphStatistics()
  {
    AddTimer(CallGraphTimer_).start();
  }

  void
  StopCallGraphStatistics(size_t numSccs)
  {
    GetTimer(CallGraphTimer_).stop();
    AddMeasurement(NumCallGraphSccs_, numSccs);
  }

  void
  StartAllocasDeadInSccStatistics()
  {
    AddTimer(AllocasDeadInSccsTimer_).start();
  }

  void
  StopAllocasDeadInSccStatistics()
  {
    GetTimer(AllocasDeadInSccsTimer_).stop();
  }

  void
  StartCreateSimpleAllocasSetStatistics()
  {
    AddTimer(SimpleAllocasSetTimer_).start();
  }

  void
  StopCreateSimpleAllocasSetStatistics(uint64_t numSimpleAllocas)
  {
    GetTimer(SimpleAllocasSetTimer_).stop();
    AddMeasurement(NumSimpleAllocas_, numSimpleAllocas);
  }

  void
  StartCreateNonReentrantAllocaSetsStatistics()
  {
    AddTimer(NonReentrantAllocaSetsTimer_).start();
  }

  void
  StopCreateNonReentrantAllocaSetsStatistics(size_t numNonReentrantAllocas)
  {
    AddMeasurement(NumNonReentrantAllocas_, numNonReentrantAllocas);
    GetTimer(NonReentrantAllocaSetsTimer_).stop();
  }

  void
  StartCreateExternalModRefSet()
  {
    AddTimer(CreateExternalModRefSetTimer_).start();
  }

  void
  StopCreateExternalModRefSet()
  {
    GetTimer(CreateExternalModRefSetTimer_).stop();
  }

  void
  StartAnnotationStatistics()
  {
    AddTimer(AnnotationTimer_).start();
  }

  void
  StopAnnotationStatistics()
  {
    GetTimer(AnnotationTimer_).stop();
  }

  void
  StartSolvingStatistics()
  {
    AddTimer(SolvingTimer_).start();
  }

  void
  StopSolvingStatistics()
  {
    GetTimer(SolvingTimer_).stop();
  }

  static std::unique_ptr<Statistics>
  Create(const rvsdg::RvsdgModule & rvsdgModule, const PointsToGraph & pointsToGraph)
  {
    return std::make_unique<Statistics>(rvsdgModule, pointsToGraph);
  }
};

/**
 * Class representing the set of MemoryNodes that may be modified or referenced by some operation,
 * or within some region.
 */
class ModRefSet final
{
public:
  ModRefSet() = default;

  [[nodiscard]] util::HashSet<const PointsToGraph::MemoryNode *> &
  GetMemoryNodes()
  {
    return MemoryNodes_;
  }

  [[nodiscard]] const util::HashSet<const PointsToGraph::MemoryNode *> &
  GetMemoryNodes() const
  {
    return MemoryNodes_;
  }

private:
  util::HashSet<const PointsToGraph::MemoryNode *> MemoryNodes_;
};

/** \brief Mod/Ref summary of region-aware mod/ref summarizer
 */
class RegionAwareModRefSummary final : public ModRefSummary
{
public:
  explicit RegionAwareModRefSummary(const PointsToGraph & pointsToGraph)
      : PointsToGraph_(pointsToGraph)
  {}

  RegionAwareModRefSummary(const RegionAwareModRefSummary &) = delete;
  RegionAwareModRefSummary &
  operator=(const RegionAwareModRefSummary &) = delete;

  [[nodiscard]] const PointsToGraph &
  GetPointsToGraph() const noexcept override
  {
    return PointsToGraph_;
  }

  [[nodiscard]] size_t
  NumModRefSets() const noexcept
  {
    return ModRefSets_.size();
  }

  [[nodiscard]] const util::HashSet<const PointsToGraph::MemoryNode *> &
  GetModRefSet(ModRefSetIndex index) const
  {
    JLM_ASSERT(index < ModRefSets_.size());
    return ModRefSets_[index].GetMemoryNodes();
  }

  bool
  AddToModRefSet(ModRefSetIndex index, const PointsToGraph::MemoryNode & node)
  {
    JLM_ASSERT(index < ModRefSets_.size());
    return ModRefSets_[index].GetMemoryNodes().Insert(&node);
  }

  bool
  PropagateModRefSet(ModRefSetIndex from, ModRefSetIndex to)
  {
<<<<<<< HEAD
    JLM_ASSERT(from < ModRefSets_.size());
    JLM_ASSERT(to < ModRefSets_.size());
    return ModRefSets_[to].GetMemoryNodes().UnionWith(ModRefSets_[from].GetMemoryNodes());
=======
    JLM_ASSERT(is<PointerType>(output.Type()));

    util::HashSet<const PointsToGraph::MemoryNode *> memoryNodes;
    const auto registerNode = &PointsToGraph_.GetRegisterNode(output);
    for (auto & memoryNode : registerNode->Targets())
      memoryNodes.insert(&memoryNode);

    return memoryNodes;
>>>>>>> 121f2a19
  }

  /**
   * Creates a new ModRefSet that is not mapped to any node
   * @return the index of the new ModRefSet
   */
  [[nodiscard]] ModRefSetIndex
  CreateModRefSet()
  {
    ModRefSets_.emplace_back();
    return ModRefSets_.size() - 1;
  }

  [[nodiscard]] bool
  HasSetForNode(const rvsdg::Node & node) const
  {
    return NodeMap_.find(&node) != NodeMap_.end();
  }

  [[nodiscard]] ModRefSetIndex
  GetSetForNode(const rvsdg::Node & node) const
  {
    const auto it = NodeMap_.find(&node);
    JLM_ASSERT(it != NodeMap_.end());
    return it->second;
  }

  [[nodiscard]] ModRefSetIndex
  GetOrCreateSetForNode(const rvsdg::Node & node)
  {
    if (const auto it = NodeMap_.find(&node); it != NodeMap_.end())
      return it->second;

    return NodeMap_[&node] = CreateModRefSet();
  }

  void
  MapNodeToSet(const rvsdg::Node & node, ModRefSetIndex index)
  {
    JLM_ASSERT(!HasSetForNode(node));
    NodeMap_[&node] = index;
  }

  const util::HashSet<const PointsToGraph::MemoryNode *> &
  GetSimpleNodeModRef(const rvsdg::SimpleNode & node) const override
  {
    return ModRefSets_[GetSetForNode(node)].GetMemoryNodes();
  }

  const util::HashSet<const PointsToGraph::MemoryNode *> &
  GetGammaEntryModRef(const rvsdg::GammaNode & gamma) const override
  {
    return ModRefSets_[GetSetForNode(gamma)].GetMemoryNodes();
  }

  const util::HashSet<const PointsToGraph::MemoryNode *> &
  GetGammaExitModRef(const rvsdg::GammaNode & gamma) const override
  {
    return ModRefSets_[GetSetForNode(gamma)].GetMemoryNodes();
  }

  const util::HashSet<const PointsToGraph::MemoryNode *> &
  GetThetaModRef(const rvsdg::ThetaNode & theta) const override
  {
    return ModRefSets_[GetSetForNode(theta)].GetMemoryNodes();
  }

  const util::HashSet<const PointsToGraph::MemoryNode *> &
  GetLambdaEntryModRef(const rvsdg::LambdaNode & lambda) const override
  {
    return ModRefSets_[GetSetForNode(lambda)].GetMemoryNodes();
  }

  const util::HashSet<const PointsToGraph::MemoryNode *> &
  GetLambdaExitModRef(const rvsdg::LambdaNode & lambda) const override
  {
    return ModRefSets_[GetSetForNode(lambda)].GetMemoryNodes();
  }

  [[nodiscard]] static std::unique_ptr<RegionAwareModRefSummary>
  Create(const PointsToGraph & pointsToGraph)
  {
    return std::make_unique<RegionAwareModRefSummary>(pointsToGraph);
  }

private:
  const PointsToGraph & PointsToGraph_;

  /**
   * All sets of ModRef information in the summary
   */
  std::vector<ModRefSet> ModRefSets_;

  /**
   * Map from nodes that have memory side effects, to their ModRefSet.
   * Includes nodes like loads, stores, memcpy, free and calls.
   * Also includes structural nodes like gamma, theta and lambda.
   */
  std::unordered_map<const rvsdg::Node *, ModRefSetIndex> NodeMap_;
};

/**
 * Struct holding temporary data used during the creation of a single mod/ref summary
 */
struct RegionAwareModRefSummarizer::Context
{
  /**
   * The set of functions belonging to each SCC in the call graph.
   * The SCCs are ordered in reverse topological order, so
   * if function a() calls b(), and they are not in the same SCC,
   * the SCC containing a() comes after the SCC containing b().
   *
   * External functions are not included in these sets, see \ref ExternalNodeSccIndex.
   *
   * Assigned in \ref CreateCallGraph(). Remains constant after.
   */
  std::vector<util::HashSet<const rvsdg::LambdaNode *>> SccFunctions;

  /**
   * The index of the SCC in the call graph that represent containing all external functions
   *
   * Assigned in \ref CreateCallGraph(). Remains constant after.
   */
  size_t ExternalNodeSccIndex = 0;

  /**
   * For each SCC in the call graph, the set of SCCs it targets using calls.
   * Since SCCs are ordered in reverse topological order, an SCC never targets higher indices.
   * If there is any possibility of recursion within an SCC, it also targets itself.
   *
   * Assigned in \ref CreateCallGraph(). Remains constant after.
   */
  std::vector<util::HashSet<size_t>> SccCallTargets;

  /**
   * A mapping from functions to the index of the SCC they belong to in the call graph
   *
   * Assigned in \ref CreateCallGraph(). Remains constant after.
   */
  std::unordered_map<const rvsdg::LambdaNode *, size_t> FunctionToSccIndex;

  /**
   * For each SCC, only allocas defined within the SCC, or within a predecessor of the SCC,
   * can possibly be live. All other allocas are considered dead in the SCC.
   *
   * Assigned in \ref FindAllocasDeadInSccs(). Remains constant after.
   */
  std::vector<util::HashSet<const PointsToGraph::MemoryNode *>> AllocasDeadInScc;

  /**
   * The set of all Simple Allocas in the module.
   *
   * Assigned in \ref CreateSimpleAllocaSet(). Remains constant after.
   */
  util::HashSet<const PointsToGraph::MemoryNode *> SimpleAllocas;

  /**
   * For each region, this field contains the set of allocas defined in the region,
   * that have been show to be Non-Reentrant.
   *
   * Assigned in \ref CreateNonReentrantAllocaSets(). Remains constant after.
   */
  std::unordered_map<const rvsdg::Region *, util::HashSet<const PointsToGraph::MemoryNode *>>
      NonReentrantAllocas;

  /**
   * A ModRefSet containing all MemoryNodes that can be read or written to from external functions.
   *
   * Assigned in \ref CreateExternalModRefSet(). Remains constant after.
   */
  ModRefSetIndex ExternalModRefIndex = 0;

  /**
   * Simple edges in the ModRefSet constraint graph.
   * A simple edge a -> b indicates that the ModRefSet b should contain everything in a.
   * ModRefSetSimpleEdges[a] contains b, as well as any other simple edge successors.
   */
  std::vector<util::HashSet<ModRefSetIndex>> ModRefSetSimpleConstraints;

  /**
   * Blocklists in the ModRefSet constraint graphs.
   * During solving, a MemoryNode x that is about to be propagated to a ModRefSet a
   * will be skipped if x is in the Blocklist associated with a.
   * The pointer to the blocklist must remain valid until solving is finished.
   */
  std::unordered_map<ModRefSetIndex, const util::HashSet<const PointsToGraph::MemoryNode *> *>
      ModRefSetBlocklists;
};

RegionAwareModRefSummarizer::~RegionAwareModRefSummarizer() noexcept = default;

RegionAwareModRefSummarizer::RegionAwareModRefSummarizer() = default;

std::unique_ptr<ModRefSummary>
RegionAwareModRefSummarizer::SummarizeModRefs(
    const rvsdg::RvsdgModule & rvsdgModule,
    const PointsToGraph & pointsToGraph,
    util::StatisticsCollector & statisticsCollector)
{
  ModRefSummary_ = RegionAwareModRefSummary::Create(pointsToGraph);
  Context_ = std::make_unique<Context>();
  auto statistics = Statistics::Create(rvsdgModule, pointsToGraph);

  statistics->StartCallGraphStatistics();
  CreateCallGraph(rvsdgModule);
  statistics->StopCallGraphStatistics(Context_->SccFunctions.size());

  statistics->StartAllocasDeadInSccStatistics();
  FindAllocasDeadInSccs();
  statistics->StopAllocasDeadInSccStatistics();

  statistics->StartCreateSimpleAllocasSetStatistics();
  Context_->SimpleAllocas = CreateSimpleAllocaSet(pointsToGraph);
  statistics->StopCreateSimpleAllocasSetStatistics(Context_->SimpleAllocas.Size());

  statistics->StartCreateNonReentrantAllocaSetsStatistics();
  auto numNonReentrantAllocas = CreateNonReentrantAllocaSets();
  statistics->StopCreateNonReentrantAllocaSetsStatistics(numNonReentrantAllocas);

  statistics->StartCreateExternalModRefSet();
  CreateExternalModRefSet();
  statistics->StopCreateExternalModRefSet();

  statistics->StartAnnotationStatistics();
  // Go through and recursively annotate all functions, regions and nodes
  for (const auto & scc : Context_->SccFunctions)
  {
    for (const auto lambda : scc.Items())
    {
      AnnotateFunction(*lambda);
    }
  }
  statistics->StopAnnotationStatistics();

  statistics->StartSolvingStatistics();
  SolveModRefSetConstraintGraph();
  statistics->StopSolvingStatistics();

  // Print debug output
  // std::cerr << PointsToGraph::ToDot(pointsToGraph) << std::endl;
  // std::cerr << "numSimpleAllocas: " << Context_->SimpleAllocas.Size() << std::endl;
  // std::cerr << "numNonReentrantAllocas: " << numNonReentrantAllocas << std::endl;
  // std::cerr << "Call Graph SCCs:" << std::endl << CallGraphSCCsToString(*this) << std::endl;
  // std::cerr << "RegionTree:" << std::endl
  //           << ToRegionTree(rvsdgModule.Rvsdg(), *ModRefSummary_) << std::endl;

  statisticsCollector.CollectDemandedStatistics(std::move(statistics));
  Context_.reset();
  return std::move(ModRefSummary_);
}

/**
 * Collects all lambda nodes defined in the given module, in an unspecified order.
 * @param rvsdgModule the module
 * @return a list of all lambda nodes in the module
 */
static std::vector<const rvsdg::LambdaNode *>
CollectLambdaNodes(const rvsdg::RvsdgModule & rvsdgModule)
{
  std::vector<const rvsdg::LambdaNode *> result;

  // Recursively traverses all structural nodes, but does not enter into lambdas
  const std::function<void(rvsdg::Region &)> CollectLambdasInRegion =
      [&](rvsdg::Region & region) -> void
  {
    for (auto & node : region.Nodes())
    {
      if (auto lambda = dynamic_cast<rvsdg::LambdaNode *>(&node))
      {
        result.push_back(lambda);
      }
      else if (auto structural = dynamic_cast<rvsdg::StructuralNode *>(&node))
      {
        for (size_t i = 0; i < structural->nsubregions(); i++)
        {
          CollectLambdasInRegion(*structural->subregion(i));
        }
      }
    }
  };

  CollectLambdasInRegion(rvsdgModule.Rvsdg().GetRootRegion());

  return result;
}

void
RegionAwareModRefSummarizer::CreateCallGraph(const rvsdg::RvsdgModule & rvsdgModule)
{
  // The list of lambdas becomes the list of nodes in the call graph
  auto lambdaNodes = CollectLambdaNodes(rvsdgModule);

  // Mapping from LambdaNode* to its index in lambdaNodes
  std::unordered_map<const rvsdg::LambdaNode *, size_t> callGraphNodeIndex;
  callGraphNodeIndex.reserve(lambdaNodes.size());
  for (size_t i = 0; i < lambdaNodes.size(); i++)
  {
    callGraphNodeIndex.insert({ lambdaNodes[i], i });
  }

  // Add a dummy node representing all external functions, with no associated LambdaNode
  const auto externalNodeIndex = lambdaNodes.size();
  const auto numCallGraphNodes = externalNodeIndex + 1;

  // Outgoing edges for each node in the call graph
  std::vector<util::HashSet<size_t>> callGraphSuccessors(numCallGraphNodes);

  const auto & pointsToGraph = ModRefSummary_->GetPointsToGraph();

  // Add outgoing edges from the given caller to any function the call may target
  const auto HandleCall = [&](rvsdg::Node & callNode, size_t callerIndex) -> void
  {
    JLM_ASSERT(is<CallOperation>(&callNode));
    const auto targetPtr = callNode.input(0)->origin();
    const auto & targetPtrNode = pointsToGraph.GetRegisterNode(*targetPtr);

    // Go through all locations the called function pointer may target
    for (auto & callee : targetPtrNode.Targets())
    {
      if (auto lambdaCallee = dynamic_cast<const PointsToGraph::LambdaNode *>(&callee))
      {
        const auto & lambdaNode = lambdaCallee->GetLambdaNode();

        // Look up which call graph node represents the target lambda
        JLM_ASSERT(callGraphNodeIndex.find(&lambdaNode) != callGraphNodeIndex.end());
        const auto calleeCallGraphNode = callGraphNodeIndex[&lambdaNode];

        // Add the edge caller -> callee to the call graph
        callGraphSuccessors[callerIndex].insert(calleeCallGraphNode);
      }
      else if (
          PointsToGraph::Node::Is<PointsToGraph::ExternalMemoryNode>(callee)
          || PointsToGraph::Node::Is<PointsToGraph::ImportNode>(callee))
      {
        // Add the edge caller -> node representing external functions
        callGraphSuccessors[callerIndex].insert(externalNodeIndex);
      }
    }
  };

  // Recursive function finding all call operations, adding edges to the call graph
  const std::function<void(rvsdg::Region &, size_t)> HandleCalls = [&](rvsdg::Region & region,
                                                                       size_t callerIndex) -> void
  {
    for (auto & node : region.Nodes())
    {
      if (is<CallOperation>(&node))
      {
        HandleCall(node, callerIndex);
      }
      else if (auto structural = dynamic_cast<rvsdg::StructuralNode *>(&node))
      {
        for (size_t i = 0; i < structural->nsubregions(); i++)
        {
          HandleCalls(*structural->subregion(i), callerIndex);
        }
      }
    }
  };

  // For all functions, visit all their calls and add outgoing edges in the call graph
  for (size_t i = 0; i < lambdaNodes.size(); i++)
  {
    HandleCalls(*lambdaNodes[i]->subregion(), i);

    // If the function has escaped, add an edge from the node representing all external functions
    const auto & lambdaMemoryNode = pointsToGraph.GetLambdaNode(*lambdaNodes[i]);
    if (pointsToGraph.GetEscapedMemoryNodes().Contains(&lambdaMemoryNode))
    {
      callGraphSuccessors[externalNodeIndex].insert(i);
    }
  }

  // Finally add the fact that the external node may call itself
  callGraphSuccessors[externalNodeIndex].Insert(externalNodeIndex);

  // Used by the implementation of Tarjan's SCC algorithm
  const auto GetSuccessors = [&](size_t nodeIndex)
  {
    return callGraphSuccessors[nodeIndex].Items();
  };

  // Find SCCs in the call graph
  std::vector<size_t> sccIndex;
  std::vector<size_t> reverseTopologicalOrder;
  auto numSCCs = util::FindStronglyConnectedComponents<size_t>(
      numCallGraphNodes,
      GetSuccessors,
      sccIndex,
      reverseTopologicalOrder);

  // sccIndex are distributed in a reverse topological order, so the sccIndex is used
  // when creating the list of SCCs and the functions they contain
  Context_->SccFunctions.resize(numSCCs);
  for (size_t i = 0; i < lambdaNodes.size(); i++)
  {
<<<<<<< HEAD
    Context_->SccFunctions[sccIndex[i]].Insert(lambdaNodes[i]);
    Context_->FunctionToSccIndex[lambdaNodes[i]] = sccIndex[i];
  }

  // Add edges between the SCCs for all calls
  Context_->SccCallTargets.resize(numSCCs);
  for (size_t i = 0; i < numCallGraphNodes; i++)
  {
    for (auto target : callGraphSuccessors[i].Items())
    {
      Context_->SccCallTargets[sccIndex[i]].Insert(sccIndex[target]);
    }
=======
    Context_.SccFunctions[sccIndex[i]].insert(lambdaNodes[i]);
    Context_.FunctionToSccIndex[lambdaNodes[i]] = sccIndex[i];
>>>>>>> 121f2a19
  }

  // Also note which SCC contains all external functions
  Context_->ExternalNodeSccIndex = sccIndex[externalNodeIndex];
}

[[nodiscard]] static const rvsdg::LambdaNode &
GetSurroundingLambdaNode(const rvsdg::Node & node)
{
  auto it = &node;
  while (it)
  {
    if (auto lambda = dynamic_cast<const rvsdg::LambdaNode *>(it))
      return *lambda;
    it = it->region()->node();
  }
  JLM_UNREACHABLE("node was not in a lambda");
}

void
RegionAwareModRefSummarizer::FindAllocasDeadInSccs()
{
  // First find which allocas may be live in each SCC
  std::vector<util::HashSet<const PointsToGraph::MemoryNode *>> liveAllocas(
      Context_->SccFunctions.size());

  util::HashSet<const PointsToGraph::MemoryNode *> allAllocas;

  // Add all Allocas to the SCC of the function they are defined in
  for (auto & allocaNode : ModRefSummary_->GetPointsToGraph().AllocaNodes())
  {
    allAllocas.Insert(&allocaNode);
    const auto & lambdaNode = GetSurroundingLambdaNode(allocaNode.GetAllocaNode());
    JLM_ASSERT(Context_->FunctionToSccIndex.count(&lambdaNode));
    const auto sccIndex = Context_->FunctionToSccIndex[&lambdaNode];
    liveAllocas[sccIndex].Insert(&allocaNode);
  }

  // Propagate live allocas to targets of function calls.
  // I.e., if a() -> b(), then any alloca that is live in a() may also be live in b()
  // Start at the topologically earliest SCC, which has the largest SCC index
  // The topologically latest SCC can't have any targets
  for (size_t sccIndex = Context_->SccFunctions.size() - 1; sccIndex > 0; sccIndex--)
  {
    for (auto targetScc : Context_->SccCallTargets[sccIndex].Items())
    {
      if (targetScc != sccIndex)
        liveAllocas[targetScc].UnionWith(liveAllocas[sccIndex]);
    }
  }

  // Any alloca that is not live in the SCC gets added to the set of allocas that are dead
  Context_->AllocasDeadInScc.resize(Context_->SccFunctions.size());
  for (size_t sccIndex = 0; sccIndex < Context_->SccFunctions.size(); sccIndex++)
  {
    Context_->AllocasDeadInScc[sccIndex].UnionWith(allAllocas);
    Context_->AllocasDeadInScc[sccIndex].DifferenceWith(liveAllocas[sccIndex]);
  }
}

util::HashSet<const PointsToGraph::MemoryNode *>
RegionAwareModRefSummarizer::CreateSimpleAllocaSet(const PointsToGraph & pointsToGraph)
{
  // The set of allocas that are simple. Starts off as an over-approximation
  util::HashSet<const PointsToGraph::MemoryNode *> simpleAllocas;
  // A queue used to visit all allocas that have been found to not be simple
  std::queue<const PointsToGraph::MemoryNode *> notSimple;

  const auto OnlyAllocaSources = [](const PointsToGraph::MemoryNode & node)
  {
    // Allocas that have escaped the module are never simple
    if (node.IsModuleEscaping())
      return false;

    for (const auto & source : node.Sources())
    {
      if (!PointsToGraph::Node::Is<PointsToGraph::AllocaNode>(source)
          && !PointsToGraph::Node::Is<PointsToGraph::RegisterNode>(source))
        return false;
    }

    return true;
  };

  for (const auto & allocaNode : pointsToGraph.AllocaNodes())
  {
    if (OnlyAllocaSources(allocaNode))
      simpleAllocas.Insert(&allocaNode);
    else
      notSimple.push(&allocaNode);
  }

  // Now all Allocas are either in the simpleAllocas candidate set,
  // or in the notSimple queue. Process the queue until empty
  while (!notSimple.empty())
  {
    const auto & allocaNode = *notSimple.front();
    notSimple.pop();

    // Any node targeted by the allocaNode can not be simple
    for (const auto & target : allocaNode.Targets())
    {
      // If the target is currently in the simple allocas candiate set, move it to the queue
      if (simpleAllocas.Remove(&target))
        notSimple.push(&target);
    }
  }

  return simpleAllocas;
}

/**
 * Checks if it is possible to reach the given \p allocaMemoryNode from an argument of \p region,
 * via zero or more AllocaMemoryNodes in the PointsToGraph.
 * Other types of MemoryNodes are ignored, as they would disqualify the alloca from being simple.
 * @param allocaMemoryNode the AllocaMemoryNode representing a simple alloca
 * @param region the region whose arguments are checked
 * @return true if it was possible to reach the alloca from the region parameters
 */
static bool
IsSimpleAllocaReachableFromRegionArguments(
    const PointsToGraph::AllocaNode & allocaMemoryNode,
    const rvsdg::Region & region)
{
  const auto & pointsToGraph = allocaMemoryNode.Graph();

  // Use a queue and a set to traverse the PointsToGraph
  util::HashSet<const PointsToGraph::Node *> seen;
  std::queue<const PointsToGraph::Node *> nodes;
  for (auto argument : region.Arguments())
  {
    if (!IsPointerCompatible(*argument))
      continue;
    auto & ptgNode = pointsToGraph.GetRegisterNode(*argument);
    nodes.push(&ptgNode);
    seen.Insert(&ptgNode);
  }

  // Traverse along PointsToGraph edges to find all reachable allocas
  while (!nodes.empty())
  {
    auto & ptgNode = *nodes.front();
    nodes.pop();

    for (auto & target : ptgNode.Targets())
    {
      if (&target == &allocaMemoryNode)
        return true;

      // We only are about following allocas, as simple allocas are only reachable from them.
      if (!PointsToGraph::Node::Is<PointsToGraph::AllocaNode>(target))
        continue;

      if (seen.Insert(&target))
        nodes.push(&target);
    }
  }

  return false;
}

bool
RegionAwareModRefSummarizer::IsRecursionPossible(const rvsdg::LambdaNode & lambda)
{
  const auto scc = Context_->FunctionToSccIndex[&lambda];
  return Context_->SccCallTargets[scc].Contains(scc);
}

size_t
RegionAwareModRefSummarizer::CreateNonReentrantAllocaSets()
{
  size_t numNonReentrantAllocas = 0;

  // Only simple allocas are candidates for being Non-Reentrant
  for (auto memoryNode : Context_->SimpleAllocas.Items())
  {
    auto & allocaMemoryNode = *util::AssertedCast<const PointsToGraph::AllocaNode>(memoryNode);
    auto & allocaNode = allocaMemoryNode.GetAllocaNode();
    const auto & region = *allocaNode.region();

    // If the alloca's function is never involved in any recursion
    // the alloca is definitely non-reentrant.
    const auto & lambda = GetSurroundingLambdaNode(allocaNode);

    if (IsRecursionPossible(lambda)
        && IsSimpleAllocaReachableFromRegionArguments(allocaMemoryNode, region))
      continue;

    // Creates a set for the region if it does not already have one, and add the alloca
    Context_->NonReentrantAllocas[&region].Insert(&allocaMemoryNode);
    numNonReentrantAllocas++;
  }

  return numNonReentrantAllocas;
}

void
RegionAwareModRefSummarizer::CreateExternalModRefSet()
{
  Context_->ExternalModRefIndex = ModRefSummary_->CreateModRefSet();

  // Go through all types of memory node and add them to the external ModRefSet if escaping
  for (auto & alloca : ModRefSummary_->GetPointsToGraph().AllocaNodes())
  {
    if (!alloca.IsModuleEscaping())
      continue;
    if (ENABLE_CONSTANT_MEMORY_BLOCKING && isMemoryNodeConstant(alloca))
      continue;
    ModRefSummary_->AddToModRefSet(Context_->ExternalModRefIndex, alloca);
  }
  for (auto & malloc : ModRefSummary_->GetPointsToGraph().MallocNodes())
  {
    if (!malloc.IsModuleEscaping())
      continue;
    if (ENABLE_CONSTANT_MEMORY_BLOCKING && isMemoryNodeConstant(malloc))
      continue;
    ModRefSummary_->AddToModRefSet(Context_->ExternalModRefIndex, malloc);
  }
  for (auto & delta : ModRefSummary_->GetPointsToGraph().DeltaNodes())
  {
    if (!delta.IsModuleEscaping())
      continue;
    if (ENABLE_CONSTANT_MEMORY_BLOCKING && isMemoryNodeConstant(delta))
      continue;
    ModRefSummary_->AddToModRefSet(Context_->ExternalModRefIndex, delta);
  }
  for (auto & lambda : ModRefSummary_->GetPointsToGraph().LambdaNodes())
  {
    if (!lambda.IsModuleEscaping())
      continue;

    // Add a call from external to the function
    auto lambdaModRefIndex = ModRefSummary_->GetOrCreateSetForNode(lambda.GetLambdaNode());
    AddModRefSimpleConstraint(lambdaModRefIndex, Context_->ExternalModRefIndex);

    if (ENABLE_CONSTANT_MEMORY_BLOCKING && isMemoryNodeConstant(lambda))
      continue;
    ModRefSummary_->AddToModRefSet(Context_->ExternalModRefIndex, lambda);
  }
  for (auto & import : ModRefSummary_->GetPointsToGraph().ImportNodes())
  {
    if (!import.IsModuleEscaping())
      continue;
    if (ENABLE_CONSTANT_MEMORY_BLOCKING && isMemoryNodeConstant(import))
      continue;
    ModRefSummary_->AddToModRefSet(Context_->ExternalModRefIndex, import);
  }

  ModRefSummary_->AddToModRefSet(
      Context_->ExternalModRefIndex,
      ModRefSummary_->GetPointsToGraph().GetExternalMemoryNode());
}

void
RegionAwareModRefSummarizer::AddModRefSimpleConstraint(ModRefSetIndex from, ModRefSetIndex to)
{
  // Ensure the constraint vector is large enough
  Context_->ModRefSetSimpleConstraints.resize(ModRefSummary_->NumModRefSets());
  Context_->ModRefSetSimpleConstraints[from].Insert(to);
}

void
RegionAwareModRefSummarizer::AddModRefSetBlocklist(
    ModRefSetIndex index,
    const util::HashSet<const PointsToGraph::MemoryNode *> & blocklist)
{
  JLM_ASSERT(Context_->ModRefSetBlocklists.find(index) == Context_->ModRefSetBlocklists.end());
  Context_->ModRefSetBlocklists[index] = &blocklist;
}

void
RegionAwareModRefSummarizer::AnnotateFunction(const rvsdg::LambdaNode & lambda)
{
  const auto & region = *lambda.subregion();
  const auto regionModRefSet = AnnotateRegion(region, lambda);
  const auto lambdaModRefSet = ModRefSummary_->GetOrCreateSetForNode(lambda);
  AddModRefSimpleConstraint(regionModRefSet, lambdaModRefSet);
}

ModRefSetIndex
RegionAwareModRefSummarizer::AnnotateRegion(
    const rvsdg::Region & region,
    const rvsdg::LambdaNode & lambda)
{
  const auto regionModRefSet = ModRefSummary_->CreateModRefSet();

  for (auto & node : region.Nodes())
  {
    if (auto structuralNode = dynamic_cast<const rvsdg::StructuralNode *>(&node))
    {
      const auto nodeModRefSet = AnnotateStructuralNode(*structuralNode, lambda);
      AddModRefSimpleConstraint(nodeModRefSet, regionModRefSet);
    }
    else if (auto simpleNode = dynamic_cast<const rvsdg::SimpleNode *>(&node))
    {
      const auto nodeModRefSet = AnnotateSimpleNode(*simpleNode, lambda);
      if (nodeModRefSet)
        AddModRefSimpleConstraint(*nodeModRefSet, regionModRefSet);
    }
    else
    {
      JLM_UNREACHABLE("Unhandled node type!");
    }
  }

  // Check if this region has any Non-Reentrant Allocas. If so, block them
  if (const auto it = Context_->NonReentrantAllocas.find(&region);
      it != Context_->NonReentrantAllocas.end() && ENABLE_NON_REENTRANT_ALLOCA_BLOCKLIST)
  {
    JLM_ASSERT(ModRefSummary_->GetModRefSet(regionModRefSet).IsEmpty());
    AddModRefSetBlocklist(regionModRefSet, it->second);
  }

  return regionModRefSet;
}

ModRefSetIndex
RegionAwareModRefSummarizer::AnnotateStructuralNode(
    const rvsdg::StructuralNode & structuralNode,
    const rvsdg::LambdaNode & lambda)
{
  const auto nodeModRefSet = ModRefSummary_->GetOrCreateSetForNode(structuralNode);

  for (auto & subregion : structuralNode.Subregions())
  {
    const auto subregionModRefSef = AnnotateRegion(subregion, lambda);
    AddModRefSimpleConstraint(subregionModRefSef, nodeModRefSet);
  }

  return nodeModRefSet;
}

std::optional<ModRefSetIndex>
RegionAwareModRefSummarizer::AnnotateSimpleNode(
    const rvsdg::SimpleNode & simpleNode,
    const rvsdg::LambdaNode & lambda)
{
  if (is<LoadOperation>(&simpleNode))
    return AnnotateLoad(simpleNode, lambda);

  if (is<StoreOperation>(&simpleNode))
    return AnnotateStore(simpleNode, lambda);

  if (is<AllocaOperation>(&simpleNode))
    return AnnotateAlloca(simpleNode);

  if (is<MallocOperation>(&simpleNode))
    return AnnotateMalloc(simpleNode);

  if (is<FreeOperation>(&simpleNode))
    return AnnotateFree(simpleNode, lambda);

  if (is<MemCpyOperation>(&simpleNode))
    return AnnotateMemcpy(simpleNode, lambda);

  if (is<CallOperation>(&simpleNode))
    return AnnotateCall(simpleNode, lambda);

  return std::nullopt;
}

void
RegionAwareModRefSummarizer::AddPointerOriginTargets(
    ModRefSetIndex modRefSetIndex,
    const rvsdg::Output & origin,
    std::optional<size_t> minTargetSize,
    const rvsdg::LambdaNode & lambda)
{
  // TODO Re-use ModRefSets for all uses of the registerNode in this function
  const auto & registerNode = ModRefSummary_->GetPointsToGraph().GetRegisterNode(origin);

  const auto & allocasDead = Context_->AllocasDeadInScc[Context_->FunctionToSccIndex[&lambda]];
  for (const auto & target : registerNode.Targets())
  {
    if (ENABLE_CONSTANT_MEMORY_BLOCKING && isMemoryNodeConstant(target))
      continue;
    if (ENABLE_OPERATION_SIZE_BLOCKING && minTargetSize)
    {
      const auto targetSize = getMemoryNodeSize(target);
      if (targetSize && *targetSize < minTargetSize)
        continue;
    }
    if (ENABLE_DEAD_ALLOCA_BLOCKLIST && allocasDead.Contains(&target))
      continue;

    ModRefSummary_->AddToModRefSet(modRefSetIndex, target);
  }
}

ModRefSetIndex
RegionAwareModRefSummarizer::AnnotateLoad(
    const rvsdg::SimpleNode & loadNode,
    const rvsdg::LambdaNode & lambda)
{
  const auto nodeModRef = ModRefSummary_->GetOrCreateSetForNode(loadNode);
  const auto origin = LoadOperation::AddressInput(loadNode).origin();
  const auto loadOperation = util::AssertedCast<const LoadOperation>(&loadNode.GetOperation());
  const auto loadSize = GetTypeSize(*loadOperation->GetLoadedType());

  AddPointerOriginTargets(nodeModRef, *origin, loadSize, lambda);
  return nodeModRef;
}

ModRefSetIndex
RegionAwareModRefSummarizer::AnnotateStore(
    const rvsdg::SimpleNode & storeNode,
    const rvsdg::LambdaNode & lambda)
{
  const auto nodeModRef = ModRefSummary_->GetOrCreateSetForNode(storeNode);
  const auto origin = StoreOperation::AddressInput(storeNode).origin();
  const auto storeOperation = util::AssertedCast<const StoreOperation>(&storeNode.GetOperation());
  const auto storeSize = GetTypeSize(storeOperation->GetStoredType());

  AddPointerOriginTargets(nodeModRef, *origin, storeSize, lambda);
  return nodeModRef;
}

ModRefSetIndex
RegionAwareModRefSummarizer::AnnotateAlloca(const rvsdg::SimpleNode & allocaNode)
{
  const auto nodeModRef = ModRefSummary_->GetOrCreateSetForNode(allocaNode);
  const auto & allocaMemoryNode = ModRefSummary_->GetPointsToGraph().GetAllocaNode(allocaNode);
  ModRefSummary_->AddToModRefSet(nodeModRef, allocaMemoryNode);
  return nodeModRef;
}

ModRefSetIndex
RegionAwareModRefSummarizer::AnnotateMalloc(const rvsdg::SimpleNode & mallocNode)
{
  const auto nodeModRef = ModRefSummary_->GetOrCreateSetForNode(mallocNode);
  const auto & mallocMemoryNode = ModRefSummary_->GetPointsToGraph().GetMallocNode(mallocNode);
  ModRefSummary_->AddToModRefSet(nodeModRef, mallocMemoryNode);
  return nodeModRef;
}

ModRefSetIndex
RegionAwareModRefSummarizer::AnnotateFree(
    const rvsdg::SimpleNode & freeNode,
    const rvsdg::LambdaNode & lambda)
{
  JLM_ASSERT(is<FreeOperation>(&freeNode));

  const auto nodeModRef = ModRefSummary_->GetOrCreateSetForNode(freeNode);
  const auto origin = freeNode.input(0)->origin();
  // TODO: Only free MallocMemoryNodes
  AddPointerOriginTargets(nodeModRef, *origin, std::nullopt, lambda);
  return nodeModRef;
}

ModRefSetIndex
RegionAwareModRefSummarizer::AnnotateMemcpy(
    const rvsdg::SimpleNode & memcpyNode,
    const rvsdg::LambdaNode & lambda)
{
  JLM_ASSERT(is<MemCpyOperation>(&memcpyNode));

  const auto nodeModRef = ModRefSummary_->GetOrCreateSetForNode(memcpyNode);
  const auto dstOrigin = MemCpyOperation::destinationInput(memcpyNode).origin();
  const auto srcOrigin = MemCpyOperation::sourceInput(memcpyNode).origin();
  const auto countOrigin = MemCpyOperation::countInput(memcpyNode).origin();
  const auto count = TryGetConstantSignedInteger(*countOrigin);
  AddPointerOriginTargets(nodeModRef, *dstOrigin, count, lambda);
  AddPointerOriginTargets(nodeModRef, *srcOrigin, count, lambda);
  return nodeModRef;
}

ModRefSetIndex
RegionAwareModRefSummarizer::AnnotateCall(
    const rvsdg::SimpleNode & callNode,
    const rvsdg::LambdaNode & lambda)
{
  JLM_ASSERT(is<CallOperation>(&callNode));

  // This ModRefSet represents everything the call may affect
  const auto callModRef = ModRefSummary_->GetOrCreateSetForNode(callNode);

  // Go over all possible targets of the call and add them to the call summary
  const auto targetPtr = callNode.input(0)->origin();
  const auto & targetPtrNode = ModRefSummary_->GetPointsToGraph().GetRegisterNode(*targetPtr);

  // Go through all locations the called function pointer may target
  for (auto & callee : targetPtrNode.Targets())
  {
    if (auto lambdaCallee = dynamic_cast<const PointsToGraph::LambdaNode *>(&callee))
    {
      const auto & lambdaNode = lambdaCallee->GetLambdaNode();
      const auto targetModRefSet = ModRefSummary_->GetOrCreateSetForNode(lambdaNode);
      AddModRefSimpleConstraint(targetModRefSet, callModRef);
    }
    else if (
        PointsToGraph::Node::Is<PointsToGraph::ExternalMemoryNode>(callee)
        || PointsToGraph::Node::Is<PointsToGraph::ImportNode>(callee))
    {
      AddModRefSimpleConstraint(Context_->ExternalModRefIndex, callModRef);
    }
  }

  // Allocas that are live within the call, might no longer be live from the call site
  if (ENABLE_DEAD_ALLOCA_BLOCKLIST)
  {
    JLM_ASSERT(ModRefSummary_->GetModRefSet(callModRef).IsEmpty());
    AddModRefSetBlocklist(
        callModRef,
        Context_->AllocasDeadInScc[Context_->FunctionToSccIndex[&lambda]]);
  }

  return callModRef;
}

void
RegionAwareModRefSummarizer::SolveModRefSetConstraintGraph()
{
  Context_->ModRefSetSimpleConstraints.resize(ModRefSummary_->NumModRefSets());
  util::FifoWorklist<ModRefSetIndex> worklist;

  // Start by pushing everything to the worklist
  for (ModRefSetIndex i = 0; i < ModRefSummary_->NumModRefSets(); i++)
    worklist.PushWorkItem(i);

  while (worklist.HasMoreWorkItems())
  {
    const auto workItem = worklist.PopWorkItem();

    // Handle all simple constraints workItem -> target
    for (auto target : Context_->ModRefSetSimpleConstraints[workItem].Items())
    {
      bool changed = false;
      if (auto blocklist = Context_->ModRefSetBlocklists.find(target);
          blocklist != Context_->ModRefSetBlocklists.end())
      {
        // The target has a blocklist, avoid propagating blocked MemoryNodes
        for (auto memoryNode : ModRefSummary_->GetModRefSet(workItem).Items())
        {
          if (blocklist->second->Contains(memoryNode))
            continue;
          changed |= ModRefSummary_->AddToModRefSet(target, *memoryNode);
        }
      }
      else
      {
        // The target has no blocklist, propagate everything
        changed |= ModRefSummary_->PropagateModRefSet(workItem, target);
      }

      if (changed)
        worklist.PushWorkItem(target);
    }
  }

  JLM_ASSERT(VerifyBlocklists());
}

bool
RegionAwareModRefSummarizer::VerifyBlocklists() const
{
  // For all ModRefSets where a blocklist has been defined,
  // check that none of its MemoryNodes are on the blocklist
  for (auto [index, blocklist] : Context_->ModRefSetBlocklists)
  {
    for (auto memoryNode : ModRefSummary_->GetModRefSet(index).Items())
    {
      if (blocklist->Contains(memoryNode))
        return false;
    }
  }
  return true;
}

std::string
RegionAwareModRefSummarizer::CallGraphSCCsToString(const RegionAwareModRefSummarizer & summarizer)
{
  std::ostringstream ss;
  for (size_t i = 0; i < summarizer.Context_->SccFunctions.size(); i++)
  {
    if (i != 0)
      ss << " <- ";
    ss << "[" << std::endl;
    if (i == summarizer.Context_->ExternalNodeSccIndex)
    {
      ss << "  " << "<external>" << std::endl;
    }
    for (auto function : summarizer.Context_->SccFunctions[i].Items())
    {
      ss << "  " << function->DebugString() << std::endl;
    }
    ss << "]";
  }
  return ss.str();
}

std::string
RegionAwareModRefSummarizer::ToRegionTree(
    const rvsdg::Graph & rvsdg,
    const RegionAwareModRefSummary & modRefSummary)
{
  std::ostringstream ss;

  auto toString = [&](const util::HashSet<const PointsToGraph::MemoryNode *> & memoryNodes)
  {
    ss << "MemoryNodes: {";
    for (auto & memoryNode : memoryNodes.Items())
    {
      ss << memoryNode->DebugString();
      ss << ", ";
    }
    ss << "}" << std::endl;
  };

  auto indent = [&](size_t depth, char c = '-')
  {
    for (size_t i = 0; i < depth; i++)
      ss << c;
  };

  std::function<void(const rvsdg::Node &, size_t)> toRegionTree =
      [&](const rvsdg::Node & node, size_t depth)
  {
    if (!modRefSummary.HasSetForNode(node))
      return;

    auto modRefIndex = modRefSummary.GetSetForNode(node);
    auto & memoryNodes = modRefSummary.GetModRefSet(modRefIndex);
    ss << " ";
    toString(memoryNodes);

    if (auto structuralNode = dynamic_cast<const rvsdg::StructuralNode *>(&node))
    {
      for (auto & region : structuralNode->Subregions())
      {
        indent(depth + 1, '-');
        ss << "region" << std::endl;
        for (auto & n : region.Nodes())
          toRegionTree(n, depth + 2);
      }
    }
  };

  for (auto & node : rvsdg.GetRootRegion().Nodes())
    toRegionTree(node, 0);

  return ss.str();
}

std::unique_ptr<ModRefSummary>
RegionAwareModRefSummarizer::Create(
    const rvsdg::RvsdgModule & rvsdgModule,
    const PointsToGraph & pointsToGraph,
    util::StatisticsCollector & statisticsCollector)
{
  RegionAwareModRefSummarizer summarizer;
  return summarizer.SummarizeModRefs(rvsdgModule, pointsToGraph, statisticsCollector);
}

std::unique_ptr<ModRefSummary>
RegionAwareModRefSummarizer::Create(
    const rvsdg::RvsdgModule & rvsdgModule,
    const PointsToGraph & pointsToGraph)
{
  util::StatisticsCollector statisticsCollector;
  return Create(rvsdgModule, pointsToGraph, statisticsCollector);
}

}<|MERGE_RESOLUTION|>--- conflicted
+++ resolved
@@ -8,6 +8,7 @@
 #include <jlm/llvm/ir/operators/lambda.hpp>
 #include <jlm/llvm/ir/operators/Store.hpp>
 #include <jlm/llvm/ir/RvsdgModule.hpp>
+#include <jlm/llvm/ir/trace.hpp>
 #include <jlm/llvm/opt/alias-analyses/AliasAnalysis.hpp>
 #include <jlm/llvm/opt/alias-analyses/RegionAwareModRefSummarizer.hpp>
 #include <jlm/llvm/opt/DeadNodeElimination.hpp>
@@ -16,7 +17,6 @@
 #include <jlm/util/TarjanScc.hpp>
 #include <jlm/util/Worklist.hpp>
 
-#include <jlm/llvm/ir/trace.hpp>
 #include <queue>
 
 namespace jlm::llvm::aa
@@ -240,26 +240,15 @@
   AddToModRefSet(ModRefSetIndex index, const PointsToGraph::MemoryNode & node)
   {
     JLM_ASSERT(index < ModRefSets_.size());
-    return ModRefSets_[index].GetMemoryNodes().Insert(&node);
+    return ModRefSets_[index].GetMemoryNodes().insert(&node);
   }
 
   bool
   PropagateModRefSet(ModRefSetIndex from, ModRefSetIndex to)
   {
-<<<<<<< HEAD
     JLM_ASSERT(from < ModRefSets_.size());
     JLM_ASSERT(to < ModRefSets_.size());
     return ModRefSets_[to].GetMemoryNodes().UnionWith(ModRefSets_[from].GetMemoryNodes());
-=======
-    JLM_ASSERT(is<PointerType>(output.Type()));
-
-    util::HashSet<const PointsToGraph::MemoryNode *> memoryNodes;
-    const auto registerNode = &PointsToGraph_.GetRegisterNode(output);
-    for (auto & memoryNode : registerNode->Targets())
-      memoryNodes.insert(&memoryNode);
-
-    return memoryNodes;
->>>>>>> 121f2a19
   }
 
   /**
@@ -634,7 +623,7 @@
   }
 
   // Finally add the fact that the external node may call itself
-  callGraphSuccessors[externalNodeIndex].Insert(externalNodeIndex);
+  callGraphSuccessors[externalNodeIndex].insert(externalNodeIndex);
 
   // Used by the implementation of Tarjan's SCC algorithm
   const auto GetSuccessors = [&](size_t nodeIndex)
@@ -656,8 +645,7 @@
   Context_->SccFunctions.resize(numSCCs);
   for (size_t i = 0; i < lambdaNodes.size(); i++)
   {
-<<<<<<< HEAD
-    Context_->SccFunctions[sccIndex[i]].Insert(lambdaNodes[i]);
+    Context_->SccFunctions[sccIndex[i]].insert(lambdaNodes[i]);
     Context_->FunctionToSccIndex[lambdaNodes[i]] = sccIndex[i];
   }
 
@@ -667,12 +655,8 @@
   {
     for (auto target : callGraphSuccessors[i].Items())
     {
-      Context_->SccCallTargets[sccIndex[i]].Insert(sccIndex[target]);
-    }
-=======
-    Context_.SccFunctions[sccIndex[i]].insert(lambdaNodes[i]);
-    Context_.FunctionToSccIndex[lambdaNodes[i]] = sccIndex[i];
->>>>>>> 121f2a19
+      Context_->SccCallTargets[sccIndex[i]].insert(sccIndex[target]);
+    }
   }
 
   // Also note which SCC contains all external functions
@@ -704,11 +688,11 @@
   // Add all Allocas to the SCC of the function they are defined in
   for (auto & allocaNode : ModRefSummary_->GetPointsToGraph().AllocaNodes())
   {
-    allAllocas.Insert(&allocaNode);
+    allAllocas.insert(&allocaNode);
     const auto & lambdaNode = GetSurroundingLambdaNode(allocaNode.GetAllocaNode());
     JLM_ASSERT(Context_->FunctionToSccIndex.count(&lambdaNode));
     const auto sccIndex = Context_->FunctionToSccIndex[&lambdaNode];
-    liveAllocas[sccIndex].Insert(&allocaNode);
+    liveAllocas[sccIndex].insert(&allocaNode);
   }
 
   // Propagate live allocas to targets of function calls.
@@ -760,7 +744,7 @@
   for (const auto & allocaNode : pointsToGraph.AllocaNodes())
   {
     if (OnlyAllocaSources(allocaNode))
-      simpleAllocas.Insert(&allocaNode);
+      simpleAllocas.insert(&allocaNode);
     else
       notSimple.push(&allocaNode);
   }
@@ -808,7 +792,7 @@
       continue;
     auto & ptgNode = pointsToGraph.GetRegisterNode(*argument);
     nodes.push(&ptgNode);
-    seen.Insert(&ptgNode);
+    seen.insert(&ptgNode);
   }
 
   // Traverse along PointsToGraph edges to find all reachable allocas
@@ -826,7 +810,7 @@
       if (!PointsToGraph::Node::Is<PointsToGraph::AllocaNode>(target))
         continue;
 
-      if (seen.Insert(&target))
+      if (seen.insert(&target))
         nodes.push(&target);
     }
   }
@@ -849,7 +833,7 @@
   // Only simple allocas are candidates for being Non-Reentrant
   for (auto memoryNode : Context_->SimpleAllocas.Items())
   {
-    auto & allocaMemoryNode = *util::AssertedCast<const PointsToGraph::AllocaNode>(memoryNode);
+    auto & allocaMemoryNode = *util::assertedCast<const PointsToGraph::AllocaNode>(memoryNode);
     auto & allocaNode = allocaMemoryNode.GetAllocaNode();
     const auto & region = *allocaNode.region();
 
@@ -862,7 +846,7 @@
       continue;
 
     // Creates a set for the region if it does not already have one, and add the alloca
-    Context_->NonReentrantAllocas[&region].Insert(&allocaMemoryNode);
+    Context_->NonReentrantAllocas[&region].insert(&allocaMemoryNode);
     numNonReentrantAllocas++;
   }
 
@@ -931,7 +915,7 @@
 {
   // Ensure the constraint vector is large enough
   Context_->ModRefSetSimpleConstraints.resize(ModRefSummary_->NumModRefSets());
-  Context_->ModRefSetSimpleConstraints[from].Insert(to);
+  Context_->ModRefSetSimpleConstraints[from].insert(to);
 }
 
 void
@@ -1069,7 +1053,7 @@
 {
   const auto nodeModRef = ModRefSummary_->GetOrCreateSetForNode(loadNode);
   const auto origin = LoadOperation::AddressInput(loadNode).origin();
-  const auto loadOperation = util::AssertedCast<const LoadOperation>(&loadNode.GetOperation());
+  const auto loadOperation = util::assertedCast<const LoadOperation>(&loadNode.GetOperation());
   const auto loadSize = GetTypeSize(*loadOperation->GetLoadedType());
 
   AddPointerOriginTargets(nodeModRef, *origin, loadSize, lambda);
@@ -1083,7 +1067,7 @@
 {
   const auto nodeModRef = ModRefSummary_->GetOrCreateSetForNode(storeNode);
   const auto origin = StoreOperation::AddressInput(storeNode).origin();
-  const auto storeOperation = util::AssertedCast<const StoreOperation>(&storeNode.GetOperation());
+  const auto storeOperation = util::assertedCast<const StoreOperation>(&storeNode.GetOperation());
   const auto storeSize = GetTypeSize(storeOperation->GetStoredType());
 
   AddPointerOriginTargets(nodeModRef, *origin, storeSize, lambda);
