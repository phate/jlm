--- conflicted
+++ resolved
@@ -68,32 +68,6 @@
         GetSuccessors_,
         sccIndex,
         reverseTopologicalOrder);
-<<<<<<< HEAD
-
-    // Helper for looking up topological order instead of reverse topological
-    const auto topologicalOrder = [&](const size_t i) -> PointerObjectIndex &
-    {
-      return reverseTopologicalOrder[reverseTopologicalOrder.size() - 1 - i];
-    };
-
-    // Go through the topological ordering and add all unification roots to OCD_ObjectToTopoOrder
-    // Also, if we find any new SCCs while doing this, perform unification right now
-    for (PointerObjectIndex i = 0; i < reverseTopologicalOrder.size(); i++)
-    {
-      PointerObjectIndex node = topologicalOrder(i);
-      JLM_ASSERT(Set_.IsUnificationRoot(node));
-
-      // Check if we can unify node with the next node in the topological order
-      const auto nextIndex = i + 1;
-
-      if (nextIndex < reverseTopologicalOrder.size()
-          && sccIndex[node] == sccIndex[topologicalOrder(nextIndex)])
-      {
-        // We know that the SCC consists of only roots
-        JLM_ASSERT(Set_.IsUnificationRoot(topologicalOrder(nextIndex)));
-        // Make the next object the root, to keep the unification going
-        topologicalOrder(nextIndex) = UnifyPointerObjects_(node, topologicalOrder(nextIndex));
-=======
 
     // Go through the topological ordering and add all unification roots to OCD_ObjectToTopoOrder
     // Also, if we find any new SCCs while doing this, perform unification right now
@@ -109,7 +83,6 @@
         JLM_ASSERT(Set_.IsUnificationRoot(*nextIt));
         // Make the next object the root, to keep the unification going
         *nextIt = UnifyPointerObjects_(*it, *nextIt);
->>>>>>> d87cc167
       }
       else
       {
