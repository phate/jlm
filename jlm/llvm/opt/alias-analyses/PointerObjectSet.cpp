/*
 * Copyright 2023, 2024 Håvard Krogstie <krogstie.havard@gmail.com>
 * See COPYING for terms of redistribution.
 */

#include <jlm/llvm/opt/alias-analyses/PointerObjectSet.hpp>

#include <jlm/llvm/ir/operators/call.hpp>
#include <jlm/llvm/opt/alias-analyses/OnlineCycleDetection.hpp>
#include <jlm/util/Worklist.hpp>

#include <limits>
#include <queue>

namespace jlm::llvm::aa
{

/**
 * Flag that enables unification logic.
 * When enabled, each points-to set lookup needs to perform a find operation.
 * When disabled, attempting to call UnifyPointerObjects panics.
 */
static constexpr bool ENABLE_UNIFICATION = true;

PointerObjectIndex
PointerObjectSet::AddPointerObject(PointerObjectKind kind)
{
  JLM_ASSERT(PointerObjects_.size() < std::numeric_limits<PointerObjectIndex>::max());
  PointerObjectIndex index = PointerObjects_.size();

  PointerObjects_.emplace_back(kind);
  if constexpr (ENABLE_UNIFICATION)
  {
    PointerObjectParents_.push_back(index);
    PointerObjectRank_.push_back(0);
  }
  PointsToSets_.emplace_back(); // Add empty points-to set
  return PointerObjects_.size() - 1;
}

size_t
PointerObjectSet::NumPointerObjects() const noexcept
{
  return PointerObjects_.size();
}

size_t
PointerObjectSet::NumPointerObjectsOfKind(PointerObjectKind kind) const noexcept
{
  size_t count = 0;
  for (auto & pointerObject : PointerObjects_)
  {
    count += pointerObject.Kind == kind;
  }
  return count;
}

PointerObjectIndex
PointerObjectSet::CreateRegisterPointerObject(const rvsdg::output & rvsdgOutput)
{
  JLM_ASSERT(RegisterMap_.count(&rvsdgOutput) == 0);
  return RegisterMap_[&rvsdgOutput] = AddPointerObject(PointerObjectKind::Register);
}

PointerObjectIndex
PointerObjectSet::GetRegisterPointerObject(const rvsdg::output & rvsdgOutput) const
{
  const auto it = RegisterMap_.find(&rvsdgOutput);
  JLM_ASSERT(it != RegisterMap_.end());
  return it->second;
}

std::optional<PointerObjectIndex>
PointerObjectSet::TryGetRegisterPointerObject(const rvsdg::output & rvsdgOutput) const
{
  if (const auto it = RegisterMap_.find(&rvsdgOutput); it != RegisterMap_.end())
    return it->second;
  return std::nullopt;
}

void
PointerObjectSet::MapRegisterToExistingPointerObject(
    const rvsdg::output & rvsdgOutput,
    PointerObjectIndex pointerObject)
{
  JLM_ASSERT(RegisterMap_.count(&rvsdgOutput) == 0);
  JLM_ASSERT(GetPointerObjectKind(pointerObject) == PointerObjectKind::Register);
  RegisterMap_[&rvsdgOutput] = pointerObject;
}

PointerObjectIndex
PointerObjectSet::CreateDummyRegisterPointerObject()
{
  return AddPointerObject(PointerObjectKind::Register);
}

PointerObjectIndex
PointerObjectSet::CreateAllocaMemoryObject(const rvsdg::node & allocaNode)
{
  JLM_ASSERT(AllocaMap_.count(&allocaNode) == 0);
  return AllocaMap_[&allocaNode] = AddPointerObject(PointerObjectKind::AllocaMemoryObject);
}

PointerObjectIndex
PointerObjectSet::CreateMallocMemoryObject(const rvsdg::node & mallocNode)
{
  JLM_ASSERT(MallocMap_.count(&mallocNode) == 0);
  return MallocMap_[&mallocNode] = AddPointerObject(PointerObjectKind::MallocMemoryObject);
}

PointerObjectIndex
PointerObjectSet::CreateGlobalMemoryObject(const delta::node & deltaNode)
{
  JLM_ASSERT(GlobalMap_.count(&deltaNode) == 0);
  return GlobalMap_[&deltaNode] = AddPointerObject(PointerObjectKind::GlobalMemoryObject);
}

PointerObjectIndex
PointerObjectSet::CreateFunctionMemoryObject(const lambda::node & lambdaNode)
{
  JLM_ASSERT(!FunctionMap_.HasKey(&lambdaNode));
  const auto pointerObject = AddPointerObject(PointerObjectKind::FunctionMemoryObject);
  FunctionMap_.Insert(&lambdaNode, pointerObject);
  return pointerObject;
}

PointerObjectIndex
PointerObjectSet::GetFunctionMemoryObject(const lambda::node & lambdaNode) const
{
  JLM_ASSERT(FunctionMap_.HasKey(&lambdaNode));
  return FunctionMap_.LookupKey(&lambdaNode);
}

const lambda::node &
PointerObjectSet::GetLambdaNodeFromFunctionMemoryObject(PointerObjectIndex index) const
{
  JLM_ASSERT(FunctionMap_.HasValue(index));
  return *FunctionMap_.LookupValue(index);
}

PointerObjectIndex
PointerObjectSet::CreateImportMemoryObject(const rvsdg::argument & importNode)
{
  JLM_ASSERT(ImportMap_.count(&importNode) == 0);
  auto importMemoryObject = AddPointerObject(PointerObjectKind::ImportMemoryObject);
  ImportMap_[&importNode] = importMemoryObject;

  // Memory objects defined in other modules are definitely not private to this module
  MarkAsEscaped(importMemoryObject);
  return importMemoryObject;
}

const std::unordered_map<const rvsdg::output *, PointerObjectIndex> &
PointerObjectSet::GetRegisterMap() const noexcept
{
  return RegisterMap_;
}

const std::unordered_map<const rvsdg::node *, PointerObjectIndex> &
PointerObjectSet::GetAllocaMap() const noexcept
{
  return AllocaMap_;
}

const std::unordered_map<const rvsdg::node *, PointerObjectIndex> &
PointerObjectSet::GetMallocMap() const noexcept
{
  return MallocMap_;
}

const std::unordered_map<const delta::node *, PointerObjectIndex> &
PointerObjectSet::GetGlobalMap() const noexcept
{
  return GlobalMap_;
}

const util::BijectiveMap<const lambda::node *, PointerObjectIndex> &
PointerObjectSet::GetFunctionMap() const noexcept
{
  return FunctionMap_;
}

const std::unordered_map<const rvsdg::argument *, PointerObjectIndex> &
PointerObjectSet::GetImportMap() const noexcept
{
  return ImportMap_;
}

PointerObjectKind
PointerObjectSet::GetPointerObjectKind(PointerObjectIndex index) const noexcept
{
  JLM_ASSERT(index < NumPointerObjects());
  return PointerObjects_[index].Kind;
}

bool
PointerObjectSet::ShouldTrackPointees(PointerObjectIndex index) const noexcept
{
  JLM_ASSERT(index < NumPointerObjects());
  return PointerObjects_[index].ShouldTrackPointees();
}

bool
PointerObjectSet::IsPointerObjectRegister(PointerObjectIndex index) const noexcept
{
  JLM_ASSERT(index < NumPointerObjects());
  return PointerObjects_[index].IsRegister();
}

bool
PointerObjectSet::HasEscaped(PointerObjectIndex index) const noexcept
{
  JLM_ASSERT(index < NumPointerObjects());
  return PointerObjects_[index].HasEscaped;
}

bool
PointerObjectSet::MarkAsEscaped(PointerObjectIndex index)
{
  // Registers do not have addresses, and can as such not escape
  JLM_ASSERT(!IsPointerObjectRegister(index));
  if (PointerObjects_[index].HasEscaped)
    return false;

  PointerObjects_[index].HasEscaped = true;

  // Flags implied by escaping
  MarkAsPointeesEscaping(index);
  MarkAsPointingToExternal(index);

  return true;
}

[[nodiscard]] bool
PointerObjectSet::HasPointeesEscaping(PointerObjectIndex index) const noexcept
{
  return PointerObjects_[GetUnificationRoot(index)].PointeesEscaping;
}

bool
PointerObjectSet::MarkAsPointeesEscaping(PointerObjectIndex index)
{
  auto root = GetUnificationRoot(index);
  if (PointerObjects_[root].PointeesEscaping)
    return false;
  PointerObjects_[root].PointeesEscaping = true;
  return true;
}

bool
PointerObjectSet::IsPointingToExternal(PointerObjectIndex index) const noexcept
{
  return PointerObjects_[GetUnificationRoot(index)].PointsToExternal;
}

bool
PointerObjectSet::MarkAsPointingToExternal(PointerObjectIndex index)
{
  auto root = GetUnificationRoot(index);
  if (PointerObjects_[root].PointsToExternal)
    return false;
  PointerObjects_[root].PointsToExternal = true;
  return true;
}

PointerObjectIndex
PointerObjectSet::GetUnificationRoot(PointerObjectIndex index) const noexcept
{
  JLM_ASSERT(index < NumPointerObjects());

  if constexpr (ENABLE_UNIFICATION)
  {
    // Technique known as path halving, gives same asymptotic performance as full path compression
    while (PointerObjectParents_[index] != index)
    {
      auto & parent = PointerObjectParents_[index];
      auto grandparent = PointerObjectParents_[parent];
      index = parent = grandparent;
    }
  }

  return index;
}

bool
PointerObjectSet::IsUnificationRoot(PointerObjectIndex index) const noexcept
{
  return GetUnificationRoot(index) == index;
}

PointerObjectIndex
PointerObjectSet::UnifyPointerObjects(PointerObjectIndex object1, PointerObjectIndex object2)
{
  if constexpr (!ENABLE_UNIFICATION)
    JLM_UNREACHABLE("Unification is not enabled");

  PointerObjectIndex newRoot = GetUnificationRoot(object1);
  PointerObjectIndex oldRoot = GetUnificationRoot(object2);

  if (newRoot == oldRoot)
    return newRoot;

  // Make sure the rank continues to be an upper bound for height.
  // If they have different rank, the root should be the one with the highest rank.
  // Equal rank forces the new root to increase its rank
  if (PointerObjectRank_[newRoot] < PointerObjectRank_[oldRoot])
    std::swap(newRoot, oldRoot);
  else if (PointerObjectRank_[newRoot] == PointerObjectRank_[oldRoot])
    PointerObjectRank_[newRoot]++;

  // Ensure any flags set on the points-to set continue to be set in the new unification
  if (IsPointingToExternal(oldRoot))
    MarkAsPointingToExternal(newRoot);
  if (HasPointeesEscaping(oldRoot))
    MarkAsPointeesEscaping(newRoot);

  // Perform the actual unification
  PointerObjectParents_[oldRoot] = newRoot;

  // Copy over all pointees, and clean the pointee set from the old root
  PointsToSets_[newRoot].UnionWith(PointsToSets_[oldRoot]);
  PointsToSets_[oldRoot].Clear();

  return newRoot;
}

const util::HashSet<PointerObjectIndex> &
PointerObjectSet::GetPointsToSet(PointerObjectIndex index) const
{
  return PointsToSets_[GetUnificationRoot(index)];
}

// Makes pointee a member of P(pointer)
bool
PointerObjectSet::AddToPointsToSet(PointerObjectIndex pointer, PointerObjectIndex pointee)
{
  JLM_ASSERT(pointer < NumPointerObjects());
  JLM_ASSERT(pointee < NumPointerObjects());
  // Assert we are not trying to point to a register
  JLM_ASSERT(!IsPointerObjectRegister(pointee));

  const auto pointerRoot = GetUnificationRoot(pointer);

  return PointsToSets_[pointerRoot].Insert(pointee);
}

// Makes P(superset) a superset of P(subset)
bool
PointerObjectSet::MakePointsToSetSuperset(PointerObjectIndex superset, PointerObjectIndex subset)
{
  auto supersetRoot = GetUnificationRoot(superset);
  auto subsetRoot = GetUnificationRoot(subset);

  if (supersetRoot == subsetRoot)
    return false;

  auto & P_super = PointsToSets_[supersetRoot];
  auto & P_sub = PointsToSets_[subsetRoot];

  bool modified = P_super.UnionWith(P_sub);

  // If the external node is in the subset, it must also be part of the superset
  if (IsPointingToExternal(subsetRoot))
    modified |= MarkAsPointingToExternal(supersetRoot);

  return modified;
}

std::unique_ptr<PointerObjectSet>
PointerObjectSet::Clone() const
{
  return std::make_unique<PointerObjectSet>(*this);
}

// Makes P(superset) a superset of P(subset)
bool
SupersetConstraint::ApplyDirectly(PointerObjectSet & set)
{
  return set.MakePointsToSetSuperset(Superset_, Subset_);
}

// for all x in P(pointer1), make P(x) a superset of P(pointer2)
bool
StoreConstraint::ApplyDirectly(PointerObjectSet & set)
{
  bool modified = false;
  for (PointerObjectIndex x : set.GetPointsToSet(Pointer_).Items())
    modified |= set.MakePointsToSetSuperset(x, Value_);

  // If external in P(pointer), P(external) should become a superset of P(value)
  // In practice, this means everything in P(value) escapes
  if (set.IsPointingToExternal(Pointer_))
    modified |= set.MarkAsPointeesEscaping(Value_);

  return modified;
}

// Make P(loaded) a superset of P(x) for all x in P(pointer)
bool
LoadConstraint::ApplyDirectly(PointerObjectSet & set)
{
  bool modified = false;
  for (PointerObjectIndex x : set.GetPointsToSet(Pointer_).Items())
    modified |= set.MakePointsToSetSuperset(Value_, x);

  // P(pointer) "contains" external, then P(loaded) should also "contain" it
  if (set.IsPointingToExternal(Pointer_))
    modified |= set.MarkAsPointingToExternal(Value_);

  return modified;
}

/**
 * Handles informing the arguments and return values of the CallNode about
 * possibly being sent to and retrieved from unknown code.
 * @param set the PointerObjectSet representing this module.
 * @param callNode the RVSDG CallNode that represents the function call itself
 * @param markAsPointeesEscaping the function to call when marking a register as pointees escaping
 * @param markAsPointsToExternal called to flag a PointerObject as pointing to external
 */
template<typename MarkAsPointeesEscaping, typename MarkAsPointsToExternal>
void
HandleCallingExternalFunction(
    PointerObjectSet & set,
    const jlm::llvm::CallNode & callNode,
    MarkAsPointeesEscaping & markAsPointeesEscaping,
    MarkAsPointsToExternal & markAsPointsToExternal)
{

  // Mark all the call's inputs as escaped, and all the outputs as pointing to external
  for (size_t n = 0; n < callNode.NumArguments(); n++)
  {
    const auto & inputRegister = *callNode.Argument(n)->origin();
    const auto inputRegisterPO = set.TryGetRegisterPointerObject(inputRegister);

    if (inputRegisterPO)
      markAsPointeesEscaping(inputRegisterPO.value());
  }

  for (size_t n = 0; n < callNode.NumResults(); n++)
  {
    const auto & outputRegister = *callNode.Result(n);
    const auto outputRegisterPO = set.TryGetRegisterPointerObject(outputRegister);
    if (outputRegisterPO)
      markAsPointsToExternal(outputRegisterPO.value());
  }
}

/**
 * Handles informing the arguments and return values of the CallNode about
 * possibly being sent to and received from a given PointerObject of ImportMemoryObject.
 * @param set the PointerObjectSet representing this module.
 * @param callNode the RVSDG CallNode that represents the function call itself
 * @param imported the PointerObject of ImportMemoryObject kind that might be called.
 * @param markAsPointeesEscaping the function to call when marking a register as pointees escaping
 * @param markAsPointsToExternal called to flag a PointerObject as pointing to external
 */
template<typename MarkAsPointeesEscaping, typename MarkAsPointsToExternal>
static void
HandleCallingImportedFunction(
    PointerObjectSet & set,
    const jlm::llvm::CallNode & callNode,
    [[maybe_unused]] PointerObjectIndex imported,
    MarkAsPointeesEscaping & markAsPointeesEscaping,
    MarkAsPointsToExternal & markAsPointsToExternal)
{
  // FIXME: Add special handling of common library functions
  // Otherwise we don't know anything about the function
  return HandleCallingExternalFunction(
      set,
      callNode,
      markAsPointeesEscaping,
      markAsPointsToExternal);
}

/**
 * Pairs up call node inputs and function body argument, and calls the provided \p makeSuperset
 * to make the function body arguments include all pointees the call node may pass in.
 */
template<typename MakeSupersetFunctor>
static void
HandleLambdaCallParameters(
    PointerObjectSet & set,
    const jlm::llvm::CallNode & callNode,
    const lambda::node & lambdaNode,
    MakeSupersetFunctor & makeSuperset)
{
  for (size_t n = 0; n < callNode.NumArguments() && n < lambdaNode.nfctarguments(); n++)
  {
    const auto & inputRegister = *callNode.Argument(n)->origin();
    const auto & argumentRegister = *lambdaNode.fctargument(n);

    const auto inputRegisterPO = set.TryGetRegisterPointerObject(inputRegister);
    const auto argumentRegisterPO = set.TryGetRegisterPointerObject(argumentRegister);
    if (!inputRegisterPO || !argumentRegisterPO)
      continue;

    makeSuperset(*argumentRegisterPO, *inputRegisterPO);
  }
}

/**
 * Pairs up function body results and call node outputs, and calls the provided \p makeSuperset
 * to make the call node output include all possible returned pointees.
 */
template<typename MakeSupersetFunctor>
static void
HandleLambdaCallReturnValues(
    PointerObjectSet & set,
    const jlm::llvm::CallNode & callNode,
    const lambda::node & lambdaNode,
    MakeSupersetFunctor & makeSuperset)
{
  for (size_t n = 0; n < callNode.NumResults() && n < lambdaNode.nfctresults(); n++)
  {
    const auto & outputRegister = *callNode.Result(n);
    const auto & resultRegister = *lambdaNode.fctresult(n)->origin();

    const auto outputRegisterPO = set.TryGetRegisterPointerObject(outputRegister);
    const auto resultRegisterPO = set.TryGetRegisterPointerObject(resultRegister);
    if (!outputRegisterPO || !resultRegisterPO)
      continue;

    makeSuperset(*outputRegisterPO, *resultRegisterPO);
  }
}

/**
 * Handles informing the CallNode about possibly calling the function represented by \p lambda.
 * Passes the points-to-sets of the arguments into the function subregion,
 * and passes the points-to-sets of the function's return values back to the CallNode's outputs.
 * Passing pointees is performed by calling the provided \p makeSuperset functor, with signature
 *   void(PointerObjectIndex superset, PointerObjectIndex subset)
 * @param set the PointerObjectSet representing this module.
 * @param callNode the RVSDG CallNode that represents the function call itself
 * @param lambda the PointerObject of FunctionMemoryObject kind that might be called.
 * @param makeSuperset the function to call to make one points-to set a superset of another
 */
template<typename MakeSupersetFunctor>
static void
HandleCallingLambdaFunction(
    PointerObjectSet & set,
    const jlm::llvm::CallNode & callNode,
    PointerObjectIndex lambda,
    MakeSupersetFunctor & makeSuperset)
{
  auto & lambdaNode = set.GetLambdaNodeFromFunctionMemoryObject(lambda);

  // LLVM allows calling functions even when the number of arguments don't match,
  // so we instead pair up as many parameters and return values as possible

  // Pass all call node inputs to the function's subregion
  HandleLambdaCallParameters(set, callNode, lambdaNode, makeSuperset);

  // Pass the function's subregion results to the output of the call node
  HandleLambdaCallReturnValues(set, callNode, lambdaNode, makeSuperset);
}

// Connects function calls to every possible target function
bool
FunctionCallConstraint::ApplyDirectly(PointerObjectSet & set)
{
  bool modified = false;

  const auto MakeSuperset = [&](PointerObjectIndex superset, PointerObjectIndex subset)
  {
    modified |= set.MakePointsToSetSuperset(superset, subset);
  };

  const auto MarkAsPointeesEscaping = [&](PointerObjectIndex index)
  {
    modified |= set.MarkAsPointeesEscaping(index);
  };

  const auto MarkAsPointsToExternal = [&](PointerObjectIndex index)
  {
    modified |= set.MarkAsPointingToExternal(index);
  };

  // For each possible function target, connect parameters and return values to the call node
  for (const auto target : set.GetPointsToSet(Pointer_).Items())
  {
    const auto kind = set.GetPointerObjectKind(target);
    if (kind == PointerObjectKind::ImportMemoryObject)
      HandleCallingImportedFunction(
          set,
          CallNode_,
          target,
          MarkAsPointeesEscaping,
          MarkAsPointsToExternal);
    else if (kind == PointerObjectKind::FunctionMemoryObject)
      HandleCallingLambdaFunction(set, CallNode_, target, MakeSuperset);
  }

  // If we might be calling an external function
  if (set.IsPointingToExternal(Pointer_))
    HandleCallingExternalFunction(set, CallNode_, MarkAsPointeesEscaping, MarkAsPointsToExternal);

  return modified;
}

bool
EscapeFlagConstraint::PropagateEscapedFlagsDirectly(PointerObjectSet & set)
{
  std::queue<PointerObjectIndex> pointeeEscapers;

  // First add all unification roots marked as PointeesEscaping
  for (PointerObjectIndex idx = 0; idx < set.NumPointerObjects(); idx++)
  {
    if (set.IsUnificationRoot(idx) && set.HasPointeesEscaping(idx))
      pointeeEscapers.push(idx);
  }

  bool modified = false;

  // For all pointee escapers, check if they point to any PointerObjects not marked as escaped
  while (!pointeeEscapers.empty())
  {
    const PointerObjectIndex pointeeEscaper = pointeeEscapers.front();
    pointeeEscapers.pop();

    for (PointerObjectIndex pointee : set.GetPointsToSet(pointeeEscaper).Items())
    {
      const auto unificationRoot = set.GetUnificationRoot(pointee);
      const bool prevHasPointeesEscaping = set.HasPointeesEscaping(unificationRoot);

      modified |= set.MarkAsEscaped(pointee);

      // If the pointee's unification root previously didn't have the PointeesEscaping flag,
      // add it to the queue
      if (!prevHasPointeesEscaping)
      {
        JLM_ASSERT(set.HasPointeesEscaping(unificationRoot));
        pointeeEscapers.push(unificationRoot);
      }
    }
  }

  return modified;
}

/**
 * Given an escaped function, the results registers should be marked as escaping pointees,
 * and all arguments as pointing to external, provided they are of types we track the pointees of.
 * The modifications are made using the provided functors, which are called only if any flags are
 * missing. Each functor takes a single parameter:
 *   The index of a PointerObject of Register kind that is missing the specified flag.
 * @param set the PointerObjectSet representing this module
 * @param lambda the escaped PointerObject of function kind
 * @param markAsPointeesEscaping the function to call when marking a register as pointees escaping
 * @param markAsPointsToExternal called to flag a PointerObject as pointing to external
 */
template<typename MarkAsPointeesEscapingFunctor, typename MarkAsPointsToExternalFunctor>
static void
HandleEscapedFunction(
    PointerObjectSet & set,
    PointerObjectIndex lambda,
    MarkAsPointeesEscapingFunctor & markAsPointeesEscaping,
    MarkAsPointsToExternalFunctor & markAsPointsToExternal)
{
  JLM_ASSERT(set.GetPointerObjectKind(lambda) == PointerObjectKind::FunctionMemoryObject);
  JLM_ASSERT(set.HasEscaped(lambda));

  // We now go through the lambda's inner region and apply the necessary flags
  auto & lambdaNode = set.GetLambdaNodeFromFunctionMemoryObject(lambda);

  // All the function's arguments need to be flagged as PointsToExternal
  for (auto & argument : lambdaNode.fctarguments())
  {
    // Argument registers that are mapped to a register pointer object should point to external
    const auto argumentPO = set.TryGetRegisterPointerObject(argument);
    if (!argumentPO)
      continue;

    // Nothing to be done if it is already marked as points to external
    if (set.IsPointingToExternal(argumentPO.value()))
      continue;

    markAsPointsToExternal(argumentPO.value());
  }

  // All results of pointer type need to be flagged as HasEscaped
  for (auto & result : lambdaNode.fctresults())
  {
    const auto resultPO = set.TryGetRegisterPointerObject(*result.origin());
    if (!resultPO)
      continue;

    // Nothing to be done if it is already marked as escaped
    if (set.HasEscaped(resultPO.value()))
      continue;

    // Mark the result register as escaping any pointees it may have
    markAsPointeesEscaping(resultPO.value());
  }
}

bool
EscapedFunctionConstraint::PropagateEscapedFunctionsDirectly(PointerObjectSet & set)
{
  bool modified = false;

  const auto markAsPointeesEscaping = [&](PointerObjectIndex index)
  {
    modified |= set.MarkAsPointeesEscaping(index);
  };

  const auto markAsPointsToExternal = [&](PointerObjectIndex index)
  {
    modified |= set.MarkAsPointingToExternal(index);
  };

  for (const auto [lambda, lambdaPO] : set.GetFunctionMap())
  {
    if (set.HasEscaped(lambdaPO))
      HandleEscapedFunction(set, lambdaPO, markAsPointeesEscaping, markAsPointsToExternal);
  }

  return modified;
}

bool
PointerObjectConstraintSet::IsFrozen() const noexcept
{
  return ConstraintSetFrozen_;
}

void
PointerObjectConstraintSet::AddPointerPointeeConstraint(
    PointerObjectIndex pointer,
    PointerObjectIndex pointee)
{
  JLM_ASSERT(!IsFrozen());
  // All set constraints are additive, so simple constraints like this can be directly applied.
  Set_.AddToPointsToSet(pointer, pointee);
}

void
PointerObjectConstraintSet::AddPointsToExternalConstraint(PointerObjectIndex pointer)
{
  JLM_ASSERT(!IsFrozen());
  // Flags are never removed, so adding the flag now ensures it will be included.
  Set_.MarkAsPointingToExternal(pointer);
}

void
PointerObjectConstraintSet::AddRegisterContentEscapedConstraint(PointerObjectIndex registerIndex)
{
  JLM_ASSERT(!IsFrozen());
  JLM_ASSERT(Set_.IsPointerObjectRegister(registerIndex));
  Set_.MarkAsPointeesEscaping(registerIndex);
}

void
PointerObjectConstraintSet::AddConstraint(ConstraintVariant c)
{
  JLM_ASSERT(!IsFrozen());
  Constraints_.push_back(c);
}

const std::vector<PointerObjectConstraintSet::ConstraintVariant> &
PointerObjectConstraintSet::GetConstraints() const noexcept
{
  return Constraints_;
}

/**
 * Creates a label describing the PointerObject with the given \p index in the given \p set.
 * The label includes the index and the PointerObjectKind.
 * The PointerObject's pointees are included, or a reference to the unification root.
 * Helper function used by DrawSubsetGraph.
 */
static std::string
CreateSubsetGraphNodeLabel(PointerObjectSet & set, PointerObjectIndex index)
{
  std::ostringstream label;
  label << index;

  auto kind = set.GetPointerObjectKind(index);
  if (kind == PointerObjectKind::AllocaMemoryObject)
    label << " A";
  else if (kind == PointerObjectKind::MallocMemoryObject)
    label << " M";
  else if (kind == PointerObjectKind::FunctionMemoryObject)
    label << " F";
  else if (kind == PointerObjectKind::GlobalMemoryObject)
    label << " G";
  else if (kind == PointerObjectKind::ImportMemoryObject)
    label << " I";
  else if (kind != PointerObjectKind::Register)
    JLM_UNREACHABLE("Unknown PointerObject kind");

  label << "\n";

  if (set.IsUnificationRoot(index))
  {
    label << "{";
    bool sep = false;
    for (auto pointee : set.GetPointsToSet(index).Items())
    {
      if (sep)
        label << ", ";
      sep = true;
      label << pointee;
    }
    // Add a + if pointing to external
    if (set.IsPointingToExternal(index))
      label << (sep ? ", +" : "+");
    label << "}";

    if (set.HasPointeesEscaping(index))
      label << "e";
  }
  else
  {
    label << "#" << set.GetUnificationRoot(index);
  }

  if (!set.ShouldTrackPointees(index))
    label << "\nNOTRACK";

  return label.str();
}

/**
 * Creates GraphWriter nodes for each PointerObject in the set, with appropriate shape and label.
 * Memory objects are rectangular, registers are oval. Escaped nodes have a yellow fill.
 * Helper function used by DrawSubsetGraph.
 */
static void
CreateSubsetGraphNodes(PointerObjectSet & set, util::Graph & graph)
{
  // Ensure the index of nodes line up with the index of the corresponding PointerObject
  JLM_ASSERT(graph.NumNodes() == 0);

  // Create nodes for each PointerObject
  for (PointerObjectIndex i = 0; i < set.NumPointerObjects(); i++)
  {
    auto & node = graph.CreateNode();
    node.SetLabel(CreateSubsetGraphNodeLabel(set, i));

    if (set.IsPointerObjectRegister(i))
      node.SetShape(util::Node::Shape::Oval);
    else
      node.SetShape(util::Node::Shape::Rectangle);

    if (set.HasEscaped(i))
      node.SetFillColor("#FFFF99");
  }

  // Associate PointerObjects nodes with their associated RVSDG nodes / outputs
  for (auto [allocaNode, index] : set.GetAllocaMap())
    graph.GetNode(index).SetAttributeObject("rvsdgAlloca", *allocaNode);

  for (auto [mallocNode, index] : set.GetMallocMap())
    graph.GetNode(index).SetAttributeObject("rvsdgMalloc", *mallocNode);

  for (auto [deltaNode, index] : set.GetGlobalMap())
    graph.GetNode(index).SetAttributeObject("rvsdgDelta", *deltaNode);

  for (auto [lambdaNode, index] : set.GetFunctionMap())
    graph.GetNode(index).SetAttributeObject("rvsdgLambda", *lambdaNode);

  for (auto [importArgument, index] : set.GetImportMap())
    graph.GetNode(index).SetAttributeObject("rvsdgImport", *importArgument);

  // Multiple registers can be associated with the same register PointerObject, so add a suffix
  std::unordered_map<PointerObjectIndex, size_t> associationSuffix;
  for (auto [rvsdgOutput, index] : set.GetRegisterMap())
  {
    auto suffix = associationSuffix[index]++;
    graph.GetNode(index).SetAttributeObject(util::strfmt("rvsdgOutput", suffix), *rvsdgOutput);
  }
}

/**
 * Creates edges representing the different constraints in the subset graph.
 * Subset constraints become normal edges.
 * Load and store constraints become dashed edges with a circle on the end being dereferenced.
 * Function call constraints append to the labels to the nodes involved in the function call.
 * Helper function used by DrawSubsetGraph.
 */
static void
CreateSubsetGraphEdges(
    const PointerObjectSet & set,
    const std::vector<PointerObjectConstraintSet::ConstraintVariant> & constraints,
    util::Graph & graph)
{
  // Draw edges for constraints
  size_t nextCallConstraintIndex = 0;
  for (auto & constraint : constraints)
  {
    if (auto * supersetConstraint = std::get_if<SupersetConstraint>(&constraint))
    {
      graph.CreateDirectedEdge(
          graph.GetNode(supersetConstraint->GetSubset()),
          graph.GetNode(supersetConstraint->GetSuperset()));
    }
    else if (auto * storeConstraint = std::get_if<StoreConstraint>(&constraint))
    {
      auto & edge = graph.CreateDirectedEdge(
          graph.GetNode(storeConstraint->GetValue()),
          graph.GetNode(storeConstraint->GetPointer()));
      edge.SetStyle(util::Edge::Style::Dashed);
      edge.SetArrowHead("normalodot");
    }
    else if (auto * loadConstraint = std::get_if<LoadConstraint>(&constraint))
    {
      auto & edge = graph.CreateDirectedEdge(
          graph.GetNode(loadConstraint->GetPointer()),
          graph.GetNode(loadConstraint->GetValue()));
      edge.SetStyle(util::Edge::Style::Dashed);
      edge.SetArrowTail("odot");
    }
    else if (auto * callConstraint = std::get_if<FunctionCallConstraint>(&constraint))
    {
      auto callConstraintIndex = nextCallConstraintIndex++;
      auto & pointerNode = graph.GetNode(callConstraint->GetPointer());
      pointerNode.AppendToLabel(util::strfmt("call", callConstraintIndex, " target"));

      // Connect all registers that correspond to inputs and outputs of the call, to the call target
      auto & callNode = callConstraint->GetCallNode();
      for (size_t i = 0; i < callNode.NumArguments(); i++)
      {
        if (auto inputRegister = set.TryGetRegisterPointerObject(*callNode.Argument(i)->origin()))
        {
          const auto label = util::strfmt("call", callConstraintIndex, " input", i);
          graph.GetNode(*inputRegister).AppendToLabel(label);
        }
      }
      for (size_t i = 0; i < callNode.NumResults(); i++)
      {
        if (auto outputRegister = set.TryGetRegisterPointerObject(*callNode.Result(i)))
        {
          const auto label = util::strfmt("call", callConstraintIndex, " output", i);
          graph.GetNode(*outputRegister).AppendToLabel(label);
        }
      }
    }
    else
    {
      JLM_UNREACHABLE("Unknown constraint type");
    }
  }
}

/**
 * Appends to the labels of all nodes that represent parts of functions.
 * This includes nodes representing the function itself, e.g. "function4",
 * nodes representing the functions arguments, e.g. "function4 arg2",
 * and nodes representing values returned from the function, e.g. "function4 res0".
 * Helper function used by DrawSubsetGraph.
 */
static void
LabelFunctionsArgumentsAndReturnValues(PointerObjectSet & set, util::Graph & graph)
{
  size_t nextFunctionIndex = 0;
  for (auto [function, pointerObject] : set.GetFunctionMap())
  {
    JLM_ASSERT(set.GetPointerObjectKind(pointerObject) == PointerObjectKind::FunctionMemoryObject);
    const auto functionIndex = nextFunctionIndex++;
    graph.GetNode(pointerObject).AppendToLabel(util::strfmt("function", functionIndex));

    // Add labels to registers corresponding to arguments and results of the function
    for (size_t i = 0; i < function->nfctarguments(); i++)
    {
      if (auto argumentRegister = set.TryGetRegisterPointerObject(*function->fctargument(i)))
      {
        const auto label = util::strfmt("function", functionIndex, " arg", i);
        graph.GetNode(*argumentRegister).AppendToLabel(label);
      }
    }
    for (size_t i = 0; i < function->nfctresults(); i++)
    {
      if (auto resultRegister = set.TryGetRegisterPointerObject(*function->fctresult(i)->origin()))
      {
        const auto label = util::strfmt("function", functionIndex, " res", i);
        graph.GetNode(*resultRegister).AppendToLabel(label);
      }
    }
  }
}

util::Graph &
PointerObjectConstraintSet::DrawSubsetGraph(util::GraphWriter & writer) const
{
  auto & graph = writer.CreateGraph();
  graph.SetLabel("Andersen subset graph");

  CreateSubsetGraphNodes(Set_, graph);
  CreateSubsetGraphEdges(Set_, Constraints_, graph);
  LabelFunctionsArgumentsAndReturnValues(Set_, graph);

  return graph;
}

// Helper function for DoOfflineVariableSubstitution()
std::tuple<size_t, std::vector<util::HashSet<PointerObjectIndex>>, std::vector<bool>>
PointerObjectConstraintSet::CreateOvsSubsetGraph()
{
  // The index of n(v) is the index of the PointerObject v
  // The index of n(*v) is the index of v + derefNodeOffset
  const size_t derefNodeOffset = Set_.NumPointerObjects();
  const size_t totalNodeCount = Set_.NumPointerObjects() * 2;
  std::vector<util::HashSet<PointerObjectIndex>> successors(totalNodeCount);
  std::vector<bool> isDirectNode(totalNodeCount, false);

  // Initialize all registers as direct nodes
  for (auto [_, index] : Set_.GetRegisterMap())
    isDirectNode[index] = true;

  // Mark all function argument register nodes as not direct
  for (auto [lambda, _] : Set_.GetFunctionMap())
  {
    for (size_t n = 0; n < lambda->nfctarguments(); n++)
    {
      if (auto argumentPO = Set_.TryGetRegisterPointerObject(*lambda->fctargument(n)))
        isDirectNode[*argumentPO] = false;
    }
  }

  // Create the offline subset graph, and mark all registers that are not direct
  for (auto constraint : Constraints_)
  {
    if (auto * supersetConstraint = std::get_if<SupersetConstraint>(&constraint))
    {
      auto subset = Set_.GetUnificationRoot(supersetConstraint->GetSubset());
      auto superset = Set_.GetUnificationRoot(supersetConstraint->GetSuperset());

      successors[subset].Insert(superset);
      // Also add an edge for *subset -> *superset
      successors[subset + derefNodeOffset].Insert(superset + derefNodeOffset);
    }
    else if (auto * storeConstraint = std::get_if<StoreConstraint>(&constraint))
    {
      auto pointer = Set_.GetUnificationRoot(storeConstraint->GetPointer());
      auto value = Set_.GetUnificationRoot(storeConstraint->GetValue());

      // Add an edge for value -> *pointer
      successors[value].Insert(pointer + derefNodeOffset);
    }
    else if (auto * loadConstraint = std::get_if<LoadConstraint>(&constraint))
    {
      auto value = Set_.GetUnificationRoot(loadConstraint->GetValue());
      auto pointer = Set_.GetUnificationRoot(loadConstraint->GetPointer());

      // Add an edge for *pointer -> value
      successors[pointer + derefNodeOffset].Insert(value);
    }
    else if (auto * callConstraint = std::get_if<FunctionCallConstraint>(&constraint))
    {
      auto & callNode = callConstraint->GetCallNode();
      // Mark all results of function calls as non-direct nodes
      for (size_t n = 0; n < callNode.NumResults(); n++)
      {
        if (auto resultPO = Set_.TryGetRegisterPointerObject(*callNode.Result(n)))
          isDirectNode[*resultPO] = false;
      }
    }
    else
      JLM_UNREACHABLE("Unknown constraint variant");
  }

  return { totalNodeCount, std::move(successors), std::move(isDirectNode) };
}

/**
 * Part of Offline Variable Substitution, works on the OVS subset graph.
 * Takes the set of SCCs in the graph, and assigns equivalence set labels to each SCC.
 * If all predecessors of a direct SCC have the same equivalence set label, that label is used.
 * @return a vector of equivalence set labels assigned to each SCC
 * @see PointerObjectConstraintSet::IsOfflineVariableSubstitutionEnabled()
 */
static std::vector<int64_t>
AssignOvsEquivalenceSetLabels(
    std::vector<util::HashSet<PointerObjectIndex>> & successors,
    size_t numSccs,
    std::vector<size_t> & sccIndex,
    std::vector<size_t> & topologicalOrder,
    std::vector<bool> & sccHasDirectNodesOnly)
{
  // Visit all SCCs in topological order and assign equivalence set labels
  int64_t nextEquivalenceSetLabel = 0;
  const int64_t NO_EQUIVALENCE_SET_LABEL = -1;
  std::vector<int64_t> equivalenceSetLabels(numSccs, NO_EQUIVALENCE_SET_LABEL);

  // If all predecessors of a direct SCC share equivalence set label, use that label.
  const int64_t NO_PREDECESSOR_YET = -1;   // Value used when no predecessor label has been seen
  const int64_t SEVERAL_PREDECESSORS = -2; // Value used when different predecessors have been seen
  std::vector<int64_t> predecessorEquivalenceLabels(numSccs, NO_PREDECESSOR_YET);

  // Iterate over each SCC in topological order, and each node within the SCC.
  // This ensures all predecessor SCCs are known before visiting each SCC.
  for (auto node : topologicalOrder)
  {
    const auto scc = sccIndex[node];

    // If this SCC has not been visited in the topological order traversal, give it a label
    if (equivalenceSetLabels[scc] == NO_EQUIVALENCE_SET_LABEL)
    {
      // Check if the SCC is direct, and all predecessors share a single equivalence label.
      // Otherwise, give it a new unique equivalence set label.
      if (sccHasDirectNodesOnly[scc] && predecessorEquivalenceLabels[scc] != NO_PREDECESSOR_YET
          && predecessorEquivalenceLabels[scc] != SEVERAL_PREDECESSORS)
      {
        equivalenceSetLabels[scc] = predecessorEquivalenceLabels[scc];
      }
      else
      {
        equivalenceSetLabels[scc] = nextEquivalenceSetLabel++;
      }
    }

    // Inform all successors of this node about this SCC's equivalence label
    for (auto successor : successors[node].Items())
    {
      const auto successorSCC = sccIndex[successor];
      if (predecessorEquivalenceLabels[successorSCC] == SEVERAL_PREDECESSORS)
        continue;

      if (predecessorEquivalenceLabels[successorSCC] == NO_PREDECESSOR_YET)
      {
        predecessorEquivalenceLabels[successorSCC] = equivalenceSetLabels[scc];
      }
      else if (predecessorEquivalenceLabels[successorSCC] != equivalenceSetLabels[scc])
      {
        predecessorEquivalenceLabels[successorSCC] = SEVERAL_PREDECESSORS;
      }
    }
  }

  return equivalenceSetLabels;
}

size_t
PointerObjectConstraintSet::PerformOfflineVariableSubstitution()
{
  // Performing unification on direct nodes relies on all subset edges being known offline.
  // This is only safe if no more constraints are added to the node in the future.
  ConstraintSetFrozen_ = true;

  // For each PointerObject v, creates two nodes: n(v) and n(*v), and creates edges between them
  auto subsetGraph = CreateOvsSubsetGraph();
  auto totalNodeCount = std::get<0>(subsetGraph);
  auto & successors = std::get<1>(subsetGraph);
  auto & isDirectNode = std::get<2>(subsetGraph);

  auto GetSuccessors = [&](size_t node)
  {
    return successors[node].Items();
  };

  // Output vectors from Tarjan's SCC algorithm
  std::vector<size_t> sccIndex;
  std::vector<size_t> topologicalOrder;
  auto numSccs = util::FindStronglyConnectedComponents(
      totalNodeCount,
      GetSuccessors,
      sccIndex,
      topologicalOrder);

  // Find out which SCCs contain only direct nodes, as described in CreateOvsSubsetGraph()
  std::vector<bool> sccHasDirectNodesOnly(numSccs, true);
  for (size_t node = 0; node < totalNodeCount; node++)
  {
    if (!isDirectNode[node])
      sccHasDirectNodesOnly[sccIndex[node]] = false;
  }

  // Give each SCC an equivalence set label
  auto equivalenceSetLabels = AssignOvsEquivalenceSetLabels(
      successors,
      numSccs,
      sccIndex,
      topologicalOrder,
      sccHasDirectNodesOnly);

  // Finally unify all PointerObjects with equal equivalence label
  size_t numUnifications = 0;
  std::vector<std::optional<PointerObjectIndex>> unificationRoot(
      equivalenceSetLabels.size(),
      std::nullopt);

  for (PointerObjectIndex i = 0; i < Set_.NumPointerObjects(); i++)
  {
    const auto equivalenceSetLabel = equivalenceSetLabels[sccIndex[i]];

    // If other nodes with the same equivalence set label have been seen, unify it with i
    if (unificationRoot[equivalenceSetLabel])
    {
      unificationRoot[equivalenceSetLabel] =
          Set_.UnifyPointerObjects(i, *unificationRoot[equivalenceSetLabel]);
      numUnifications++;
    }
    else
      unificationRoot[equivalenceSetLabel] = i;
  }

  return numUnifications;
}

size_t
PointerObjectConstraintSet::NormalizeConstraints()
{
  // The new list of constraints, preserving the order of constraints that are not deleted.
  std::vector<ConstraintVariant> newConstraints;

  // Sets used to avoid adding duplicates of any constraints
  util::HashSet<std::pair<PointerObjectIndex, PointerObjectIndex>> addedSupersetConstraints;
  util::HashSet<std::pair<PointerObjectIndex, PointerObjectIndex>> addedStoreConstraints;
  util::HashSet<std::pair<PointerObjectIndex, PointerObjectIndex>> addedLoadConstraints;
  util::HashSet<std::pair<PointerObjectIndex, const CallNode *>> addedCallConstraints;

  for (auto constraint : Constraints_)
  {
    // Update all PointerObjectIndex fields to point to unification roots
    if (auto * supersetConstraint = std::get_if<SupersetConstraint>(&constraint))
    {
      auto supersetRoot = Set_.GetUnificationRoot(supersetConstraint->GetSuperset());
      auto subsetRoot = Set_.GetUnificationRoot(supersetConstraint->GetSubset());

      // Skip no-op constraints
      if (supersetRoot == subsetRoot)
        continue;

      if (addedSupersetConstraints.Insert({ supersetRoot, subsetRoot }))
        newConstraints.emplace_back(SupersetConstraint(supersetRoot, subsetRoot));
    }
    else if (auto * storeConstraint = std::get_if<StoreConstraint>(&constraint))
    {
      auto pointerRoot = Set_.GetUnificationRoot(storeConstraint->GetPointer());
      auto valueRoot = Set_.GetUnificationRoot(storeConstraint->GetValue());

      if (addedStoreConstraints.Insert({ pointerRoot, valueRoot }))
        newConstraints.emplace_back(StoreConstraint(pointerRoot, valueRoot));
    }
    else if (auto * loadConstraint = std::get_if<LoadConstraint>(&constraint))
    {
      auto valueRoot = Set_.GetUnificationRoot(loadConstraint->GetValue());
      auto pointerRoot = Set_.GetUnificationRoot(loadConstraint->GetPointer());

      if (addedLoadConstraints.Insert({ pointerRoot, valueRoot }))
        newConstraints.emplace_back(LoadConstraint(valueRoot, pointerRoot));
    }
    else if (auto * functionCallConstraint = std::get_if<FunctionCallConstraint>(&constraint))
    {
      auto pointerRoot = Set_.GetUnificationRoot(functionCallConstraint->GetPointer());
      auto & callNode = functionCallConstraint->GetCallNode();

      if (addedCallConstraints.Insert({ pointerRoot, &callNode }))
        newConstraints.emplace_back(FunctionCallConstraint(pointerRoot, callNode));
    }
    else
      JLM_UNREACHABLE("Unknown Constraint variant");
  }

  size_t reduction = Constraints_.size() - newConstraints.size();
  Constraints_ = std::move(newConstraints);
  return reduction;
}

<<<<<<< HEAD
template<bool EnableOnlineCycleDetection>
PointerObjectConstraintSet::WorklistStatistics
PointerObjectConstraintSet::SolveUsingWorklist()
{
  WorklistStatistics statistics;

=======
template<typename Worklist>
void
PointerObjectConstraintSet::RunWorklistSolver(WorklistStatistics & statistics)
{
>>>>>>> 7a094416
  // Create auxiliary subset graph.
  // All edges must have their tail be a unification root (non-root nodes have no successors).
  // If supersetEdges[x] contains y, (x -> y), that means P(y) supseteq P(x)
  std::vector<util::HashSet<PointerObjectIndex>> supersetEdges(Set_.NumPointerObjects());

  // Create quick lookup tables for Load, Store and function call constraints.
  // Lookup is indexed by the constraint's pointer.
  // The constraints need to be added to the unification root, as only unification roots
  // are allowed on the worklist. The sets are empty for all non-root nodes.
  std::vector<util::HashSet<PointerObjectIndex>> storeConstraints(Set_.NumPointerObjects());
  std::vector<util::HashSet<PointerObjectIndex>> loadConstraints(Set_.NumPointerObjects());
  std::vector<util::HashSet<const jlm::llvm::CallNode *>> callConstraints(Set_.NumPointerObjects());

  for (const auto & constraint : Constraints_)
  {
    if (const auto * ssConstraint = std::get_if<SupersetConstraint>(&constraint))
    {
      // Superset constraints become edges in the subset graph
      // When initializing the set of superset edges, normalize them as well
      auto superset = Set_.GetUnificationRoot(ssConstraint->GetSuperset());
      auto subset = Set_.GetUnificationRoot(ssConstraint->GetSubset());

      if (superset != subset) // Ignore self-edges
        supersetEdges[subset].Insert(superset);
    }
    else if (const auto * storeConstraint = std::get_if<StoreConstraint>(&constraint))
    {
      auto pointer = Set_.GetUnificationRoot(storeConstraint->GetPointer());
      auto value = Set_.GetUnificationRoot(storeConstraint->GetValue());

      storeConstraints[pointer].Insert(value);
    }
    else if (const auto * loadConstraint = std::get_if<LoadConstraint>(&constraint))
    {
      auto pointer = Set_.GetUnificationRoot(loadConstraint->GetPointer());
      auto value = Set_.GetUnificationRoot(loadConstraint->GetValue());

      loadConstraints[pointer].Insert(value);
    }
    else if (const auto * callConstraint = std::get_if<FunctionCallConstraint>(&constraint))
    {
      auto pointer = Set_.GetUnificationRoot(callConstraint->GetPointer());
      const auto & callNode = callConstraint->GetCallNode();

      callConstraints[pointer].Insert(&callNode);
    }
  }

<<<<<<< HEAD
  // Performs unification safely while the worklist algorithm is running.
  // Ensures all constraints end up being owned by the new root.
  // It does NOT redirect constraints owned by other nodes, referencing a or b.
  // If a and b already belong to the same unification root, this is a no-op.
  // This operation does not add the unification result to the worklist.
  // Returns the root of the new unification, or the existing root if a and b were already unified.
  const auto UnifyPointerObjects = [&](PointerObjectIndex a,
                                       PointerObjectIndex b) -> PointerObjectIndex
  {
    const auto aRoot = Set_.GetUnificationRoot(a);
    const auto bRoot = Set_.GetUnificationRoot(b);

    if (aRoot == bRoot)
      return aRoot;

    const auto root = Set_.UnifyPointerObjects(aRoot, bRoot);
    const auto nonRoot = aRoot + bRoot - root;

    // Move constraints owned by the non-root to the root
    supersetEdges[root].UnionWith(supersetEdges[nonRoot]);
    supersetEdges[nonRoot].Clear();
    // Try to avoid self-edges, but indirect self-edges can still exist
    supersetEdges[root].Remove(root);

    storeConstraints[root].UnionWith(storeConstraints[nonRoot]);
    storeConstraints[nonRoot].Clear();

    loadConstraints[root].UnionWith(loadConstraints[nonRoot]);
    loadConstraints[nonRoot].Clear();

    callConstraints[root].UnionWith(callConstraints[nonRoot]);
    callConstraints[nonRoot].Clear();

    return root;
  };

  // Lambda for getting all superset edge successors of a given pointer object in the subset graph.
  // If \p node is not a unification root, its set of successors will always be empty.
  const auto GetSuccessors = [&](PointerObjectIndex node)
  {
    return supersetEdges[node].Items();
  };

  // If online cycle detection is enabled, perform the initial topological sorting now,
  // which may detect and eliminate cycles
  OnlineCycleDetector onlineCycleDetector(Set_, GetSuccessors, UnifyPointerObjects);
  if constexpr (EnableOnlineCycleDetection)
    onlineCycleDetector.InitializeTopologicalOrdering();

  // The worklist, initialized with every single unification root
  util::LrfWorklist<PointerObjectIndex> worklist;
=======
  // The worklist, initialized with every unification root
  Worklist worklist;
>>>>>>> 7a094416
  for (PointerObjectIndex i = 0; i < Set_.NumPointerObjects(); i++)
  {
    if (Set_.IsUnificationRoot(i))
      worklist.PushWorkItem(i);
  }

  // Helper function for adding superset edges, propagating everything currently in the subset.
  // The superset's root is added to the worklist if its points-to set or flags are changed.
  const auto AddSupersetEdge = [&](PointerObjectIndex superset, PointerObjectIndex subset)
  {
    superset = Set_.GetUnificationRoot(superset);
    subset = Set_.GetUnificationRoot(subset);

    // If this is a self-edge, ignore
    if (superset == subset)
      return;

    // If the edge already exists, ignore
    if (!supersetEdges[subset].Insert(superset))
      return;

<<<<<<< HEAD
    // The edge is now added. If OCD is enabled, check if it broke the topological order, and fix it
    if constexpr (EnableOnlineCycleDetection)
    {
      // If a cycle is detected, this function eliminates it by unifying, and returns the root
      auto optUnificationRoot = onlineCycleDetector.MaintainTopologicalOrder(subset, superset);
      if (optUnificationRoot)
      {
        worklist.PushWorkItem(*optUnificationRoot);
        return;
      }
    }

    // A new edge was added, propagate points to-sets. If the superset changes, add to the worklist
    if (Set_.MakePointsToSetSuperset(superset, subset))
      worklist.PushWorkItem(superset);
  };

  // A temporary place to store new subset edges, to avoid modifying sets while they are iterated
  util::HashSet<std::pair<PointerObjectIndex, PointerObjectIndex>> newSupersetEdges;
  const auto QueueNewSupersetEdge = [&](PointerObjectIndex superset, PointerObjectIndex subset)
  {
    superset = Set_.GetUnificationRoot(superset);
    subset = Set_.GetUnificationRoot(subset);
    if (supersetEdges[subset].Contains(superset))
      return;
    newSupersetEdges.Insert({ superset, subset });
  };
=======
    // A new edge was added, propagate points to-sets. If the superset changes, add to the worklist
    if (Set_.MakePointsToSetSuperset(superset, subset))
      worklist.PushWorkItem(superset);
  };

  // A temporary place to store new subset edges, to avoid modifying sets while they are iterated
  util::HashSet<std::pair<PointerObjectIndex, PointerObjectIndex>> newSupersetEdges;
  const auto QueueNewSupersetEdge = [&](PointerObjectIndex superset, PointerObjectIndex subset)
  {
    superset = Set_.GetUnificationRoot(superset);
    subset = Set_.GetUnificationRoot(subset);
    if (superset == subset || supersetEdges[subset].Contains(superset))
      return;
    newSupersetEdges.Insert({ superset, subset });
  };

>>>>>>> 7a094416
  const auto FlushNewSupersetEdges = [&]()
  {
    for (auto [superset, subset] : newSupersetEdges.Items())
      AddSupersetEdge(superset, subset);
    newSupersetEdges.Clear();
  };

  // Helper function for marking a PointerObject such that all its pointees will escape
  const auto MarkAsPointeesEscaping = [&](PointerObjectIndex index)
  {
    index = Set_.GetUnificationRoot(index);
    if (Set_.MarkAsPointeesEscaping(index))
      worklist.PushWorkItem(index);
  };

  // Helper function for flagging a pointer as pointing to external. Adds to the worklist if changed
  const auto MarkAsPointsToExternal = [&](PointerObjectIndex index)
  {
    index = Set_.GetUnificationRoot(index);
    if (Set_.MarkAsPointingToExternal(index))
      worklist.PushWorkItem(index);
  };

  // Ensure that all functions that have already escaped have informed their arguments and results
  // The worklist will only inform functions if their HasEscaped flag changes
  EscapedFunctionConstraint::PropagateEscapedFunctionsDirectly(Set_);

  // The main work item handler. A work item can be in the worklist for the following reasons:
  // - It has never been fired
  // - It has pointees added since the last time it was fired
  // - It has been marked as pointing to external since last time it was fired
  // - It has been marked as escaping all pointees since last time it was fired
  // - It is the unification root of a new unification
  // Work items should be unification roots. If a work item is not a root when popped, it is skipped
  const auto HandleWorkItem = [&](PointerObjectIndex node)
  {
    statistics.NumWorkItemsPopped++;

    // Skip visiting unification roots.
    // All unification operations are responsible for adding the new root to the worklist if needed
    if (!Set_.IsUnificationRoot(node))
      return;

    // Stores on the form *n = value.
    for (const auto value : storeConstraints[node].Items())
    {
      // This loop ensures *P(n) supseteq P(value)
      for (const auto pointee : Set_.GetPointsToSet(node).Items())
        QueueNewSupersetEdge(pointee, value);

      // If P(n) contains "external", the contents of the written value escapes
      if (Set_.IsPointingToExternal(node))
        MarkAsPointeesEscaping(value);
    }

    // Loads on the form value = *n.
    for (const auto value : loadConstraints[node].Items())
    {
      // This loop ensures P(value) supseteq *P(n)
      for (const auto pointee : Set_.GetPointsToSet(node).Items())
        QueueNewSupersetEdge(value, pointee);

      // If P(n) contains "external", the loaded value may also point to external
      if (Set_.IsPointingToExternal(node))
        MarkAsPointsToExternal(value);
    }

    // Function calls on the form (*n)()
    for (const auto callNode : callConstraints[node].Items())
    {
      // Connect the inputs and outputs of the callNode to every possible function pointee
      for (const auto pointee : Set_.GetPointsToSet(node).Items())
      {
        const auto kind = Set_.GetPointerObjectKind(pointee);
        if (kind == PointerObjectKind::ImportMemoryObject)
          HandleCallingImportedFunction(
              Set_,
              *callNode,
              pointee,
              MarkAsPointeesEscaping,
              MarkAsPointsToExternal);
        else if (kind == PointerObjectKind::FunctionMemoryObject)
          HandleCallingLambdaFunction(Set_, *callNode, pointee, QueueNewSupersetEdge);
      }

      // If P(n) contains "external", handle calling external functions
      if (Set_.IsPointingToExternal(node))
        HandleCallingExternalFunction(
            Set_,
            *callNode,
            MarkAsPointeesEscaping,
            MarkAsPointsToExternal);
    }

    // Propagate P(n) along all edges n -> superset
    for (const auto superset : supersetEdges[node].Items())
    {
      // FIXME: replace supersets by their unification root, to remove duplicate edges
      const auto supersetParent = Set_.GetUnificationRoot(superset);
      if (Set_.MakePointsToSetSuperset(supersetParent, node))
        worklist.PushWorkItem(supersetParent);
    }

    // If n is marked as PointeesEscaping, add the escaped flag to all pointees
    if (Set_.HasPointeesEscaping(node))
    {
      for (const auto pointee : Set_.GetPointsToSet(node).Items())
      {
        const auto pointeeRoot = Set_.GetUnificationRoot(pointee);
        const bool prevPointeesEscaping = Set_.HasPointeesEscaping(pointeeRoot);

        // Mark the pointee itself as escaped, not the pointee's unifiction root!
        if (!Set_.MarkAsEscaped(pointee))
          continue;

        // If the PointerObject we just marked as escaped is a function, inform it about escaping
        if (Set_.GetPointerObjectKind(pointee) == PointerObjectKind::FunctionMemoryObject)
          HandleEscapedFunction(Set_, pointee, MarkAsPointeesEscaping, MarkAsPointsToExternal);

        // If the pointee's unification root previously didn't have the PointeesEscaping flag,
        // add the unification root to the worklist
        if (!prevPointeesEscaping)
        {
          JLM_ASSERT(Set_.HasPointeesEscaping(pointeeRoot));
          worklist.PushWorkItem(pointeeRoot);
        }
      }
    }

    // Add all new superset edges, which also propagates points-to sets immediately
    // and possibly performs unifications to eliminate cycles.
    // Any unified nodes, or nodes with updated points-to sets, are added to the worklist.
    FlushNewSupersetEdges();
  };

  while (worklist.HasMoreWorkItems())
    HandleWorkItem(worklist.PopWorkItem());
<<<<<<< HEAD

  if (EnableOnlineCycleDetection)
  {
    statistics.NumOnlineCyclesDetected = onlineCycleDetector.NumOnlineCyclesDetected();
    statistics.NumOnlineCycleUnifications = onlineCycleDetector.NumOnlineCycleUnifications();
=======
}

PointerObjectConstraintSet::WorklistStatistics
PointerObjectConstraintSet::SolveUsingWorklist(WorklistSolverPolicy policy)
{
  WorklistStatistics statistics(policy);
  switch (policy)
  {
  case WorklistSolverPolicy::LeastRecentlyFired:
    RunWorklistSolver<util::LrfWorklist<PointerObjectIndex>>(statistics);
    return statistics;
  case WorklistSolverPolicy::TwoPhaseLeastRecentlyFired:
    RunWorklistSolver<util::TwoPhaseLrfWorklist<PointerObjectIndex>>(statistics);
    return statistics;
  case WorklistSolverPolicy::FirstInFirstOut:
    RunWorklistSolver<util::FifoWorklist<PointerObjectIndex>>(statistics);
    return statistics;
  case WorklistSolverPolicy::LastInFirstOut:
    RunWorklistSolver<util::LifoWorklist<PointerObjectIndex>>(statistics);
    return statistics;
  default:
    JLM_UNREACHABLE("Unknown WorklistSolverPolicy");
>>>>>>> 7a094416
  }
}

<<<<<<< HEAD
  return statistics;
=======
const char *
PointerObjectConstraintSet::WorklistSolverPolicyToString(WorklistSolverPolicy policy)
{
  switch (policy)
  {
  case WorklistSolverPolicy::LeastRecentlyFired:
    return "LeastRecentlyFired";
  case WorklistSolverPolicy::TwoPhaseLeastRecentlyFired:
    return "TwoPhaseLeastRecentlyFired";
  case WorklistSolverPolicy::FirstInFirstOut:
    return "FirstInFirstOut";
  case WorklistSolverPolicy::LastInFirstOut:
    return "LastInFirstOut";
  default:
    JLM_UNREACHABLE("Unknown WorklistSolverPolicy");
  }
>>>>>>> 7a094416
}

// Explicit instantiation of all versions of SolveUsingWorklist
template PointerObjectConstraintSet::WorklistStatistics
PointerObjectConstraintSet::SolveUsingWorklist<false>();
template PointerObjectConstraintSet::WorklistStatistics
PointerObjectConstraintSet::SolveUsingWorklist<true>();

size_t
PointerObjectConstraintSet::SolveNaively()
{
  size_t numIterations = 0;

  // Keep applying constraints until no sets are modified
  bool modified = true;

  while (modified)
  {
    numIterations++;
    modified = false;

    for (auto & constraint : Constraints_)
    {
      std::visit(
          [&](auto & constraint)
          {
            modified |= constraint.ApplyDirectly(Set_);
          },
          constraint);
    }

    modified |= EscapeFlagConstraint::PropagateEscapedFlagsDirectly(Set_);
    modified |= EscapedFunctionConstraint::PropagateEscapedFunctionsDirectly(Set_);
  }

  return numIterations;
}

std::pair<std::unique_ptr<PointerObjectSet>, std::unique_ptr<PointerObjectConstraintSet>>
PointerObjectConstraintSet::Clone() const
{
  auto setClone = Set_.Clone();
  auto constraintClone = std::make_unique<PointerObjectConstraintSet>(*setClone);
  for (auto constraint : Constraints_)
    constraintClone->AddConstraint(constraint);
  constraintClone->ConstraintSetFrozen_ = ConstraintSetFrozen_;
  return std::make_pair(std::move(setClone), std::move(constraintClone));
}

} // namespace jlm::llvm::aa<|MERGE_RESOLUTION|>--- conflicted
+++ resolved
@@ -7,6 +7,7 @@
 
 #include <jlm/llvm/ir/operators/call.hpp>
 #include <jlm/llvm/opt/alias-analyses/OnlineCycleDetection.hpp>
+#include <jlm/util/TarjanScc.hpp>
 #include <jlm/util/Worklist.hpp>
 
 #include <limits>
@@ -1259,19 +1260,10 @@
   return reduction;
 }
 
-<<<<<<< HEAD
-template<bool EnableOnlineCycleDetection>
-PointerObjectConstraintSet::WorklistStatistics
-PointerObjectConstraintSet::SolveUsingWorklist()
-{
-  WorklistStatistics statistics;
-
-=======
-template<typename Worklist>
+template<typename Worklist, bool EnableOnlineCycleDetection>
 void
 PointerObjectConstraintSet::RunWorklistSolver(WorklistStatistics & statistics)
 {
->>>>>>> 7a094416
   // Create auxiliary subset graph.
   // All edges must have their tail be a unification root (non-root nodes have no successors).
   // If supersetEdges[x] contains y, (x -> y), that means P(y) supseteq P(x)
@@ -1320,7 +1312,6 @@
     }
   }
 
-<<<<<<< HEAD
   // Performs unification safely while the worklist algorithm is running.
   // Ensures all constraints end up being owned by the new root.
   // It does NOT redirect constraints owned by other nodes, referencing a or b.
@@ -1370,12 +1361,8 @@
   if constexpr (EnableOnlineCycleDetection)
     onlineCycleDetector.InitializeTopologicalOrdering();
 
-  // The worklist, initialized with every single unification root
-  util::LrfWorklist<PointerObjectIndex> worklist;
-=======
   // The worklist, initialized with every unification root
   Worklist worklist;
->>>>>>> 7a094416
   for (PointerObjectIndex i = 0; i < Set_.NumPointerObjects(); i++)
   {
     if (Set_.IsUnificationRoot(i))
@@ -1397,7 +1384,6 @@
     if (!supersetEdges[subset].Insert(superset))
       return;
 
-<<<<<<< HEAD
     // The edge is now added. If OCD is enabled, check if it broke the topological order, and fix it
     if constexpr (EnableOnlineCycleDetection)
     {
@@ -1421,28 +1407,11 @@
   {
     superset = Set_.GetUnificationRoot(superset);
     subset = Set_.GetUnificationRoot(subset);
-    if (supersetEdges[subset].Contains(superset))
-      return;
-    newSupersetEdges.Insert({ superset, subset });
-  };
-=======
-    // A new edge was added, propagate points to-sets. If the superset changes, add to the worklist
-    if (Set_.MakePointsToSetSuperset(superset, subset))
-      worklist.PushWorkItem(superset);
-  };
-
-  // A temporary place to store new subset edges, to avoid modifying sets while they are iterated
-  util::HashSet<std::pair<PointerObjectIndex, PointerObjectIndex>> newSupersetEdges;
-  const auto QueueNewSupersetEdge = [&](PointerObjectIndex superset, PointerObjectIndex subset)
-  {
-    superset = Set_.GetUnificationRoot(superset);
-    subset = Set_.GetUnificationRoot(subset);
     if (superset == subset || supersetEdges[subset].Contains(superset))
       return;
     newSupersetEdges.Insert({ superset, subset });
   };
 
->>>>>>> 7a094416
   const auto FlushNewSupersetEdges = [&]()
   {
     for (auto [superset, subset] : newSupersetEdges.Items())
@@ -1580,42 +1549,57 @@
 
   while (worklist.HasMoreWorkItems())
     HandleWorkItem(worklist.PopWorkItem());
-<<<<<<< HEAD
-
-  if (EnableOnlineCycleDetection)
+
+  if constexpr (EnableOnlineCycleDetection)
   {
     statistics.NumOnlineCyclesDetected = onlineCycleDetector.NumOnlineCyclesDetected();
     statistics.NumOnlineCycleUnifications = onlineCycleDetector.NumOnlineCycleUnifications();
-=======
+  }
 }
 
 PointerObjectConstraintSet::WorklistStatistics
-PointerObjectConstraintSet::SolveUsingWorklist(WorklistSolverPolicy policy)
-{
-  WorklistStatistics statistics(policy);
-  switch (policy)
-  {
-  case WorklistSolverPolicy::LeastRecentlyFired:
-    RunWorklistSolver<util::LrfWorklist<PointerObjectIndex>>(statistics);
+PointerObjectConstraintSet::SolveUsingWorklist(
+    WorklistSolverPolicy policy,
+    bool enableOnlineCycleDetection)
+{
+
+  auto DispatchOCD = [&](auto onlineCycleDetection)
+  {
+    constexpr bool EnableOnlineCycleDetection = decltype(onlineCycleDetection)::value;
+
+    WorklistStatistics statistics(policy);
+    if (policy == WorklistSolverPolicy::LeastRecentlyFired)
+    {
+      RunWorklistSolver<util::LrfWorklist<PointerObjectIndex>, EnableOnlineCycleDetection>(
+          statistics);
+    }
+    else if (policy == WorklistSolverPolicy::TwoPhaseLeastRecentlyFired)
+    {
+      RunWorklistSolver<util::TwoPhaseLrfWorklist<PointerObjectIndex>, EnableOnlineCycleDetection>(
+          statistics);
+    }
+    else if (policy == WorklistSolverPolicy::FirstInFirstOut)
+    {
+      RunWorklistSolver<util::FifoWorklist<PointerObjectIndex>, EnableOnlineCycleDetection>(
+          statistics);
+    }
+    else if (policy == WorklistSolverPolicy::LastInFirstOut)
+    {
+      RunWorklistSolver<util::LifoWorklist<PointerObjectIndex>, EnableOnlineCycleDetection>(
+          statistics);
+    }
+    else
+      JLM_UNREACHABLE("Unknown WorklistSolverPolicy");
+
     return statistics;
-  case WorklistSolverPolicy::TwoPhaseLeastRecentlyFired:
-    RunWorklistSolver<util::TwoPhaseLrfWorklist<PointerObjectIndex>>(statistics);
-    return statistics;
-  case WorklistSolverPolicy::FirstInFirstOut:
-    RunWorklistSolver<util::FifoWorklist<PointerObjectIndex>>(statistics);
-    return statistics;
-  case WorklistSolverPolicy::LastInFirstOut:
-    RunWorklistSolver<util::LifoWorklist<PointerObjectIndex>>(statistics);
-    return statistics;
-  default:
-    JLM_UNREACHABLE("Unknown WorklistSolverPolicy");
->>>>>>> 7a094416
-  }
-}
-
-<<<<<<< HEAD
-  return statistics;
-=======
+  };
+
+  if (enableOnlineCycleDetection)
+    return DispatchOCD(std::true_type{});
+  else
+    return DispatchOCD(std::false_type{});
+}
+
 const char *
 PointerObjectConstraintSet::WorklistSolverPolicyToString(WorklistSolverPolicy policy)
 {
@@ -1632,14 +1616,7 @@
   default:
     JLM_UNREACHABLE("Unknown WorklistSolverPolicy");
   }
->>>>>>> 7a094416
-}
-
-// Explicit instantiation of all versions of SolveUsingWorklist
-template PointerObjectConstraintSet::WorklistStatistics
-PointerObjectConstraintSet::SolveUsingWorklist<false>();
-template PointerObjectConstraintSet::WorklistStatistics
-PointerObjectConstraintSet::SolveUsingWorklist<true>();
+}
 
 size_t
 PointerObjectConstraintSet::SolveNaively()
