--- conflicted
+++ resolved
@@ -19,20 +19,20 @@
   return PointerObjects_.size() - 1;
 }
 
-[[nodiscard]] PointerObject::Index
+PointerObject::Index
 PointerObjectSet::NumPointerObjects() const noexcept
 {
   return PointerObjects_.size();
 }
 
-[[nodiscard]] PointerObject &
+PointerObject &
 PointerObjectSet::GetPointerObject(PointerObject::Index index)
 {
   JLM_ASSERT(index < NumPointerObjects());
   return PointerObjects_[index];
 }
 
-[[nodiscard]] const PointerObject &
+const PointerObject &
 PointerObjectSet::GetPointerObject(PointerObject::Index index) const
 {
   JLM_ASSERT(index < NumPointerObjects());
@@ -40,42 +40,17 @@
 }
 
 PointerObject::Index
-PointerObjectSet::NumPointerObjects() const noexcept
-{
-  return PointerObjects_.size();
-}
-
-PointerObject &
-PointerObjectSet::GetPointerObject(PointerObject::Index index)
-{
-  JLM_ASSERT(index <= NumPointerObjects());
-  return PointerObjects_[index];
-}
-
-const PointerObject &
-PointerObjectSet::GetPointerObject(PointerObject::Index index) const
-{
-  JLM_ASSERT(index <= NumPointerObjects());
-  return PointerObjects_[index];
-}
-
-PointerObject::Index
 PointerObjectSet::CreateRegisterPointerObject(const rvsdg::output & rvsdgOutput)
 {
   JLM_ASSERT(RegisterMap_.count(&rvsdgOutput) == 0);
   return RegisterMap_[&rvsdgOutput] = AddPointerObject(PointerObjectKind::Register);
 }
 
-<<<<<<< HEAD
-PointerObject::Index
-=======
-[[nodiscard]] PointerObject::Index
->>>>>>> f2e1a788
+PointerObject::Index
 PointerObjectSet::GetRegisterPointerObject(const rvsdg::output & rvsdgOutput) const
 {
   const auto it = RegisterMap_.find(&rvsdgOutput);
-  if (it == RegisterMap_.end())
-    throw util::error("No PointerObject exists for the given rvsdg::output");
+  JLM_ASSERT(it != RegisterMap_.end());
   return it->second;
 }
 
@@ -89,7 +64,7 @@
   RegisterMap_[&rvsdgOutput] = pointerObject;
 }
 
-[[nodiscard]] PointerObject::Index
+PointerObject::Index
 PointerObjectSet::CreateDummyRegisterPointerObject()
 {
   return AddPointerObject(PointerObjectKind::Register);
@@ -173,7 +148,7 @@
 const util::BijectiveMap<const lambda::node *, PointerObject::Index> &
 PointerObjectSet::GetFunctionMap() const noexcept
 {
-  return FunctionMap_.GetForwardMap();
+  return FunctionMap_;
 }
 
 const std::unordered_map<const rvsdg::argument *, PointerObject::Index> &
@@ -185,7 +160,7 @@
 const util::HashSet<PointerObject::Index> &
 PointerObjectSet::GetPointsToSet(PointerObject::Index idx) const
 {
-  JLM_ASSERT(idx <= NumPointerObjects());
+  JLM_ASSERT(idx < NumPointerObjects());
   return PointsToSets_[idx];
 }
 
@@ -288,25 +263,13 @@
 bool
 HandleEscapingFunctionConstraint::Apply(PointerObjectSet & set)
 {
-<<<<<<< HEAD
-  // Don't perform the same work again
-  if (EscapeHandled_)
+  if (EscapeHandled_ || !set.GetPointerObject(Lambda_).HasEscaped())
+  {
     return false;
-
-  if (!set.GetPointerObject(Lambda_).HasEscaped())
-    return false;
+  }
+  EscapeHandled_ = true;
 
   // We now go though the lambda's inner region and apply the necessary flags
-  EscapeHandled_ = true;
-=======
-  if (EscapeHandled_ || !set.GetPointerObject(Lambda_).HasEscaped())
-  {
-    return false;
-  }
-  EscapeHandled_ = true;
-
-  // We now go though the lambda's inner region and apply the necessary flags
->>>>>>> f2e1a788
   auto & lambdaNode = set.GetLambdaNodeFromFunctionMemoryObject(Lambda_);
 
   // All the function's arguments need to be flagged as PointsToExternal
@@ -333,88 +296,6 @@
   return true;
 }
 
-<<<<<<< HEAD
-// Connects function calls to every possible target function
-bool
-FunctionCallConstraint::Apply(PointerObjectSet & set)
-{
-  bool modified = false;
-
-  // When the function pointer can point to anything visible outside of the module
-  const auto handleCallingExternalFunction = [&]
-  {
-    // Mark all the call's inputs as escaped, and all the outputs as pointing to external
-    for (size_t n = 0; n < CallNode_.NumArguments(); n++)
-    {
-      // TODO: Remove n+1 when #295 is resolved
-      const auto & inputRegister = *CallNode_.Argument(n + 1)->origin();
-      if (!is<PointerType>(inputRegister.type()))
-        continue;
-
-      const auto inputRegisterPO = set.GetRegisterPointerObject(inputRegister);
-      modified |= set.GetPointerObject(inputRegisterPO).MarkAsEscaped();
-    }
-
-    for (size_t n = 0; n < CallNode_.NumResults(); n++)
-    {
-      const auto & outputRegister = *CallNode_.Result(n);
-      if (!is<PointerType>(outputRegister.type()))
-        continue;
-
-      const auto outputRegisterPO = set.GetRegisterPointerObject(outputRegister);
-      modified |= set.GetPointerObject(outputRegisterPO).MarkAsPointsToExternal();
-    }
-  };
-
-  // When the function pointer can point to a function imported from outside the module
-  const auto handleCallingImportedFunction = [&](const PointerObject::Index imported)
-  {
-    // FIXME: Add special handling of common library functions
-    // Otherwise we don't know anything about the function
-    handleCallingExternalFunction();
-  };
-
-  // When the function pointer can point to a lambda node in our module
-  const auto handleCallingLambdaFunction = [&](const PointerObject::Index lambda)
-  {
-    auto & lambdaNode = set.GetLambdaNodeFromFunctionMemoryObject(lambda);
-
-    // If the number of parameters or number of results doesn't line up,
-    // assume this is not the function we are calling.
-    // Note that the number of arguments and results include 3 state edges: memory, loop and IO.
-    // Varargs are properly handled, since they get merged by a valist_op node before the CallNode.
-    if (lambdaNode.nfctarguments() != CallNode_.NumArguments()
-        || lambdaNode.nfctresults() != CallNode_.NumResults())
-      return;
-
-    // Pass all call node inputs to the function's subregion
-    for (size_t n = 0; n < CallNode_.NumArguments(); n++)
-    {
-      // TODO: Remove n+1 when #295 is resolved
-      const auto & inputRegister = *CallNode_.Argument(n + 1)->origin();
-      const auto & argumentRegister = *lambdaNode.fctargument(n);
-      if (!is<PointerType>(inputRegister.type()) || !is<PointerType>(argumentRegister.type()))
-        continue;
-
-      const auto inputRegisterPO = set.GetRegisterPointerObject(inputRegister);
-      const auto argumentRegisterPO = set.GetRegisterPointerObject(argumentRegister);
-      modified |= set.MakePointsToSetSuperset(argumentRegisterPO, inputRegisterPO);
-    }
-
-    // Pass the function's subregion results to the output of the call node
-    for (size_t n = 0; n < CallNode_.NumResults(); n++)
-    {
-      const auto & outputRegister = *CallNode_.Result(n);
-      const auto & resultRegister = *lambdaNode.fctresult(n)->origin();
-      if (!is<PointerType>(outputRegister.type()) || !is<PointerType>(resultRegister.type()))
-        continue;
-
-      const auto outputRegisterPO = set.GetRegisterPointerObject(outputRegister);
-      const auto resultRegisterPO = set.GetRegisterPointerObject(resultRegister);
-      modified |= set.MakePointsToSetSuperset(outputRegisterPO, resultRegisterPO);
-    }
-  };
-=======
 // When a function call's callee can be anything visible outside of the module
 bool
 FunctionCallConstraint::HandleCallingExternalFunction(PointerObjectSet & set)
@@ -508,40 +389,21 @@
 FunctionCallConstraint::Apply(PointerObjectSet & set)
 {
   bool modified = false;
->>>>>>> f2e1a788
 
   // For each possible function target, connect parameters and return values to the call node
   for (const auto target : set.GetPointsToSet(CallTarget_).Items())
   {
-<<<<<<< HEAD
-    switch (set.GetPointerObject(target).GetKind())
-    {
-    case PointerObjectKind::ImportMemoryObject:
-      handleCallingImportedFunction(target);
-      break;
-    case PointerObjectKind::FunctionMemoryObject:
-      handleCallingLambdaFunction(target);
-      break;
-    default:
-      break;
-    }
-=======
-    auto kind = set.GetPointerObject(target).GetKind();
+    const auto kind = set.GetPointerObject(target).GetKind();
     if (kind == PointerObjectKind::ImportMemoryObject)
       modified |= HandleCallingImportedFunction(set, target);
     else if (kind == PointerObjectKind::FunctionMemoryObject)
       modified |= HandleCallingLambdaFunction(set, target);
->>>>>>> f2e1a788
   }
 
   // If we might be calling an external function
   if (set.GetPointerObject(CallTarget_).PointsToExternal())
   {
-<<<<<<< HEAD
-    handleCallingExternalFunction();
-=======
     modified |= HandleCallingExternalFunction(set);
->>>>>>> f2e1a788
   }
 
   return modified;
