--- conflicted
+++ resolved
@@ -50,16 +50,11 @@
   static inline const char * const CONFIG_SOLVER_WL = "Solver=Worklist";
   static inline const char * const CONFIG_SOLVER_NAIVE = "Solver=Naive";
   static inline const char * const CONFIG_WL_POLICY_LRF = "WLPolicy=LRF";
-<<<<<<< HEAD
+  static inline const char * const CONFIG_WL_POLICY_TWO_PHASE_LRF = "WLPolicy=2LRF";
   static inline const char * const CONFIG_WL_POLICY_FIFO = "WLPolicy=FIFO";
   static inline const char * const CONFIG_WL_POLICY_LIFO = "WLPolicy=LIFO";
   static inline const char * const CONFIG_ONLINE_CYCLE_DETECTION_ON = "+OnlineCD";
   static inline const char * const CONFIG_ONLINE_CYCLE_DETECTION_OFF = "-OnlineCD";
-=======
-  static inline const char * const CONFIG_WL_POLICY_TWO_PHASE_LRF = "WLPolicy=2LRF";
-  static inline const char * const CONFIG_WL_POLICY_FIFO = "WLPolicy=FIFO";
-  static inline const char * const CONFIG_WL_POLICY_LIFO = "WLPolicy=LIFO";
->>>>>>> 7a094416
 
   /**
    * class for configuring the Andersen pass, such as what solver to use.
@@ -76,17 +71,6 @@
       Worklist
     };
 
-<<<<<<< HEAD
-    enum class WorklistSolverPolicy
-    {
-      LRF,
-      FIFO,
-      LIFO,
-      None // Using the worklist solver without a policy is an error
-    };
-
-=======
->>>>>>> 7a094416
     [[nodiscard]] bool
     operator==(const Configuration & other) const
     {
@@ -115,18 +99,6 @@
     GetSolver() const noexcept
     {
       return Solver_;
-    }
-
-    void
-    SetWorklistSolverPolicy(WorklistSolverPolicy policy)
-    {
-      WorklistSolverPolicy_ = policy;
-    }
-
-    [[nodiscard]] WorklistSolverPolicy
-    GetWorklistSoliverPolicy() const noexcept
-    {
-      return WorklistSolverPolicy_;
     }
 
     /**
@@ -181,7 +153,6 @@
     }
 
     /**
-<<<<<<< HEAD
      * Enables or disables online cycle detection in the Worklist solver, as described by.
      * Ignored by all other solvers, and by the topological worklist policy.
      * Pearce, 2003: "Online cycle detection and difference propagation for pointer analysis"
@@ -191,13 +162,6 @@
     {
       EnableOnlineCycleDetection_ = enable;
     }
-=======
-     * Creates the default Andersen constraint set solver configuration
-     * @return the solver configuration
-     */
-    [[nodiscard]] static Configuration
-    DefaultConfiguration();
->>>>>>> 7a094416
 
     [[nodiscard]] bool
     IsOnlineCycleDetectionEnabled() const noexcept
@@ -224,11 +188,7 @@
       config.EnableOfflineVariableSubstitution(false);
       config.EnableOfflineConstraintNormalization(false);
       config.SetSolver(Solver::Naive);
-<<<<<<< HEAD
-      config.SetWorklistSolverPolicy(WorklistSolverPolicy::None);
       config.EnableOnlineCycleDetection(false);
-=======
->>>>>>> 7a094416
       return config;
     }
 
@@ -236,13 +196,9 @@
     bool EnableOfflineVariableSubstitution_ = true;
     bool EnableOfflineConstraintNormalization_ = true;
     Solver Solver_ = Solver::Worklist;
-<<<<<<< HEAD
-    WorklistSolverPolicy WorklistSolverPolicy_ = WorklistSolverPolicy::LRF;
-    bool EnableOnlineCycleDetection_ = true;
-=======
     PointerObjectConstraintSet::WorklistSolverPolicy WorklistSolverPolicy_ =
         PointerObjectConstraintSet::WorklistSolverPolicy::LeastRecentlyFired;
->>>>>>> 7a094416
+    bool EnableOnlineCycleDetection_ = true;
   };
 
   ~Andersen() noexcept override = default;
