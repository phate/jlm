/*
 * Copyright 2023, 2024 Håvard Krogstie <krogstie.havard@gmail.com>
 * See COPYING for terms of redistribution.
 */

#ifndef JLM_LLVM_OPT_ALIAS_ANALYSES_POINTEROBJECTSET_HPP
#define JLM_LLVM_OPT_ALIAS_ANALYSES_POINTEROBJECTSET_HPP

#include <jlm/llvm/ir/operators/delta.hpp>
#include <jlm/llvm/ir/operators/lambda.hpp>
#include <jlm/util/BijectiveMap.hpp>
#include <jlm/util/common.hpp>
#include <jlm/util/GraphWriter.hpp>
#include <jlm/util/HashSet.hpp>
#include <jlm/util/Math.hpp>

#include <cstdint>
#include <optional>
#include <unordered_map>
#include <variant>
#include <vector>

namespace jlm::llvm::aa
{

enum class PointerObjectKind : uint8_t
{
  // Registers can not be pointed to, only point.
  Register = 0,
  // All other pointer objects represent storage instances in memory
  AllocaMemoryObject,
  MallocMemoryObject,
  GlobalMemoryObject,
  // Represents functions, they can not point to any memory objects.
  FunctionMemoryObject,
  // Represents functions and global variables imported from other modules.
  ImportMemoryObject,

  COUNT
};

using PointerObjectIndex = uint32_t;

/**
 * A class containing a set of PointerObjects, and their points-to-sets,
 * as well as mappings from RVSDG nodes/outputs to the PointerObjects.
 * For brevity, P(x) denotes the points-to-set of a PointerObject x.
 */
class PointerObjectSet final
{
  /**
   * Struct used internally to store information about each PointerObject.
   * When PointerObjects are unified, some flags are shared.
   * This is handled by the accessor methods defined on PointerObjectSet
   */
  struct PointerObject final
  {
    // The kind of pointer object
    PointerObjectKind Kind : util::BitWidthOfEnum(PointerObjectKind::COUNT);

    // This memory object's address is known outside the module.
    // Can only be true on memory objects.
    uint8_t HasEscaped : 1;

    // Any pointee of this PointerObject has its address escaped.
    // The unification root is the source of truth for this flag!
    // This flag is implied by HasEscaped
    uint8_t PointeesEscaping : 1;

    // If set, this pointer object is pointing to external.
    // The unification root is the source of truth for this flag!
    // This flag is implied by HasEscaped
    uint8_t PointsToExternal : 1;

    explicit PointerObject(PointerObjectKind kind)
        : Kind(kind),
          HasEscaped(0),
          PointeesEscaping(0),
          PointsToExternal(0)
    {
      JLM_ASSERT(kind != PointerObjectKind::COUNT);

      if (!ShouldTrackPointees())
      {
        // No attempt is made at tracking pointees, so use these flags to inform others
        PointeesEscaping = 1;
        PointsToExternal = 1;
      }
    }

    /**
     * If a PointerObject is marked with both PointsToExternal and PointeesEscaping,
     * its final points-to set will be identical to the set of escaped memory objects.
     * There is no need to track its pointees, since all pointees can be marked as HasEscaped,
     * and instead be an implicit pointee.
     * @return true if this PointerObject's points-to set can be tracked fully implicitly.
     */
    [[nodiscard]] bool
    CanTrackPointeesImplicitly() const noexcept
    {
      return PointsToExternal && PointeesEscaping;
    }

    /**
     * Some memory objects can only be pointed to, but never themselves contain pointers.
     * To avoid tracking their pointees, they are instead marked as both PointsToExternal and
     * PointeesEscaping. This makes their points-to set equivalent to the set of all escaped
     * memory objects, which means the set of explicit pointees can be empty.
     * When converting the analysis result to a PointsToGraph, these PointerObjects get no pointees.
     * @return true if the analysis should attempt track the points-to set of this PointerObject.
     */
    [[nodiscard]] bool
    ShouldTrackPointees() const noexcept
    {
      return Kind != PointerObjectKind::FunctionMemoryObject;
    }

    /**
     * Registers are the only PointerObjects that may not be pointed to, only point.
     * @return true if the kind of this PointerObject is Register, false otherwise
     */
    [[nodiscard]] bool
    IsRegister() const noexcept
    {
      return Kind == PointerObjectKind::Register;
    }
  };

  // All PointerObjects in the set
  std::vector<PointerObject> PointerObjects_;

  // The parent of each PointerObject in the disjoint-set forest. Roots are their own parent.
  // Marked as mutable to allow path compression in const qualified methods.
  mutable std::vector<PointerObjectIndex> PointerObjectParents_;

  // Metadata enabling union by rank, where rank is an upper bound for tree height
  // Size of a disjoint set is at least 2^rank, making a uint8_t plenty big enough.
  std::vector<uint8_t> PointerObjectRank_;

  // For each PointerObject, a set of the other PointerObjects it points to
  // Only unification roots may have a non-empty set,
  // other PointerObjects refer to their root's set.
  std::vector<util::HashSet<PointerObjectIndex>> PointsToSets_;

  // Mapping from register to PointerObject
  // Unlike the other maps, several rvsdg::output* can share register PointerObject
  std::unordered_map<const rvsdg::output *, PointerObjectIndex> RegisterMap_;

  std::unordered_map<const rvsdg::node *, PointerObjectIndex> AllocaMap_;

  std::unordered_map<const rvsdg::node *, PointerObjectIndex> MallocMap_;

  std::unordered_map<const delta::node *, PointerObjectIndex> GlobalMap_;

  util::BijectiveMap<const lambda::node *, PointerObjectIndex> FunctionMap_;

  std::unordered_map<const rvsdg::argument *, PointerObjectIndex> ImportMap_;

  /**
   * Internal helper function for adding PointerObjects, use the Create* methods instead
   */
  [[nodiscard]] PointerObjectIndex
  AddPointerObject(PointerObjectKind kind);

public:
  [[nodiscard]] size_t
  NumPointerObjects() const noexcept;

  /**
   * @return the number of PointerObjects in the set matching the specified \p kind.
   */
  [[nodiscard]] size_t
  NumPointerObjectsOfKind(PointerObjectKind kind) const noexcept;

  /**
   * Creates a PointerObject of Register kind and maps the rvsdg output to the new PointerObject.
   * The rvsdg output can not already be associated with a PointerObject.
   * @param rvsdgOutput the rvsdg output associated with the register PointerObject
   * @return the index of the new PointerObject in the PointerObjectSet
   */
  [[nodiscard]] PointerObjectIndex
  CreateRegisterPointerObject(const rvsdg::output & rvsdgOutput);

  /**
   * Retrieves a previously created PointerObject of Register kind.
   * @param rvsdgOutput an rvsdg::output that already corresponds to a PointerObject in the set
   * @return the index of the PointerObject associated with the rvsdg::output
   */
  [[nodiscard]] PointerObjectIndex
  GetRegisterPointerObject(const rvsdg::output & rvsdgOutput) const;

  /**
   * Retrieves a previously created PointerObject of Register kind, associated with an rvsdg output.
   * If no PointerObject is associated with the given output, nullopt is returned.
   * @param rvsdgOutput the rvsdg::output that might correspond to a PointerObject in the set
   * @return the index of the PointerObject associated with rvsdgOutput, if it exists
   */
  [[nodiscard]] std::optional<PointerObjectIndex>
  TryGetRegisterPointerObject(const rvsdg::output & rvsdgOutput) const;

  /**
   * Reuses an existing PointerObject of register type for an additional rvsdg output.
   * This is useful when values are passed from outer regions to inner regions.
   * @param rvsdgOutput the new rvsdg output providing the register value
   * @param pointerObject the index of the existing PointerObject, must be of register kind
   */
  void
  MapRegisterToExistingPointerObject(
      const rvsdg::output & rvsdgOutput,
      PointerObjectIndex pointerObject);

  /**
   * Creates a PointerObject of Register kind, without any association to any node in the program.
   * It can not be pointed to, and will not be included in the final PointsToGraph,
   * but it can be used as a temporary object to string together constraints.
   * @see Andersen::AnalyzeMemcpy.
   * @return the index of the new PointerObject
   */
  [[nodiscard]] PointerObjectIndex
  CreateDummyRegisterPointerObject();

  [[nodiscard]] PointerObjectIndex
  CreateAllocaMemoryObject(const rvsdg::node & allocaNode);

  [[nodiscard]] PointerObjectIndex
  CreateMallocMemoryObject(const rvsdg::node & mallocNode);

  [[nodiscard]] PointerObjectIndex
  CreateGlobalMemoryObject(const delta::node & deltaNode);

  /**
   * Creates a PointerObject of Function kind associated with the given \p lambdaNode.
   * The lambda node can not be associated with a PointerObject already.
   * @param lambdaNode the RVSDG node defining the function,
   * @return the index of the new PointerObject in the PointerObjectSet
   */
  [[nodiscard]] PointerObjectIndex
  CreateFunctionMemoryObject(const lambda::node & lambdaNode);

  /**
   * Retrieves the PointerObject of Function kind associated with the given lambda node
   * @param lambdaNode the lambda node associated with the existing PointerObject
   * @return the index of the associated PointerObject
   */
  [[nodiscard]] PointerObjectIndex
  GetFunctionMemoryObject(const lambda::node & lambdaNode) const;

  /**
   * Gets the lambda node associated with a given PointerObject.
   * @param index the index of the PointerObject
   * @return the lambda node associated with the PointerObject
   */
  [[nodiscard]] const lambda::node &
  GetLambdaNodeFromFunctionMemoryObject(PointerObjectIndex index) const;

  [[nodiscard]] PointerObjectIndex
  CreateImportMemoryObject(const rvsdg::argument & importNode);

  const std::unordered_map<const rvsdg::output *, PointerObjectIndex> &
  GetRegisterMap() const noexcept;

  const std::unordered_map<const rvsdg::node *, PointerObjectIndex> &
  GetAllocaMap() const noexcept;

  const std::unordered_map<const rvsdg::node *, PointerObjectIndex> &
  GetMallocMap() const noexcept;

  const std::unordered_map<const delta::node *, PointerObjectIndex> &
  GetGlobalMap() const noexcept;

  const util::BijectiveMap<const lambda::node *, PointerObjectIndex> &
  GetFunctionMap() const noexcept;

  const std::unordered_map<const rvsdg::argument *, PointerObjectIndex> &
  GetImportMap() const noexcept;

  /**
   * @return the kind of the PointerObject with the given \p index
   */
  [[nodiscard]] PointerObjectKind
  GetPointerObjectKind(PointerObjectIndex index) const noexcept;

  /**
   * @return true if the PointerObject with the given \p index can point, otherwise false
   */
  [[nodiscard]] bool
  ShouldTrackPointees(PointerObjectIndex index) const noexcept;

  /**
   * @return true if the PointerObject with the given \p index is a Register
   */
  [[nodiscard]] bool
  IsPointerObjectRegister(PointerObjectIndex index) const noexcept;

  /**
   * @return true if the PointerObject with the given \p index has its address escaped
   */
  [[nodiscard]] bool
  HasEscaped(PointerObjectIndex index) const noexcept;

  /**
   * Marks the PointerObject with the given \p index as having escaped the module.
   * Can only be called on non-register PointerObjects.
   * Implies both the PointeesEscaping flag, and the PointsToExternal flag.
   * @return true if the flag was changed by this operation, false otherwise
   */
  bool
  MarkAsEscaped(PointerObjectIndex index);

  /**
   * @return true if the PointerObject with the given \p index makes all its pointees escape
   */
  [[nodiscard]] bool
  HasPointeesEscaping(PointerObjectIndex index) const noexcept;

  /**
   * Marks the PointerObject with the given \p index as having all pointees escaping.
   * The flag is applied to the unification root.
   * @return true if the flag was changed by this operation, false otherwise
   */
  bool
  MarkAsPointeesEscaping(PointerObjectIndex index);

  /**
   * @return true if the PointerObject with the given \p index points to external, otherwise false
   */
  [[nodiscard]] bool
  IsPointingToExternal(PointerObjectIndex index) const noexcept;

  /**
   * Marks the PointerObject with the given \p index as pointing to external.
   * The flag is applied to the unification root.
   * @return true if the flag was changed by this operation, false otherwise
   */
  bool
  MarkAsPointingToExternal(PointerObjectIndex index);

  /**
   * @return the root in the unification the PointerObject with the given \p index belongs to.
   * PointerObjects that have not been unified will always be their own root.
   */
  [[nodiscard]] PointerObjectIndex
  GetUnificationRoot(PointerObjectIndex index) const noexcept;

  /**
   * @return true if the PointerObject with the given \p index is its own unification root
   */
  [[nodiscard]] bool
  IsUnificationRoot(PointerObjectIndex index) const noexcept;

  /**
   * Unifies two PointerObjects, such that they will forever share their set of pointees.
   * If any object in the unification points to external, they will all point to external.
   * The HasEscaped flags are not shared, and can still be set individually.
   * If the objects already belong to the same disjoint set, this is a no-op.
   * @param object1 the index of the first PointerObject to unify
   * @param object2 the index of the second PointerObject to unify
   * @return the index of the root PointerObject in the unification
   */
  PointerObjectIndex
  UnifyPointerObjects(PointerObjectIndex object1, PointerObjectIndex object2);

  /**
   * @return the PointsToSet of the PointerObject with the given \p index.
   */
  [[nodiscard]] const util::HashSet<PointerObjectIndex> &
  GetPointsToSet(PointerObjectIndex index) const;

  /**
   * Adds \p pointee to P(\p pointer)
   * @param pointer the index of the PointerObject that shall point to \p pointee
   * @param pointee the index of the PointerObject that is pointed at, can not be a register.
   *
   * If the pointer is of a PointerObjectKind that can't point, this is a no-op.
   *
   * @return true if P(\p pointer) was changed by this operation
   */
  bool
  AddToPointsToSet(PointerObjectIndex pointer, PointerObjectIndex pointee);

  /**
   * Makes P(\p superset) a superset of P(\p subset), by adding any elements in the set difference
   * @param superset the index of the PointerObject that shall point to everything subset points to
   * @param subset the index of the PointerObject whose pointees shall all be pointed to by superset
   * as well
   *
   * @return true if P(\p superset) or any flags were modified by this operation
   */
  bool
  MakePointsToSetSuperset(PointerObjectIndex superset, PointerObjectIndex subset);

  /**
   * Creates a clone of this PointerObjectSet, with all the same PointerObjects,
   * flags, unifications and points-to sets.
   * @return an owned clone of this
   */
  [[nodiscard]] std::unique_ptr<PointerObjectSet>
  Clone() const;
};

/**
 * A constraint of the form:
 * P(superset) supseteq P(subset)
 * Example of application is when a register has multiple source values
 */
class SupersetConstraint final
{
  PointerObjectIndex Superset_;
  PointerObjectIndex Subset_;

public:
  SupersetConstraint(PointerObjectIndex superset, PointerObjectIndex subset)
      : Superset_(superset),
        Subset_(subset)
  {}

  /**
   * @return the PointerObject that should point to everything the subset points to
   */
  [[nodiscard]] PointerObjectIndex
  GetSuperset() const noexcept
  {
    return Superset_;
  }

  /**
   * @param superset the new PointerObject that should point to everything the subset points to
   */
  void
  SetSuperset(PointerObjectIndex superset)
  {
    Superset_ = superset;
  }

  /**
   * @return the PointerObject whose points-to set should be contained within the superset
   */
  [[nodiscard]] PointerObjectIndex
  GetSubset() const noexcept
  {
    return Subset_;
  }

  /**
   * @param subset the new PointerObject whose points-to set should be contained within the superset
   */
  void
  SetSubset(PointerObjectIndex subset)
  {
    Subset_ = subset;
  }

  /**
   * Apply this constraint to \p set once.
   * @return true if this operation modified any PointerObjects or points-to-sets
   */
  bool
  ApplyDirectly(PointerObjectSet & set);
};

/**
 * The constraint:
 *   *P(pointer) supseteq P(value)
 * Written out as
 *   for all x in P(pointer), P(x) supseteq P(value)
 * Which corresponds to *pointer = value
 */
class StoreConstraint final
{
  PointerObjectIndex Pointer_;
  PointerObjectIndex Value_;

public:
  StoreConstraint(PointerObjectIndex pointer, PointerObjectIndex value)
      : Pointer_(pointer),
        Value_(value)
  {}

  /**
   * @return the PointerObject representing the value written by the store instruction
   */
  [[nodiscard]] PointerObjectIndex
  GetValue() const noexcept
  {
    return Value_;
  }

  /**
   * @param value the new PointerObject representing the value written by the store instruction
   */
  void
  SetValue(PointerObjectIndex value)
  {
    Value_ = value;
  }

  /**
   * @return the PointerObject representing the pointer written to by the store instruction
   */
  [[nodiscard]] PointerObjectIndex
  GetPointer() const noexcept
  {
    return Pointer_;
  }

  /**
   * @param pointer the new PointerObject representing the pointer written to by the store.
   */
  void
  SetPointer(PointerObjectIndex pointer)
  {
    Pointer_ = pointer;
  }

  /**
   * Apply this constraint to \p set once.
   * @return true if this operation modified any PointerObjects or points-to-sets
   */
  bool
  ApplyDirectly(PointerObjectSet & set);
};

/**
 * A constraint of the form:
 *   P(value) supseteq *P(pointer)
 * Written out as
 *   for all x in P(pointer), P(value) supseteq P(x)
 * Which corresponds to value = *pointer
 */
class LoadConstraint final
{
  PointerObjectIndex Value_;
  PointerObjectIndex Pointer_;

public:
  LoadConstraint(PointerObjectIndex value, PointerObjectIndex pointer)
      : Value_(value),
        Pointer_(pointer)
  {}

  /**
   * @return the PointerObject representing the value returned by the load instruction
   */
  [[nodiscard]] PointerObjectIndex
  GetValue() const noexcept
  {
    return Value_;
  }

  /**
   * @param value the new PointerObject representing the value returned by the load instruction
   */
  void
  SetValue(PointerObjectIndex value)
  {
    Value_ = value;
  }

  /**
   * @return the PointerObject representing the pointer loaded by the load instruction
   */
  [[nodiscard]] PointerObjectIndex
  GetPointer() const noexcept
  {
    return Pointer_;
  }

  /**
   * @param pointer the new PointerObject representing the pointer loaded by the load instruction.
   */
  void
  SetPointer(PointerObjectIndex pointer)
  {
    Pointer_ = pointer;
  }

  /**
   * Apply this constraint to \p set once.
   * @return true if this operation modified any PointerObjects or points-to-sets
   */
  bool
  ApplyDirectly(PointerObjectSet & set);
};

/**
 * A constraint making the given call site communicate with the functions it may call.
 *
 * It follows the given pseudocode:
 * for f in P(CallTarget):
 *   if f is not a lambda:
 *     continue
 *   for each function argument/input pair (a, i):
 *     make P(a) a superset of P(i)
 *   for each result/output pair (r, o):
 *     make P(o) a superset of P(r)
 *
 * if CallTarget is flagged as PointsToExternal:
 *   mark all of CallNode's parameters as HasEscaped
 *   mark the CallNode's return values as PointsToExternal
 */
class FunctionCallConstraint final
{
  /**
   * A PointerObject of Register kind, representing the function pointer being called
   */
  PointerObjectIndex Pointer_;

  /**
   * The RVSDG node representing the function call
   */
  const jlm::llvm::CallNode & CallNode_;

public:
  FunctionCallConstraint(PointerObjectIndex pointer, const jlm::llvm::CallNode & callNode)
      : Pointer_(pointer),
        CallNode_(callNode)
  {}

  /**
   * @return the PointerObject representing the function pointer being called
   */
  [[nodiscard]] PointerObjectIndex
  GetPointer() const noexcept
  {
    return Pointer_;
  }

  /**
   * @param pointer the new PointerObject representing the function pointer being called
   */
  void
  SetPointer(PointerObjectIndex pointer)
  {
    Pointer_ = pointer;
  }

  /**
   * @return the RVSDG call node for the function call
   */
  [[nodiscard]] const jlm::llvm::CallNode &
  GetCallNode() const noexcept
  {
    return CallNode_;
  }

  /**
   * Apply this constraint to \p set once.
   * @return true if this operation modified any PointerObjects or points-to-sets
   */
  bool
  ApplyDirectly(PointerObjectSet & set);
};

/**
 * Helper class representing the global constraint:
 *   For all PointerObjects x marked as PointeesEscaping, all pointees in P(x) are escaping
 */
class EscapeFlagConstraint final
{
public:
  EscapeFlagConstraint() = delete;

  /**
   * Performs the minimum set of changes required to satisfy the constraint.
   * @param set the PointerObjectSet representing this module
   * @return true if the function modified any flags.
   */
  static bool
  PropagateEscapedFlagsDirectly(PointerObjectSet & set);
};

/**
 * Helper class representing the global constraint:
 *   For each function x marked as escaped, all parameters point to external, and all results escape
 * Parameters and results that do not have PointerObjects corresponding to them are ignored.
 */
class EscapedFunctionConstraint final
{
public:
  EscapedFunctionConstraint() = delete;

  /**
   * Performs the minimum set of changes required to satisfy the constraint.
   * @param set the PointerObjectSet representing this module
   * @return true if the function modified any flags
   */
  static bool
  PropagateEscapedFunctionsDirectly(PointerObjectSet & set);
};

/**
 * A class for adding and applying constraints to the points-to-sets of the PointerObjectSet.
 * Unlike the set modification methods on PointerObjectSet, constraints can be added in any order,
 * with the same result. Multiple solvers can be used to solve for the final points-to sets.
 *
 * Some additional constraints on the PointerObject flags are built in.
 */
class PointerObjectConstraintSet final
{
public:
  using ConstraintVariant =
      std::variant<SupersetConstraint, StoreConstraint, LoadConstraint, FunctionCallConstraint>;

  /**
   * Struct holding statistics from solving the constraint set using the worklist solver.
   */
  struct WorklistStatistics {
    /**
     * The number of items that were popped from the worklist before the solution converged.
     */
    size_t NumWorkItemsPopped{};

    /**
     * The number of cycles detected by online cycle detection, if enabled.
     */
    std::optional<size_t> NumOnlineCyclesDetected;

    /**
     * The number of unifications made by online cycle detection, if enabled.
     */
    std::optional<size_t> NumOnlineCycleUnifications;
  };

  explicit PointerObjectConstraintSet(PointerObjectSet & set)
      : Set_(set),
        Constraints_(),
        ConstraintSetFrozen_(false)
  {}

  PointerObjectConstraintSet(const PointerObjectConstraintSet & other) = delete;

  PointerObjectConstraintSet(PointerObjectConstraintSet && other) = delete;

  PointerObjectConstraintSet &
  operator=(const PointerObjectConstraintSet & other) = delete;

  PointerObjectConstraintSet &
  operator=(PointerObjectConstraintSet && other) = delete;

  /**
   * Some offline processing relies on knowing about all constraints that will ever be added.
   * After doing such processing, the constraint set is frozen, which prevents any new constraints
   * from being added. Offline processing and solving can still be performed while frozen.
   * @return true if the constraint set has been frozen, false otherwise
   */
  [[nodiscard]] bool
<<<<<<< HEAD
  IsFrozen() const;
=======
  IsFrozen() const noexcept;
>>>>>>> cbdf77d6

  /**
   * The simplest constraint, on the form: pointee in P(pointer)
   * @param pointer the PointerObject that should have the pointee in its points-to set
   * @param pointee the PointerObject that should be in the points-to-set
   */
  void
  AddPointerPointeeConstraint(PointerObjectIndex pointer, PointerObjectIndex pointee);

  /**
   * Adds a constraint making \p pointer flagged as pointing to external
   * @param pointer the PointerObject that should be marked as pointing to external
   */
  void
  AddPointsToExternalConstraint(PointerObjectIndex pointer);

  /**
   * Ensures that any PointerObject in P(registerIndex) will be marked as escaped.
   * @param registerIndex the register whose content leaves the module, thus exposing any memory it
   * may point to
   */
  void
  AddRegisterContentEscapedConstraint(PointerObjectIndex registerIndex);

  /**
   * Generic add function for all struct based constraints
   * @param c an instance of a constraint struct, passed as a ConstraintVariant
   */
  void
  AddConstraint(ConstraintVariant c);

  /**
   * Retrieves all added constraints that were not simple one-off flag changes
   */
  [[nodiscard]] const std::vector<ConstraintVariant> &
  GetConstraints() const noexcept;

  /**
   * Creates a subset graph containing all PointerObjects, their current points-to sets,
   * and edges representing the current set of constraints.
   */
  util::Graph &
  DrawSubsetGraph(util::GraphWriter & writer) const;

  /**
   * Performs off-line detection of PointerObjects that can be shown to always contain
   * the same pointees, and unifies them.
   * It is a version of Rountev and Chandra, 2000: "Off-line variable substitution",
   * modified to support SSA based constraint graphs.
   *
   * The algorithm uses an offline constraint graph, consisting of two nodes per PointerObject v:
   *  n(v) represents the points-to set of v
   *  n(*v) represents the union of points-to sets of all pointees of v
   *  Edges in the graph represent points-to set inclusion.
   *
   * In this graph, strongly connected components (SCCs) are collapsed into single equivalence sets.
   *
   * If an SCC consists of only "direct" nodes, and all predecessors share equivalence
   * set label, the SCC gets the same label.
   * See PointerObjectConstraintSet::CreateOvsSubsetGraph() for a description of direct nodes.
   *
   * All PointerObjects v1, ... vN where n(v1), ... n(vN) share equivalence set label, get unified.
   * The run time is linear in the amount of PointerObjects and constraints.
   *
   * @return the number PointerObject unifications made
   * @see NormalizeConstraints() call it afterwards to remove constraints made unnecessary.
   */
  size_t
  PerformOfflineVariableSubstitution();

  /**
   * Traverses the list of constraints, and does the following:
   *  - Redirects constraints to reference the root of unifications
   *  - Removes no-op constraints (e.g. X is a superset of X)
   *  - Removes duplicate constraints
   *
   * @return the number of constraints that were removed
   */
  size_t
  NormalizeConstraints();

  /**
   * Finds a least solution satisfying all constraints, using the Worklist algorithm.
   * Descriptions of the algorithm can be found in
   *  - Pearce et al. 2003: "Online cycle detection and difference propagation for pointer analysis"
   *  - Hardekopf et al. 2007: "The Ant and the Grasshopper".
   * @tparam EnableOnlineCycleDetection if true, online cycle detection will be performed, from
   *  Pearce et al. 2003: "Online cycle detection and difference propagation for pointer analysis"
   * @return an instance of WorklistStatistics describing solver statistics
   */
  template <bool EnableOnlineCycleDetection>
  WorklistStatistics
  SolveUsingWorklist();

  /**
   * Iterates over and applies constraints until all points-to-sets satisfy them.
   * Also applies inference rules on the escaped and pointing to external flags.
   * This operation potentially has a long runtime, with an upper bound of O(n^5).
   * @return the number of iterations until a fixed solution was established. At least 1.
   */
  size_t
  SolveNaively();

  /**
   * Creates a clone of this constraint set, and the underlying PointerObjectSet.
   * The result is an identical copy, containing no references to the original.
   * @return the cloned PointerObjectSet and PointerObjectConstraintSet
   */
  std::pair<std::unique_ptr<PointerObjectSet>, std::unique_ptr<PointerObjectConstraintSet>>
  Clone() const;

private:
  /**
   * Creates a special subset graph containing both regular nodes n(v) and dereference nodes n(*v).
   * The graph is used by PointerObjectConstraintSet::PerformOfflineVariableSubstitution().
   *
   * Some nodes are marked as direct, when all subset predecessors are known offline.
   * They can:
   *  - only be n(v) nodes, where v is a register
   *  - not be the return value of a function call
   *  - not be an argument of a function body
   *
   *  @return a tuple containing:
   *   - the total number of nodes N
   *   - a vector of length N containing the successors of each node
   *   - a boolean vector of length N, containing true on direct nodes, and false otherwise
   */
  std::tuple<size_t, std::vector<util::HashSet<PointerObjectIndex>>, std::vector<bool>>
  CreateOvsSubsetGraph();

  // The PointerObjectSet being built upon
  PointerObjectSet & Set_;

  // Lists of all constraints, of all different types
  std::vector<ConstraintVariant> Constraints_;

  // When true, no new constraints can be added.
  // Only offline processing is allowed to modify the constraint set.
  bool ConstraintSetFrozen_;
};

} // namespace jlm::llvm::aa

#endif<|MERGE_RESOLUTION|>--- conflicted
+++ resolved
@@ -744,11 +744,7 @@
    * @return true if the constraint set has been frozen, false otherwise
    */
   [[nodiscard]] bool
-<<<<<<< HEAD
-  IsFrozen() const;
-=======
   IsFrozen() const noexcept;
->>>>>>> cbdf77d6
 
   /**
    * The simplest constraint, on the form: pointee in P(pointer)
