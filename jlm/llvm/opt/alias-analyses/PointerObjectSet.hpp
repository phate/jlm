--- conflicted
+++ resolved
@@ -91,10 +91,7 @@
     // If set, any pointee of this object should mark its pointees as escaping.
     // The unification root is the source of truth for this flag!
     uint8_t LoadedAsScalar : 1;
-<<<<<<< HEAD
 #endif
-=======
->>>>>>> 644eb3d7
 
     explicit PointerObject(PointerObjectKind kind, bool canPoint)
         : Kind(kind),
@@ -106,10 +103,7 @@
           PointsToExternal(0),
           StoredAsScalar(0),
           LoadedAsScalar(0)
-<<<<<<< HEAD
 #endif
-=======
->>>>>>> 644eb3d7
     {
       JLM_ASSERT(kind != PointerObjectKind::COUNT);
 
@@ -454,22 +448,14 @@
   MarkAsLoadingAsScalar(PointerObjectIndex index);
 
   /**
-<<<<<<< HEAD
    * @return true if the PointerObject with the given \p index is the target of a scalar load, false otherwise.
    * If it is, any pointee of \p index will be marked as making its pointees escape.
-=======
-   * @return true if the PointerObject with the given \p index is the target of a scalar load, false
-   * otherwise. If it is, any pointee of \p index will be marked as making its pointees escape.
->>>>>>> 644eb3d7
    */
   [[nodiscard]] bool
   IsLoadedAsScalar(PointerObjectIndex index) const noexcept;
 
-<<<<<<< HEAD
 #endif
 
-=======
->>>>>>> 644eb3d7
   /**
    * @return the root in the unification the PointerObject with the given \p index belongs to.
    * PointerObjects that have not been unified will always be their own root.
@@ -1076,11 +1062,7 @@
   /**
    * Gets the number of flag constraints, among all PointerObjetcs.
    * Flags that are unified are only counted once (on the unification root).
-<<<<<<< HEAD
-   * The count is divided into two: flags for loads/stores of scalar, and the other flags
-=======
    * The count is divided into two: flags for loads/stores of scalars, and the other flags
->>>>>>> 644eb3d7
    * @return a pair (num flags on scalar operations, num other flags)
    */
   [[nodiscard]] std::pair<size_t, size_t>
