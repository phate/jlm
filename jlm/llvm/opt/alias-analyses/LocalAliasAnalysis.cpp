/*
 * Copyright 2025 Håvard Krogstie <krogstie.havard@gmail.com>
 * See COPYING for terms of redistribution.
 */

#include <jlm/llvm/opt/alias-analyses/LocalAliasAnalysis.hpp>

#include <jlm/llvm/ir/operators.hpp>
#include <jlm/llvm/ir/operators/alloca.hpp>
#include <jlm/llvm/ir/operators/delta.hpp>
#include <jlm/llvm/ir/operators/IOBarrier.hpp>
#include <jlm/llvm/ir/trace.hpp>
#include <jlm/llvm/ir/types.hpp>
#include <jlm/rvsdg/gamma.hpp>
#include <jlm/rvsdg/lambda.hpp>
#include <jlm/rvsdg/theta.hpp>

#include <numeric>
#include <queue>

namespace jlm::llvm::aa
{

LocalAliasAnalysis::LocalAliasAnalysis() = default;

LocalAliasAnalysis::~LocalAliasAnalysis() noexcept = default;

std::string
LocalAliasAnalysis::ToString() const
{
  return "LocalAA";
}

/**
 * Represents the result of tracing a pointer p to some origin,
 * as a traced base pointer value plus an optional byte offset.
 *
 * If the offset is present, that means
 *  p = base pointer + offset
 *
 * If the offset is not present, that means
 *  p = base pointer + [unknown offset]
 */
struct LocalAliasAnalysis::TracedPointerOrigin
{
  const rvsdg::Output * BasePointer;
  std::optional<int64_t> Offset;
};

/**
 * Represents a collection of possible origins of a pointer value.
 */
struct LocalAliasAnalysis::TraceCollection
{
  /**
   * Contains all outputs visited while tracing, to avoid re-visiting.
   * If an output is visited first with a known offset, and later with a different offset,
   * the offset is collapsed to an unknown offset, and tracing continues with that.
   */
  std::unordered_map<const rvsdg::Output *, std::optional<int64_t>> AllTracedOutputs;

  /**
   * Contains the outputs that have been reached through tracing, which can not be traced further.
   * For example the output of an AllocaOperation, the result of a LoadNonVolatileOperation,
   * or the return value of a CallOperation.
   */
  std::unordered_map<const rvsdg::Output *, std::optional<int64_t>> TopOrigins;
};

AliasAnalysis::AliasQueryResponse
LocalAliasAnalysis::Query(const rvsdg::Output & p1, size_t s1, const rvsdg::Output & p2, size_t s2)
{
<<<<<<< HEAD
  const auto & p1Norm = llvm::TraceOutput(p1);
  const auto & p2Norm = llvm::TraceOutput(p2);
=======
  const auto & p1Norm = llvm::traceOutput(p1);
  const auto & p2Norm = llvm::traceOutput(p2);
>>>>>>> fcd299db

  // If the two pointers are the same value, they must alias
  if (&p1Norm == &p2Norm)
    return MustAlias;

  // Trace through GEP operations to get closer to the origins of the pointers
  // Only trace through GEPs where the offset is known at compile time,
  // to avoid giving up on MustAlias prematurely
  const auto p1Traced = TracePointerOriginPrecise(p1Norm);
  const auto p2Traced = TracePointerOriginPrecise(p2Norm);
  JLM_ASSERT(p1Traced.Offset.has_value() && p2Traced.Offset.has_value());

  if (p1Traced.BasePointer == p2Traced.BasePointer)
  {
    // The pointers share base, but may have different offsets
    // p1 = base + p1Offset
    // p2 = base + p2Offset

    return QueryOffsets(p1Traced.Offset, s1, p2Traced.Offset, s2);
  }

  // Keep tracing back to all sources
  TraceCollection p1TraceCollection;
  TraceCollection p2TraceCollection;

  // If tracing reaches too many possible outputs, it may give up
  if (!TraceAllPointerOrigins(p1Traced, p1TraceCollection))
    return MayAlias;

  if (!TraceAllPointerOrigins(p2Traced, p2TraceCollection))
    return MayAlias;

  // Removes top origins that can not possibly be valid targets due to being too small.
  // If p1 + s1 is outside the range of a top origin, then p1 can not target it
  RemoveTopOriginsWithRemainingSizeBelow(p1TraceCollection, s1);
  RemoveTopOriginsWithRemainingSizeBelow(p2TraceCollection, s2);

  // If each trace collection has only one top origin, check if they have the same base pointer
  if (p1TraceCollection.TopOrigins.size() == 1 && p2TraceCollection.TopOrigins.size() == 1)
  {
    const auto & [p1Base, p1Offset] = *p1TraceCollection.TopOrigins.begin();
    const auto & [p2Base, p2Offset] = *p2TraceCollection.TopOrigins.begin();
    if (p1Base == p2Base)
      return QueryOffsets(p1Offset, s1, p2Offset, s2);
  }

  // From this point on we give up on MustAlias

  // Since we only have inbound GEPs, a pointer p = b + 12 must point at least 12 bytes into
  // the memory region it points to
  auto minimumP1OffsetFromStart = GetMinimumOffsetFromStart(p1TraceCollection);
  auto minimumP2OffsetFromStart = GetMinimumOffsetFromStart(p2TraceCollection);

  // In case the trace collections contain unknown offsets, also try using the
  // precise p1Traced and p2Traced, which always have a known offset
  if (*p1Traced.Offset > 0)
    minimumP1OffsetFromStart =
        std::max(minimumP1OffsetFromStart, static_cast<size_t>(*p1Traced.Offset));
  if (*p2Traced.Offset > 0)
    minimumP2OffsetFromStart =
        std::max(minimumP2OffsetFromStart, static_cast<size_t>(*p2Traced.Offset));

  // Since we have given up on MustAlias, we can remove some targets even if they are valid.
  // Even if p1 might point to an 4-byte int foo,
  // if p2 is an 8-byte operation, or p2 is at least 4 bytes into its target,
  // we can safely discard that p1 might target foo.
  RemoveTopOriginsSmallerThanSize(p2TraceCollection, minimumP1OffsetFromStart + s1);
  RemoveTopOriginsSmallerThanSize(p1TraceCollection, minimumP2OffsetFromStart + s2);

  // If we know that p2 is at least 12 bytes into the memory region it targets,
  // then any use of p1 where p1 + s1 is within the first 12 bytes of its memory region can be
  // ignored.
  RemoveTopOriginsWithinTheFirstNBytes(p1TraceCollection, s1, minimumP2OffsetFromStart);
  RemoveTopOriginsWithinTheFirstNBytes(p2TraceCollection, s2, minimumP1OffsetFromStart);

  // Any direct overlap in the collections' top sets means there is a possibility of aliasing
  if (DoTraceCollectionsOverlap(p1TraceCollection, s1, p2TraceCollection, s2))
    return MayAlias;

  // Even if there is no direct overlap in the trace collections, the pointers may still alias
  // Take for example the top sets { ALLOCA[a]+40, ALLOCA[b] } and { ALLOCA[c], o4+20 }
  // o4 is some output that can not be traced further, but it is also not original.
  // It is possible for o4 to be a pointer to ALLOCA[a]+20, in which case there is aliasing.

  // We already know that there is no direct overlap in the top origin sets,
  // so if both trace collections only contain original pointers, there is NoAlias.
  const bool p1AllTopsOriginal = HasOnlyOriginalTopOrigins(p1TraceCollection);
  const bool p2AllTopsOriginal = HasOnlyOriginalTopOrigins(p2TraceCollection);

  if (p1AllTopsOriginal && p2AllTopsOriginal)
    return NoAlias;

  // If one of the pointers has a top origin set containing only fully traceable ALLOCAs,
  // it is not possible for the other pointer to target any of them,
  // as they would already be explicitly included in its top origin set.
  const bool p1OnlyTraceable = HasOnlyFullyTraceableTopOrigins(p1TraceCollection);
  const bool p2OnlyTraceable = HasOnlyFullyTraceableTopOrigins(p2TraceCollection);

  if (p1OnlyTraceable || p2OnlyTraceable)
    return NoAlias;

  return MayAlias;
}

/**
 * Calculates the byte offset inside the given type, starting at the given offset of GEP inputs.
 * Uses recursion to handle nested types.
 * If any indexing input is not a compile time constant, nullopt is returned.
 * @param gepNode the GEP node
 * @param inputIndex the index of the input that applies inside the given type
 * @param type the type the offset is inside
 * @return the byte offset within the given type, or nullopt if not possible.
 */
static std::optional<int64_t>
CalculateIntraTypeGepOffset(
    const rvsdg::SimpleNode & gepNode,
    size_t inputIndex,
    const rvsdg::Type & type)
{
  // If we have no more input index values, we are not offsetting into the type
  if (inputIndex >= gepNode.ninputs())
    return 0;

  // GEP input 0 is the pointer being offset
  // GEP input 1 is the number of whole types
  // Intra-type offsets start at input 2 and beyond
  JLM_ASSERT(inputIndex >= 2);

  auto & gepInput = *gepNode.input(inputIndex)->origin();
  auto indexingValue = tryGetConstantSignedInteger(gepInput);

  // Any unknown indexing value means the GEP offset is unknown overall
  if (!indexingValue.has_value())
    return std::nullopt;

  if (auto array = dynamic_cast<const ArrayType *>(&type))
  {
    const auto & elementType = array->GetElementType();
    int64_t offset = *indexingValue * GetTypeSize(*elementType);

    // Get the offset into the element type as well, if any
    const auto subOffset = CalculateIntraTypeGepOffset(gepNode, inputIndex + 1, *elementType);
    if (subOffset.has_value())
      return offset + *subOffset;

    return std::nullopt;
  }
  if (auto strct = dynamic_cast<const StructType *>(&type))
  {
    if (*indexingValue < 0
        || static_cast<size_t>(*indexingValue) >= strct->GetDeclaration().NumElements())
      throw std::logic_error("Struct type has fewer fields than requested by GEP");

    const auto & fieldType = strct->GetDeclaration().GetElement(*indexingValue);
    int64_t offset = strct->GetFieldOffset(*indexingValue);

    const auto subOffset = CalculateIntraTypeGepOffset(gepNode, inputIndex + 1, fieldType);
    if (subOffset.has_value())
      return offset + *subOffset;

    return std::nullopt;
  }

  JLM_UNREACHABLE("Unknown GEP type");
}

std::optional<int64_t>
LocalAliasAnalysis::CalculateGepOffset(const rvsdg::SimpleNode & gepNode)
{
  const auto gep = util::assertedCast<const GetElementPtrOperation>(&gepNode.GetOperation());

  // The pointee type. Gets updated by the loop below if the GEP has multiple levels of offsets
  const auto & pointeeType = gep->GetPointeeType();

  const auto & wholeTypeIndexingOrigin = *gepNode.input(1)->origin();
  const auto wholeTypeIndexing = tryGetConstantSignedInteger(wholeTypeIndexingOrigin);

  if (!wholeTypeIndexing.has_value())
    return std::nullopt;

  int64_t offset = *wholeTypeIndexing * GetTypeSize(pointeeType);

  // In addition to offsetting by whole types, a GEP can also offset within a type
  const auto subOffset = CalculateIntraTypeGepOffset(gepNode, 2, pointeeType);
  if (!subOffset.has_value())
    return std::nullopt;

  return offset + *subOffset;
}

LocalAliasAnalysis::TracedPointerOrigin
LocalAliasAnalysis::TracePointerOriginPrecise(const rvsdg::Output & p)
{
  // The original pointer p is always equal to base + byte offset
  const rvsdg::Output * base = &p;
  int64_t offset = 0;

  while (true)
  {
    // Use normalization function to get past all trivially invariant operations
<<<<<<< HEAD
    base = &llvm::TraceOutput(*base);
=======
    base = &llvm::traceOutput(*base);
>>>>>>> fcd299db

    if (const auto [node, gep] =
            rvsdg::TryGetSimpleNodeAndOptionalOp<GetElementPtrOperation>(*base);
        gep)
    {
      auto calculatedOffset = CalculateGepOffset(*node);

      // Only trace through GEPs with statically known offsets
      if (!calculatedOffset.has_value())
        break;

      base = node->input(0)->origin();
      offset += *calculatedOffset;
    }

    // We were not able to trace further
    break;
  }

  return TracedPointerOrigin{ base, offset };
}

AliasAnalysis::AliasQueryResponse
LocalAliasAnalysis::QueryOffsets(
    std::optional<int64_t> offset1,
    size_t s1,
    std::optional<int64_t> offset2,
    size_t s2)
{
  // If either offset is unknown, return MayAlias
  if (!offset1.has_value() || !offset2.has_value())
    return MayAlias;

  auto difference = *offset2 - *offset1;
  if (difference == 0)
    return MustAlias;

  // p2 starts at or after p1+s1
  if (difference >= 0 && static_cast<size_t>(difference) >= s1)
    return NoAlias;

  // p1 starts at or after p2+s2
  if (difference <= 0 && static_cast<size_t>(-difference) >= s2)
    return NoAlias;

  // We have a partial alias
  return MayAlias;
}

bool
LocalAliasAnalysis::TraceAllPointerOrigins(TracedPointerOrigin p, TraceCollection & traceCollection)
{
  if (traceCollection.AllTracedOutputs.size() >= MaxTraceCollectionSize)
    return false;

  // Normalize the pointer first, to avoid tracing trivial temporary outputs
<<<<<<< HEAD
  p.BasePointer = &llvm::TraceOutput(*p.BasePointer);
=======
  p.BasePointer = &llvm::traceOutput(*p.BasePointer);
>>>>>>> fcd299db

  auto it = traceCollection.AllTracedOutputs.find(p.BasePointer);
  if (it != traceCollection.AllTracedOutputs.end())
  {
    // If the base pointer has already been traced with an unknown offset, we have nothing to add
    if (!it->second.has_value())
      return true;

    // The offset used for the base pointer the last time it was traced
    const auto prevOffset = *it->second;

    // If we are visiting the same base pointer again with the same offset, we have nothing to add
    if (p.Offset.has_value() && *p.Offset == prevOffset)
      return true;

    // We have different offsets to last time, collapse to unknown offset
    p.Offset = std::nullopt;
  }

  traceCollection.AllTracedOutputs[p.BasePointer] = p.Offset;

  // If it is a GEP, we can trace through it, but possibly lose precise offset information
  if (const auto [node, gep] =
          rvsdg::TryGetSimpleNodeAndOptionalOp<GetElementPtrOperation>(*p.BasePointer);
      gep)
  {
    // Update the base pointer and offset to represent the other side of the GEP
    p.BasePointer = node->input(0)->origin();

    // If we have precisely tracked the offset so far, try updating it with the GEPs offset
    if (p.Offset.has_value())
    {
      const auto gepOffset = CalculateGepOffset(*node);
      if (gepOffset.has_value())
        p.Offset = *p.Offset + *gepOffset;
      else
        p.Offset = std::nullopt;
    }

    return TraceAllPointerOrigins(p, traceCollection);
  }

  // If the node is a \ref SelectOperation, trace through both possible inputs
  if (const auto [node, select] =
          rvsdg::TryGetSimpleNodeAndOptionalOp<SelectOperation>(*p.BasePointer);
      select)
  {
    auto leftTrace = p;
    leftTrace.BasePointer = node->input(1)->origin();
    auto rightTrace = p;
    rightTrace.BasePointer = node->input(2)->origin();

    return TraceAllPointerOrigins(leftTrace, traceCollection)
        && TraceAllPointerOrigins(rightTrace, traceCollection);
  }

  // If we reach undef nodes, do not include them in the TopOrigins
  if (rvsdg::IsOwnerNodeOperation<UndefValueOperation>(*p.BasePointer))
  {
    return true;
  }

  // Trace into gamma nodes
  if (auto gamma = rvsdg::TryGetOwnerNode<rvsdg::GammaNode>(*p.BasePointer))
  {
    auto exitVar = gamma->MapOutputExitVar(*p.BasePointer);
    for (auto result : exitVar.branchResult)
    {
      TracedPointerOrigin inside = { result->origin(), p.Offset };

      // If tracing gives up, we give up
      if (!TraceAllPointerOrigins(inside, traceCollection))
        return false;
    }

    return true;
  }

  // Trace into theta nodes
  if (auto theta = rvsdg::TryGetOwnerNode<rvsdg::ThetaNode>(*p.BasePointer))
  {
    auto loopVar = theta->MapOutputLoopVar(*p.BasePointer);

    // Invariant loop variables should already have been handled by normalization
    JLM_ASSERT(!rvsdg::ThetaLoopVarIsInvariant(loopVar));

    TracedPointerOrigin inside = { loopVar.post->origin(), p.Offset };
    return TraceAllPointerOrigins(inside, traceCollection);
  }

  // We could not trace further, add p as a TopOrigin
  traceCollection.TopOrigins[p.BasePointer] = p.Offset;
  return true;
}

bool
LocalAliasAnalysis::IsOriginalOrigin(const rvsdg::Output & pointer)
{
  // Each GraphImport represents a unique object
  if (dynamic_cast<const GraphImport *>(&pointer))
    return true;

  if (rvsdg::TryGetOwnerNode<rvsdg::DeltaNode>(pointer))
    return true;

  if (rvsdg::TryGetOwnerNode<rvsdg::LambdaNode>(pointer))
    return true;

  // Is pointer the output of one of the nodes
  if (const auto node = rvsdg::TryGetOwnerNode<rvsdg::SimpleNode>(pointer))
  {
    if (is<AllocaOperation>(node))
      return true;

    if (is<MallocOperation>(node))
      return true;
  }

  return false;
}

bool
LocalAliasAnalysis::HasOnlyOriginalTopOrigins(TraceCollection & traces)
{
  for (auto [output, offset] : traces.TopOrigins)
  {
    if (!IsOriginalOrigin(*output))
      return false;
  }
  return true;
}

std::optional<size_t>
LocalAliasAnalysis::GetOriginalOriginSize(const rvsdg::Output & pointer)
{
  if (auto delta = rvsdg::TryGetOwnerNode<rvsdg::DeltaNode>(pointer))
    return GetTypeSize(*delta->GetOperation().Type());
  if (auto import = dynamic_cast<const GraphImport *>(&pointer))
  {
    auto size = GetTypeSize(*import->ValueType());
    // Workaround for imported incomplete types appearing to have size 0 in the LLVM IR
    if (size == 0)
      return std::nullopt;

    return size;
  }
  if (const auto [node, allocaOp] = rvsdg::TryGetSimpleNodeAndOptionalOp<AllocaOperation>(pointer);
      allocaOp)
  {
    const auto elementCount = tryGetConstantSignedInteger(*node->input(0)->origin());
    if (elementCount.has_value())
      return *elementCount * GetTypeSize(*allocaOp->ValueType());
  }
  if (const auto [node, mallocOp] = rvsdg::TryGetSimpleNodeAndOptionalOp<MallocOperation>(pointer);
      mallocOp)
  {
    const auto mallocSize = tryGetConstantSignedInteger(*node->input(0)->origin());
    if (mallocSize.has_value())
      return *mallocSize;
  }

  return std::nullopt;
}

std::optional<size_t>
LocalAliasAnalysis::GetRemainingSize(TracedPointerOrigin trace)
{
  const auto totalSize = GetOriginalOriginSize(*trace.BasePointer);
  if (!totalSize.has_value())
    return std::nullopt;

  if (!trace.Offset.has_value())
    return *totalSize;

  // Avoid wrap-around by truncating remaining size to min 0
  if (*trace.Offset > 0 && static_cast<size_t>(*trace.Offset) > *totalSize)
    return 0;

  return *totalSize - *trace.Offset;
}

void
LocalAliasAnalysis::RemoveTopOriginsWithRemainingSizeBelow(TraceCollection & traces, size_t s)
{
  auto it = traces.TopOrigins.begin();
  while (it != traces.TopOrigins.end())
  {
    const auto remainingSize = GetRemainingSize({ it->first, it->second });
    if (remainingSize.has_value())
    {
      // This top origin leaves too little room, and can be fully removed
      if (*remainingSize < s)
      {
        it = traces.TopOrigins.erase(it);
        continue;
      }

      // If a top origin is exactly large enough for s, any unknown offset must be 0
      if (*remainingSize == s && !it->second.has_value())
        it->second = 0;
    }
    it++;
  }
}

size_t
LocalAliasAnalysis::GetMinimumOffsetFromStart(TraceCollection & traces)
{
  std::optional<size_t> minimumOffset;
  for (auto [output, offset] : traces.TopOrigins)
  {
    // If one of the possible targets has an unknown offset, just use the access size
    if (!offset.has_value())
      return 0;

    if (*offset < 0)
      return 0;

    if (minimumOffset.has_value())
      minimumOffset = std::min(*minimumOffset, static_cast<size_t>(*offset));
    else
      minimumOffset = offset;
  }

  if (minimumOffset.has_value())
    return *minimumOffset;

  // We only get here if the top origins is empty, in which case the return value
  // does not matter, as the query will return NoAlias anyway.
  return 0;
}

void
LocalAliasAnalysis::RemoveTopOriginsSmallerThanSize(TraceCollection & traces, size_t s)
{
  auto it = traces.TopOrigins.begin();
  while (it != traces.TopOrigins.end())
  {
    auto originSize = GetOriginalOriginSize(*it->first);
    if (originSize.has_value() && *originSize < s)
      it = traces.TopOrigins.erase(it);
    else
      it++;
  }
}

void
LocalAliasAnalysis::RemoveTopOriginsWithinTheFirstNBytes(
    TraceCollection & traces,
    size_t s,
    size_t N)
{
  auto it = traces.TopOrigins.begin();
  while (it != traces.TopOrigins.end())
  {
    const auto offset = it->second;

    // If the pointer is original, it is also pointing to the beginning of the memory region.
    // The offset thus tells us exactly which bytes within the memory region we touch.
    if (IsOriginalOrigin(*it->first) && offset.has_value() && *offset + s <= N)
      it = traces.TopOrigins.erase(it);
    else
      it++;
  }
}

bool
LocalAliasAnalysis::DoTraceCollectionsOverlap(
    TraceCollection & tc1,
    size_t s1,
    TraceCollection & tc2,
    size_t s2)
{
  for (auto [p1Origin, p1Offset] : tc1.TopOrigins)
  {
    auto p2Find = tc2.TopOrigins.find(p1Origin);
    if (p2Find == tc2.TopOrigins.end())
      continue;

    auto p2Offset = p2Find->second;
    if (QueryOffsets(p1Offset, s1, p2Offset, s2) != NoAlias)
      return true;
  }

  return false;
}

bool
LocalAliasAnalysis::IsOriginalOriginFullyTraceable(const rvsdg::Output & pointer)
{
  // The only original origins that can be fully traced for escaping are ALLOCAs
  if (!rvsdg::IsOwnerNodeOperation<AllocaOperation>(pointer))
    return false;

  // Check if the result for this ALLOCA is already memoized
  auto it = IsFullyTraceable_.find(&pointer);
  if (it != IsFullyTraceable_.end())
    return it->second;

  // Use a queue to find all users of the ALLOCA's address
  std::queue<const rvsdg::Output *> qu;
  std::unordered_set<const rvsdg::Output *> added;

  const auto Enqueue = [&](const rvsdg::Output & p)
  {
    // Only enqueue new outputs
    auto [_, inserted] = added.insert(&p);
    if (inserted)
      qu.push(&p);
  };

  Enqueue(pointer);
  while (!qu.empty())
  {
    auto & p = *qu.front();
    qu.pop();

    // Handle all inputs that are users of p
    for (auto & user : p.Users())
    {
      if (auto gamma = rvsdg::TryGetOwnerNode<rvsdg::GammaNode>(user))
      {
        auto input = gamma->MapInput(user);

        // A pointer must always be an EntryVar, as the MatchVar has a ControlType
        auto entry = std::get_if<rvsdg::GammaNode::EntryVar>(&input);
        JLM_ASSERT(entry);

        for (auto output : entry->branchArgument)
          Enqueue(*output);

        continue;
      }
      if (auto gamma = rvsdg::TryGetRegionParentNode<rvsdg::GammaNode>(user))
      {
        // user is a gamma result, find the corresponding gamma output
        auto exitVar = gamma->MapBranchResultExitVar(user);
        Enqueue(*exitVar.output);

        continue;
      }

      if (auto theta = rvsdg::TryGetOwnerNode<rvsdg::ThetaNode>(user))
      {
        auto loopVar = theta->MapInputLoopVar(user);

        // The loop always runs at least once, so map it to the inside
        Enqueue(*loopVar.pre);

        continue;
      }
      if (auto theta = rvsdg::TryGetRegionParentNode<rvsdg::ThetaNode>(user))
      {
        // user is a theta result, find the corresponding loop variable
        auto loopVar = theta->MapPostLoopVar(user);
        Enqueue(*loopVar.pre);
        Enqueue(*loopVar.output);

        continue;
      }

      if (auto node = rvsdg::TryGetOwnerNode<rvsdg::SimpleNode>(user))
      {
        // Pointers go straight through IO barriers and GEPs
        if (is<IOBarrierOperation>(node) || is<GetElementPtrOperation>(node))
        {
          // The pointer input must be the node's first input
          JLM_ASSERT(user.index() == 0);
          Enqueue(*node->output(0));
          continue;
        }

        if (is<SelectOperation>(node))
        {
          // Select operations are fine, if the output is still fully traceable
          Enqueue(*node->output(0));
          continue;
        }

        // Loads are always fine
        if (is<LoadOperation>(node))
          continue;

        // Stores are only fine if the pointer itself is not being stored somewhere
        if (is<StoreOperation>(node))
        {
          if (&user == &StoreOperation::AddressInput(*node))
            continue;
        }
      }

      // We were unable to handle this user, so the original pointer escapes tracing
      IsFullyTraceable_[&pointer] = false;
      return false;
    }
  }

  // The entire queue was processed without reaching a single untraceable user of the pointer
  IsFullyTraceable_[&pointer] = true;
  return true;
}

bool
LocalAliasAnalysis::HasOnlyFullyTraceableTopOrigins(TraceCollection & traces)
{
  for (auto [topOrigin, _] : traces.TopOrigins)
  {
    if (!IsOriginalOriginFullyTraceable(*topOrigin))
      return false;
  }

  return true;
}

}<|MERGE_RESOLUTION|>--- conflicted
+++ resolved
@@ -70,13 +70,8 @@
 AliasAnalysis::AliasQueryResponse
 LocalAliasAnalysis::Query(const rvsdg::Output & p1, size_t s1, const rvsdg::Output & p2, size_t s2)
 {
-<<<<<<< HEAD
-  const auto & p1Norm = llvm::TraceOutput(p1);
-  const auto & p2Norm = llvm::TraceOutput(p2);
-=======
   const auto & p1Norm = llvm::traceOutput(p1);
   const auto & p2Norm = llvm::traceOutput(p2);
->>>>>>> fcd299db
 
   // If the two pointers are the same value, they must alias
   if (&p1Norm == &p2Norm)
@@ -277,11 +272,7 @@
   while (true)
   {
     // Use normalization function to get past all trivially invariant operations
-<<<<<<< HEAD
-    base = &llvm::TraceOutput(*base);
-=======
     base = &llvm::traceOutput(*base);
->>>>>>> fcd299db
 
     if (const auto [node, gep] =
             rvsdg::TryGetSimpleNodeAndOptionalOp<GetElementPtrOperation>(*base);
@@ -338,11 +329,7 @@
     return false;
 
   // Normalize the pointer first, to avoid tracing trivial temporary outputs
-<<<<<<< HEAD
-  p.BasePointer = &llvm::TraceOutput(*p.BasePointer);
-=======
   p.BasePointer = &llvm::traceOutput(*p.BasePointer);
->>>>>>> fcd299db
 
   auto it = traceCollection.AllTracedOutputs.find(p.BasePointer);
   if (it != traceCollection.AllTracedOutputs.end())
