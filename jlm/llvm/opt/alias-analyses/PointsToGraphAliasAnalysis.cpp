--- conflicted
+++ resolved
@@ -48,11 +48,7 @@
     const auto p2SingleTarget = TryGetSingleTarget(p2RegisterNode, s2);
     if (p1SingleTarget && p1SingleTarget == p2SingleTarget
         && IsRepresentingSingleMemoryLocation(*p1SingleTarget)
-<<<<<<< HEAD
-        && getMemoryNodeSize(*p1SingleTarget) == s1)
-=======
         && p1SingleTarget->tryGetSize() == s1)
->>>>>>> f3053169
     {
       return MustAlias;
     }
@@ -65,11 +61,7 @@
   for (auto & target : p1RegisterNode.Targets())
   {
     // Skip memory locations that are too small
-<<<<<<< HEAD
-    const auto targetSize = getMemoryNodeSize(target);
-=======
     const auto targetSize = target.tryGetSize();
->>>>>>> f3053169
     if (targetSize.has_value() && *targetSize < neededSize)
       continue;
 
@@ -89,11 +81,7 @@
   for (auto & target : node.Targets())
   {
     // Skip memory locations that are too small to hold size
-<<<<<<< HEAD
-    const auto targetSize = getMemoryNodeSize(target);
-=======
     const auto targetSize = target.tryGetSize();
->>>>>>> f3053169
     if (targetSize.has_value() && *targetSize < size)
       continue;
 
