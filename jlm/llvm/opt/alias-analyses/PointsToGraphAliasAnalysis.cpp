--- conflicted
+++ resolved
@@ -96,45 +96,6 @@
   return singleTarget;
 }
 
-<<<<<<< HEAD
-=======
-std::optional<size_t>
-PointsToGraphAliasAnalysis::GetMemoryNodeSize(const PointsToGraph::MemoryNode & node)
-{
-  if (auto delta = dynamic_cast<const PointsToGraph::DeltaNode *>(&node))
-    return GetTypeSize(*delta->GetDeltaNode().GetOperation().Type());
-  if (auto import = dynamic_cast<const PointsToGraph::ImportNode *>(&node))
-  {
-    auto size = GetTypeSize(*import->GetArgument().ValueType());
-    // Workaround for imported incomplete types appearing to have size 0 in the LLVM IR
-    if (size == 0)
-      return std::nullopt;
-
-    return size;
-  }
-  if (auto alloca = dynamic_cast<const PointsToGraph::AllocaNode *>(&node))
-  {
-    const auto & allocaNode = alloca->GetAllocaNode();
-    const auto allocaOp = util::assertedCast<const AllocaOperation>(&allocaNode.GetOperation());
-
-    // An alloca has a count parameter, which on rare occasions is not just the constant 1.
-    const auto elementCount = tryGetConstantSignedInteger(*allocaNode.input(0)->origin());
-    if (elementCount.has_value())
-      return *elementCount * GetTypeSize(*allocaOp->ValueType());
-  }
-  if (auto malloc = dynamic_cast<const PointsToGraph::MallocNode *>(&node))
-  {
-    const auto & mallocNode = malloc->GetMallocNode();
-
-    const auto mallocSize = tryGetConstantSignedInteger(*mallocNode.input(0)->origin());
-    if (mallocSize.has_value())
-      return *mallocSize;
-  }
-
-  return std::nullopt;
-}
-
->>>>>>> fcd299db
 bool
 PointsToGraphAliasAnalysis::IsRepresentingSingleMemoryLocation(
     const PointsToGraph::MemoryNode & node)
