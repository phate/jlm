/*
 * Copyright 2023, 2024 Håvard Krogstie <krogstie.havard@gmail.com>
 * See COPYING for terms of redistribution.
 */

#include <jlm/llvm/backend/rvsdg2dot/rvsdg2dot.hpp>
#include <jlm/llvm/opt/alias-analyses/Andersen.hpp>
#include <jlm/llvm/opt/alias-analyses/PointsToGraph.hpp>
#include <jlm/rvsdg/traverser.hpp>
#include <jlm/util/Statistics.hpp>

namespace jlm::llvm::aa
{

/**
 * If values are pointers, or contain pointers to things, its set of pointees must be tracked.
 * @param type the rvsdg type to be checked
 * @return true if pointees should be tracked for all values of the given type, otherwise false
 */
bool
IsOrContainsPointerType(const rvsdg::type & type)
{
  return IsOrContains<PointerType>(type);
}

/**
 * Class collecting statistics from a pass of Andersen's alias analysis
 */
class Andersen::Statistics final : public util::Statistics
{
  inline static const char * NumPointerObjects_ = "#PointerObjects";
  inline static const char * NumRegisterPointerObjects_ = "#RegisterPointerObjects";
  inline static const char * NumRegistersMappedToPointerObject_ = "#RegistersMappedToPointerObject";

  inline static const char * NumSupersetConstraints_ = "#SupersetConstraints";
  inline static const char * NumStoreConstraints_ = "#StoreConstraints";
  inline static const char * NumLoadConstraints_ = "#LoadConstraints";
  inline static const char * NumFunctionCallConstraints_ = "#FunctionCallConstraints";

  inline static const char * NumUnificationsOvs_ = "#Unifications(OVS)";
  inline static const char * NumConstraintsRemovedOfflineNorm_ = "#ConstraintsRemoved(OfflineNorm)";

  inline static const char * NumNaiveSolverIterations_ = "#NaiveSolverIterations";
  inline static const char * NumWorklistSolverWorkItems_ = "#WorklistSolverWorkItems";

  inline static const char * AnalysisTimer_ = "AnalysisTimer";
  inline static const char * SetAndConstraintBuildingTimer_ = "SetAndConstraintBuildingTimer";
  inline static const char * OfflineVariableSubstitutionTimer_ = "OVSTimer";
  inline static const char * OfflineConstraintNormalizationTimer_ = "OfflineNormTimer";
  inline static const char * ConstraintSolvingNaiveTimer_ = "ConstraintSolvingNaiveTimer";
  inline static const char * ConstraintSolvingWorklistTimer_ = "ConstraintSolvingWorklistTimer";
  inline static const char * PointsToGraphConstructionTimer_ = "PointsToGraphConstructionTimer";
  inline static const char * PointsToGraphConstructionExternalToEscapedTimer_ =
      "PointsToGraphConstructionExternalToEscapedTimer";

public:
  ~Statistics() override = default;

  explicit Statistics(const util::filepath & sourceFile)
      : util::Statistics(Statistics::Id::AndersenAnalysis, sourceFile)
  {}

  void
  StartAndersenStatistics(const rvsdg::graph & graph) noexcept
  {
    AddMeasurement(Label::NumRvsdgNodes, rvsdg::nnodes(graph.root()));
    AddTimer(AnalysisTimer_).start();
  }

  void
  StartSetAndConstraintBuildingStatistics() noexcept
  {
    AddTimer(SetAndConstraintBuildingTimer_).start();
  }

  void
  StopSetAndConstraintBuildingStatistics(
      const PointerObjectSet & set,
      const PointerObjectConstraintSet & constraints) noexcept
  {
    GetTimer(SetAndConstraintBuildingTimer_).stop();

    AddMeasurement(NumPointerObjects_, set.NumPointerObjects());
    AddMeasurement(
        NumRegisterPointerObjects_,
        set.NumPointerObjectsOfKind(PointerObjectKind::Register));
    AddMeasurement(NumRegistersMappedToPointerObject_, set.GetRegisterMap().size());

    size_t numSupersetConstraints = 0;
    size_t numStoreConstraints = 0;
    size_t numLoadConstraints = 0;
    size_t numFunctionCallConstraints = 0;
    for (const auto & constraint : constraints.GetConstraints())
    {
      numSupersetConstraints += std::holds_alternative<SupersetConstraint>(constraint);
      numStoreConstraints += std::holds_alternative<StoreConstraint>(constraint);
      numLoadConstraints += std::holds_alternative<LoadConstraint>(constraint);
      numFunctionCallConstraints += std::holds_alternative<FunctionCallConstraint>(constraint);
    }
    AddMeasurement(NumSupersetConstraints_, numSupersetConstraints);
    AddMeasurement(NumStoreConstraints_, numStoreConstraints);
    AddMeasurement(NumLoadConstraints_, numLoadConstraints);
    AddMeasurement(NumFunctionCallConstraints_, numFunctionCallConstraints);
  }

  void
  StartOfflineVariableSubstitution() noexcept
  {
    AddTimer(OfflineVariableSubstitutionTimer_).start();
  }

  void
  StopOfflineVariableSubstitution(size_t numUnifications) noexcept
  {
    GetTimer(OfflineVariableSubstitutionTimer_).stop();
    AddMeasurement(NumUnificationsOvs_, numUnifications);
  }

  void
  StartOfflineConstraintNormalization() noexcept
  {
    AddTimer(OfflineConstraintNormalizationTimer_).start();
  }

  void
  StopOfflineConstraintNormalization(size_t numConstraintsRemoved) noexcept
  {
    GetTimer(OfflineConstraintNormalizationTimer_).stop();
    AddMeasurement(NumConstraintsRemovedOfflineNorm_, numConstraintsRemoved);
  }

  void
  StartConstraintSolvingNaiveStatistics() noexcept
  {
    AddTimer(ConstraintSolvingNaiveTimer_).start();
  }

  void
  StopConstraintSolvingNaiveStatistics(size_t numIterations) noexcept
  {
    GetTimer(ConstraintSolvingNaiveTimer_).stop();
    AddMeasurement(NumNaiveSolverIterations_, numIterations);
  }

  void
  StartConstraintSolvingWorklistStatistics() noexcept
  {
    AddTimer(ConstraintSolvingWorklistTimer_).start();
  }

  void
  StopConstraintSolvingWorklistStatistics(size_t numWorkItems) noexcept
  {
    GetTimer(ConstraintSolvingWorklistTimer_).stop();
    // How many work items were popped from the worklist in total
    AddMeasurement(NumWorklistSolverWorkItems_, numWorkItems);
  }

  void
  StartPointsToGraphConstructionStatistics()
  {
    AddTimer(PointsToGraphConstructionTimer_).start();
  }

  void
  StartExternalToAllEscapedStatistics()
  {
    AddTimer(PointsToGraphConstructionExternalToEscapedTimer_).start();
  }

  void
  StopExternalToAllEscapedStatistics()
  {
    GetTimer(PointsToGraphConstructionExternalToEscapedTimer_).stop();
  }

  void
  StopPointsToGraphConstructionStatistics(const PointsToGraph & pointsToGraph)
  {
    GetTimer(PointsToGraphConstructionTimer_).stop();
    AddMeasurement(Label::NumPointsToGraphNodes, pointsToGraph.NumNodes());
    AddMeasurement(Label::NumPointsToGraphAllocaNodes, pointsToGraph.NumAllocaNodes());
    AddMeasurement(Label::NumPointsToGraphDeltaNodes, pointsToGraph.NumDeltaNodes());
    AddMeasurement(Label::NumPointsToGraphImportNodes, pointsToGraph.NumImportNodes());
    AddMeasurement(Label::NumPointsToGraphLambdaNodes, pointsToGraph.NumLambdaNodes());
    AddMeasurement(Label::NumPointsToGraphMallocNodes, pointsToGraph.NumMallocNodes());
    AddMeasurement(Label::NumPointsToGraphMemoryNodes, pointsToGraph.NumMemoryNodes());
    AddMeasurement(Label::NumPointsToGraphRegisterNodes, pointsToGraph.NumRegisterNodes());
    AddMeasurement(
        Label::NumPointsToGraphEscapedNodes,
        pointsToGraph.GetEscapedMemoryNodes().Size());
    // The number of nodes pointing to external (and all nodes marked as escaped)
    AddMeasurement(
        Label::NumPointsToGraphExternalMemorySources,
        pointsToGraph.GetExternalMemoryNode().NumSources());
  }

  void
  StopAndersenStatistics() noexcept
  {
    GetTimer(AnalysisTimer_).stop();
  }

  static std::unique_ptr<Statistics>
  Create(const util::filepath & sourceFile)
  {
    return std::make_unique<Statistics>(sourceFile);
  }
};

void
Andersen::AnalyzeSimpleNode(const rvsdg::simple_node & node)
{
  const auto & op = node.operation();

  if (is<alloca_op>(op))
    AnalyzeAlloca(node);
  else if (is<malloc_op>(op))
    AnalyzeMalloc(node);
  else if (const auto loadNode = dynamic_cast<const LoadNonVolatileNode *>(&node))
    AnalyzeLoad(*loadNode);
  else if (const auto storeNode = dynamic_cast<const StoreNonVolatileNode *>(&node))
    AnalyzeStore(*storeNode);
  else if (const auto callNode = dynamic_cast<const CallNode *>(&node))
    AnalyzeCall(*callNode);
  else if (is<GetElementPtrOperation>(op))
    AnalyzeGep(node);
  else if (is<bitcast_op>(op))
    AnalyzeBitcast(node);
  else if (is<bits2ptr_op>(op))
    AnalyzeBits2ptr(node);
  else if (is<ptr2bits_op>(op))
    AnalyzePtr2bits(node);
  else if (is<ConstantPointerNullOperation>(op))
    AnalyzeConstantPointerNull(node);
  else if (is<UndefValueOperation>(op))
    AnalyzeUndef(node);
  else if (is<MemCpyNonVolatileOperation>(op))
    AnalyzeMemcpy(node);
  else if (is<ConstantArray>(op))
    AnalyzeConstantArray(node);
  else if (is<ConstantStruct>(op))
    AnalyzeConstantStruct(node);
  else if (is<ConstantAggregateZero>(op))
    AnalyzeConstantAggregateZero(node);
  else if (is<ExtractValue>(op))
    AnalyzeExtractValue(node);
  else if (is<valist_op>(op))
    AnalyzeValist(node);
  else if (is<FreeOperation>(op) || is<ptrcmp_op>(op))
  {
    // These operations take pointers as input, but do not affect any points-to sets
  }
  else
  {
    // This node operation is unknown, make sure it doesn't consume any pointers
    for (size_t i = 0; i < node.ninputs(); i++)
    {
      JLM_ASSERT(!IsOrContainsPointerType(node.input(i)->type()));
    }
  }
}

void
Andersen::AnalyzeAlloca(const rvsdg::simple_node & node)
{
  JLM_ASSERT(is<alloca_op>(&node));

  const auto & outputRegister = *node.output(0);
  const auto outputRegisterPO = Set_->CreateRegisterPointerObject(outputRegister);
  const auto allocaPO = Set_->CreateAllocaMemoryObject(node);
  Constraints_->AddPointerPointeeConstraint(outputRegisterPO, allocaPO);
}

void
Andersen::AnalyzeMalloc(const rvsdg::simple_node & node)
{
  JLM_ASSERT(is<malloc_op>(&node));

  const auto & outputRegister = *node.output(0);
  const auto outputRegisterPO = Set_->CreateRegisterPointerObject(outputRegister);
  const auto mallocPO = Set_->CreateMallocMemoryObject(node);
  Constraints_->AddPointerPointeeConstraint(outputRegisterPO, mallocPO);
}

void
Andersen::AnalyzeLoad(const LoadNonVolatileNode & loadNode)
{
  const auto & addressRegister = *loadNode.GetAddressInput().origin();
  const auto & outputRegister = loadNode.GetLoadedValueOutput();

  const auto addressRegisterPO = Set_->GetRegisterPointerObject(addressRegister);

  if (!IsOrContainsPointerType(outputRegister.type()))
  {
    // TODO: When reading address as an integer, some of address' target might still pointers,
    // which should now be considered as having escaped
    return;
  }

  const auto outputRegisterPO = Set_->CreateRegisterPointerObject(outputRegister);
  Constraints_->AddConstraint(LoadConstraint(outputRegisterPO, addressRegisterPO));
}

void
Andersen::AnalyzeStore(const StoreNonVolatileNode & storeNode)
{
  const auto & addressRegister = *storeNode.GetAddressInput().origin();
  const auto & valueRegister = *storeNode.GetStoredValueInput().origin();

  // If the written value is not a pointer, be conservative and mark the address
  if (!IsOrContainsPointerType(valueRegister.type()))
  {
    // TODO: We are writing an integer to *address,
    // which really should mark all of address' targets as pointing to external
    // in case they are ever read as pointers.
    return;
  }

  const auto addressRegisterPO = Set_->GetRegisterPointerObject(addressRegister);
  const auto valueRegisterPO = Set_->GetRegisterPointerObject(valueRegister);
  Constraints_->AddConstraint(StoreConstraint(addressRegisterPO, valueRegisterPO));
}

void
Andersen::AnalyzeCall(const CallNode & callNode)
{
  // The address being called by the call node
  const auto & callTarget = *callNode.GetFunctionInput()->origin();
  const auto callTargetPO = Set_->GetRegisterPointerObject(callTarget);

  // Create PointerObjects for all output values of pointer type
  for (size_t n = 0; n < callNode.NumResults(); n++)
  {
    const auto & outputRegister = *callNode.Result(n);
    if (IsOrContainsPointerType(outputRegister.type()))
      (void)Set_->CreateRegisterPointerObject(outputRegister);
  }

  // We make no attempt at detecting what type of call this is here.
  // The logic handling external and indirect calls is done by the FunctionCallConstraint.
  // Passing points-to-sets from call-site to function bodies is done fully by this constraint.
  Constraints_->AddConstraint(FunctionCallConstraint(callTargetPO, callNode));
}

void
Andersen::AnalyzeGep(const rvsdg::simple_node & node)
{
  JLM_ASSERT(is<GetElementPtrOperation>(&node));

  // The analysis is field insensitive, so ignoring the offset and mapping the output
  // to the same PointerObject as the input is sufficient.
  const auto & baseRegister = *node.input(0)->origin();
  JLM_ASSERT(is<PointerType>(baseRegister.type()));

  const auto baseRegisterPO = Set_->GetRegisterPointerObject(baseRegister);
  const auto & outputRegister = *node.output(0);
  Set_->MapRegisterToExistingPointerObject(outputRegister, baseRegisterPO);
}

void
Andersen::AnalyzeBitcast(const rvsdg::simple_node & node)
{
  JLM_ASSERT(is<bitcast_op>(&node));

  const auto & inputRegister = *node.input(0)->origin();
  const auto & outputRegister = *node.output(0);

  JLM_ASSERT(!IsAggregateType(inputRegister.type()) && !IsAggregateType(outputRegister.type()));
  if (!IsOrContainsPointerType(inputRegister.type()))
    return;

  // If the input is a pointer type, the output must also be a pointer type
  JLM_ASSERT(IsOrContainsPointerType(outputRegister.type()));

  const auto inputRegisterPO = Set_->GetRegisterPointerObject(inputRegister);
  Set_->MapRegisterToExistingPointerObject(outputRegister, inputRegisterPO);
}

void
Andersen::AnalyzeBits2ptr(const rvsdg::simple_node & node)
{
  JLM_ASSERT(is<bits2ptr_op>(&node));
  const auto & output = *node.output(0);
  JLM_ASSERT(is<PointerType>(output.type()));

  // This operation synthesizes a pointer from bytes.
  // Since no points-to information is tracked through integers, the resulting pointer must
  // be assumed to possibly point to any external or escaped memory object.
  const auto outputPO = Set_->CreateRegisterPointerObject(output);
  Constraints_->AddPointsToExternalConstraint(outputPO);
}

void
Andersen::AnalyzePtr2bits(const rvsdg::simple_node & node)
{
  JLM_ASSERT(is<ptr2bits_op>(&node));
  const auto & inputRegister = *node.input(0)->origin();
  JLM_ASSERT(is<PointerType>(inputRegister.type()));

  // This operation converts a pointer to bytes, exposing it as an integer, which we can't track.
  const auto inputRegisterPO = Set_->GetRegisterPointerObject(inputRegister);
  Constraints_->AddRegisterContentEscapedConstraint(inputRegisterPO);
}

void
Andersen::AnalyzeConstantPointerNull(const rvsdg::simple_node & node)
{
  JLM_ASSERT(is<ConstantPointerNullOperation>(&node));
  const auto & output = *node.output(0);
  JLM_ASSERT(is<PointerType>(output.type()));

  // ConstantPointerNull cannot point to any memory location. We therefore only insert a register
  // node for it, but let this node not point to anything.
  (void)Set_->CreateRegisterPointerObject(output);
}

void
Andersen::AnalyzeUndef(const rvsdg::simple_node & node)
{
  JLM_ASSERT(is<UndefValueOperation>(&node));
  const auto & output = *node.output(0);

  if (!IsOrContainsPointerType(output.type()))
    return;

  // UndefValue cannot point to any memory location. We therefore only insert a register node for
  // it, but let this node not point to anything.
  (void)Set_->CreateRegisterPointerObject(output);
}

void
Andersen::AnalyzeMemcpy(const rvsdg::simple_node & node)
{
  auto & dstAddressRegister = *node.input(0)->origin();
  auto & srcAddressRegister = *node.input(1)->origin();
  JLM_ASSERT(is<PointerType>(dstAddressRegister.type()));
  JLM_ASSERT(is<PointerType>(srcAddressRegister.type()));

  const auto dstAddressRegisterPO = Set_->GetRegisterPointerObject(dstAddressRegister);
  const auto srcAddressRegisterPO = Set_->GetRegisterPointerObject(srcAddressRegister);

  // Create an intermediate PointerObject representing the moved values
  const auto dummyPO = Set_->CreateDummyRegisterPointerObject();

  // Add a "load" constraint from the source into the dummy register
  Constraints_->AddConstraint(LoadConstraint(dummyPO, srcAddressRegisterPO));
  // Add a "store" constraint from the dummy register into the destination
  Constraints_->AddConstraint(StoreConstraint(dstAddressRegisterPO, dummyPO));
}

void
Andersen::AnalyzeConstantArray(const rvsdg::simple_node & node)
{
  JLM_ASSERT(is<ConstantArray>(&node));

  if (!IsOrContainsPointerType(node.output(0)->type()))
    return;

  // Make the resulting array point to everything its members are pointing to
  auto & outputRegister = *node.output(0);
  const auto outputRegisterPO = Set_->CreateRegisterPointerObject(outputRegister);

  for (size_t n = 0; n < node.ninputs(); n++)
  {
    const auto & inputRegister = *node.input(n)->origin();
    JLM_ASSERT(IsOrContainsPointerType(inputRegister.type()));

    const auto inputRegisterPO = Set_->GetRegisterPointerObject(inputRegister);
    Constraints_->AddConstraint(SupersetConstraint(outputRegisterPO, inputRegisterPO));
  }
}

void
Andersen::AnalyzeConstantStruct(const rvsdg::simple_node & node)
{
  JLM_ASSERT(is<ConstantStruct>(&node));

  if (!IsOrContainsPointerType(node.output(0)->type()))
    return;

  // Make the resulting struct point to everything its members are pointing to
  auto & outputRegister = *node.output(0);
  const auto outputRegisterPO = Set_->CreateRegisterPointerObject(outputRegister);

  for (size_t n = 0; n < node.ninputs(); n++)
  {
    const auto & inputRegister = *node.input(n)->origin();
    if (!IsOrContainsPointerType(inputRegister.type()))
      continue;

    const auto inputRegisterPO = Set_->GetRegisterPointerObject(inputRegister);
    Constraints_->AddConstraint(SupersetConstraint(outputRegisterPO, inputRegisterPO));
  }
}

void
Andersen::AnalyzeConstantAggregateZero(const rvsdg::simple_node & node)
{
  JLM_ASSERT(is<ConstantAggregateZero>(&node));
  auto & output = *node.output(0);

  if (!IsOrContainsPointerType(output.type()))
    return;

  // ConstantAggregateZero cannot point to any memory location.
  // We therefore only insert a register node for it, but let this node not point to anything.
  (void)Set_->CreateRegisterPointerObject(output);
}

void
Andersen::AnalyzeExtractValue(const rvsdg::simple_node & node)
{
  JLM_ASSERT(is<ExtractValue>(&node));

  const auto & result = *node.output(0);
  if (!IsOrContainsPointerType(result.type()))
    return;

  const auto & inputRegister = *node.input(0)->origin();
  const auto inputRegisterPO = Set_->GetRegisterPointerObject(inputRegister);
  // The resulting element can point to anything the aggregate type points to
  Set_->MapRegisterToExistingPointerObject(result, inputRegisterPO);
}

void
Andersen::AnalyzeValist(const rvsdg::simple_node & node)
{
  JLM_ASSERT(is<valist_op>(&node));

  // Members of the valist are extracted using the va_arg macro, which loads from the va_list struct
  // on the stack. This struct will be marked as escaped from the call to va_start, and thus point
  // to external. All we need to do is mark all pointees of pointer varargs as escaping. When the
  // pointers are re-created inside the function, they will be marked as pointing to external.

  for (size_t i = 0; i < node.ninputs(); i++)
  {
    if (!IsOrContainsPointerType(node.input(i)->type()))
      continue;

    const auto & inputRegister = *node.input(i)->origin();
    const auto inputRegisterPO = Set_->GetRegisterPointerObject(inputRegister);
    Constraints_->AddRegisterContentEscapedConstraint(inputRegisterPO);
  }
}

void
Andersen::AnalyzeStructuralNode(const rvsdg::structural_node & node)
{
  if (const auto lambdaNode = dynamic_cast<const lambda::node *>(&node))
    AnalyzeLambda(*lambdaNode);
  else if (const auto deltaNode = dynamic_cast<const delta::node *>(&node))
    AnalyzeDelta(*deltaNode);
  else if (const auto phiNode = dynamic_cast<const phi::node *>(&node))
    AnalyzePhi(*phiNode);
  else if (const auto gammaNode = dynamic_cast<const rvsdg::gamma_node *>(&node))
    AnalyzeGamma(*gammaNode);
  else if (const auto thetaNode = dynamic_cast<const rvsdg::theta_node *>(&node))
    AnalyzeTheta(*thetaNode);
  else
    JLM_UNREACHABLE("Unknown structural node operation");
}

void
Andersen::AnalyzeLambda(const lambda::node & lambda)
{
  // Handle context variables
  for (auto & cv : lambda.ctxvars())
  {
    if (!IsOrContainsPointerType(cv.type()))
      continue;

    auto & inputRegister = *cv.origin();
    auto & argumentRegister = *cv.argument();
    const auto inputRegisterPO = Set_->GetRegisterPointerObject(inputRegister);
    Set_->MapRegisterToExistingPointerObject(argumentRegister, inputRegisterPO);
  }

  // Create Register PointerObjects for each argument of pointing type in the function
  for (auto & argument : lambda.fctarguments())
  {
    if (IsOrContainsPointerType(argument.type()))
      (void)Set_->CreateRegisterPointerObject(argument);
  }

  AnalyzeRegion(*lambda.subregion());

  // Create a lambda PointerObject for the lambda itself
  const auto lambdaPO = Set_->CreateFunctionMemoryObject(lambda);

  // Make the lambda node's output point to the lambda PointerObject
  const auto & lambdaOutput = *lambda.output();
  const auto lambdaOutputPO = Set_->CreateRegisterPointerObject(lambdaOutput);
  Constraints_->AddPointerPointeeConstraint(lambdaOutputPO, lambdaPO);
}

void
Andersen::AnalyzeDelta(const delta::node & delta)
{
  // Handle context variables
  for (auto & cv : delta.ctxvars())
  {
    if (!IsOrContainsPointerType(cv.type()))
      continue;

    auto & inputRegister = *cv.origin();
    auto & argumentRegister = *cv.argument();
    const auto inputRegisterPO = Set_->GetRegisterPointerObject(inputRegister);
    Set_->MapRegisterToExistingPointerObject(argumentRegister, inputRegisterPO);
  }

  AnalyzeRegion(*delta.subregion());

  // Get the result register from the subregion
  auto & resultRegister = *delta.result()->origin();

  // Create a global memory object representing the global variable
  const auto globalPO = Set_->CreateGlobalMemoryObject(delta);

  // If the subregion result is a pointer, make the global point to the same variables
  if (IsOrContainsPointerType(resultRegister.type()))
  {
    const auto resultRegisterPO = Set_->GetRegisterPointerObject(resultRegister);
    Constraints_->AddConstraint(SupersetConstraint(globalPO, resultRegisterPO));
  }

  // Finally create a Register PointerObject for the delta's output, pointing to the memory object
  auto & outputRegister = *delta.output();
  const auto outputRegisterPO = Set_->CreateRegisterPointerObject(outputRegister);
  Constraints_->AddPointerPointeeConstraint(outputRegisterPO, globalPO);
}

void
Andersen::AnalyzePhi(const phi::node & phi)
{
  // Handle context variables
  for (auto cv = phi.begin_cv(); cv != phi.end_cv(); ++cv)
  {
    if (!IsOrContainsPointerType(cv->type()))
      continue;

    auto & inputRegister = *cv->origin();
    auto & argumentRegister = *cv->argument();
    const auto inputRegisterPO = Set_->GetRegisterPointerObject(inputRegister);
    Set_->MapRegisterToExistingPointerObject(argumentRegister, inputRegisterPO);
  }

  // Create Register PointerObjects for each recursion variable argument
  for (auto rv = phi.begin_rv(); rv != phi.end_rv(); ++rv)
  {
    if (!IsOrContainsPointerType(rv->type()))
      continue;

    auto & argumentRegister = *rv->argument();
    (void)Set_->CreateRegisterPointerObject(argumentRegister);
  }

  AnalyzeRegion(*phi.subregion());

  // Handle recursion variable results
  for (auto rv = phi.begin_rv(); rv != phi.end_rv(); ++rv)
  {
    if (!IsOrContainsPointerType(rv->type()))
      continue;

    // Make the recursion variable argument point to what the result register points to
    auto & argumentRegister = *rv->argument();
    auto & resultRegister = *rv->result()->origin();
    const auto argumentRegisterPO = Set_->GetRegisterPointerObject(argumentRegister);
    const auto resultRegisterPO = Set_->GetRegisterPointerObject(resultRegister);
    Constraints_->AddConstraint(SupersetConstraint(argumentRegisterPO, resultRegisterPO));

    // Map the output register to the recursion result's pointer object
    auto & outputRegister = *rv;
    Set_->MapRegisterToExistingPointerObject(outputRegister, resultRegisterPO);
  }
}

void
Andersen::AnalyzeGamma(const rvsdg::gamma_node & gamma)
{
  // Handle input variables
  for (auto ev = gamma.begin_entryvar(); ev != gamma.end_entryvar(); ++ev)
  {
    if (!IsOrContainsPointerType(ev->type()))
      continue;

    auto & inputRegister = *ev->origin();
    const auto inputRegisterPO = Set_->GetRegisterPointerObject(inputRegister);

    for (auto & argument : *ev)
      Set_->MapRegisterToExistingPointerObject(argument, inputRegisterPO);
  }

  // Handle subregions
  for (size_t n = 0; n < gamma.nsubregions(); n++)
    AnalyzeRegion(*gamma.subregion(n));

  // Handle exit variables
  for (auto ex = gamma.begin_exitvar(); ex != gamma.end_exitvar(); ++ex)
  {
    if (!IsOrContainsPointerType(ex->type()))
      continue;

    auto & outputRegister = *ex.output();
    const auto outputRegisterPO = Set_->CreateRegisterPointerObject(outputRegister);

    for (auto & result : *ex)
    {
      const auto resultRegisterPO = Set_->GetRegisterPointerObject(*result.origin());
      Constraints_->AddConstraint(SupersetConstraint(outputRegisterPO, resultRegisterPO));
    }
  }
}

void
Andersen::AnalyzeTheta(const rvsdg::theta_node & theta)
{
  // Create a PointerObject for each argument in the inner region
  // And make it point to a superset of the corresponding input register
  for (const auto thetaOutput : theta)
  {
    if (!IsOrContainsPointerType(thetaOutput->type()))
      continue;

    auto & inputReg = *thetaOutput->input()->origin();
    auto & innerArgumentReg = *thetaOutput->argument();
    const auto inputRegPO = Set_->GetRegisterPointerObject(inputReg);
    const auto innerArgumentRegPO = Set_->CreateRegisterPointerObject(innerArgumentReg);

    // The inner argument can point to anything the input did
    Constraints_->AddConstraint(SupersetConstraint(innerArgumentRegPO, inputRegPO));
  }

  AnalyzeRegion(*theta.subregion());

  // Iterate over loop variables again, making the inner arguments point to a superset
  // of what the corresponding result registers point to
  for (const auto thetaOutput : theta)
  {
    if (!IsOrContainsPointerType(thetaOutput->type()))
      continue;

    auto & innerArgumentReg = *thetaOutput->argument();
    auto & innerResultReg = *thetaOutput->result()->origin();
    auto & outputReg = *thetaOutput;

    const auto innerArgumentRegPO = Set_->GetRegisterPointerObject(innerArgumentReg);
    const auto innerResultRegPO = Set_->GetRegisterPointerObject(innerResultReg);

    // The inner argument can point to anything the result of last iteration did
    Constraints_->AddConstraint(SupersetConstraint(innerArgumentRegPO, innerResultRegPO));

    // Due to theta nodes running at least once, the output always comes from the inner results
    Set_->MapRegisterToExistingPointerObject(outputReg, innerResultRegPO);
  }
}

void
Andersen::AnalyzeRegion(rvsdg::region & region)
{
  // Check that all region arguments of pointing types have PointerObjects
  for (size_t i = 0; i < region.narguments(); i++)
  {
    if (IsOrContainsPointerType(region.argument(i)->type()))
      JLM_ASSERT(Set_->GetRegisterMap().count(region.argument(i)));
  }

  // The use of the top-down traverser is vital, as it ensures all input origins
  // of pointer type are mapped to PointerObjects by the time a node is processed.
  rvsdg::topdown_traverser traverser(&region);

  // While visiting the node we have the responsibility of creating
  // PointerObjects for any of the node's outputs of pointer type
  for (const auto node : traverser)
  {
    if (auto simpleNode = dynamic_cast<const rvsdg::simple_node *>(node))
      AnalyzeSimpleNode(*simpleNode);
    else if (auto structuralNode = dynamic_cast<const rvsdg::structural_node *>(node))
      AnalyzeStructuralNode(*structuralNode);
    else
      JLM_UNREACHABLE("Unknown node type");

    // Check that all outputs with pointing types have PointerObjects created
    for (size_t i = 0; i < node->noutputs(); i++)
    {
      if (IsOrContainsPointerType(node->output(i)->type()))
        JLM_ASSERT(Set_->GetRegisterMap().count(node->output(i)));
    }
  }
}

void
Andersen::AnalyzeRvsdg(const rvsdg::graph & graph)
{
  auto & rootRegion = *graph.root();

  // Iterate over all arguments to the root region - symbols imported from other modules
  // These symbols can either be global variables or functions
  for (size_t n = 0; n < rootRegion.narguments(); n++)
  {
    auto & argument = *rootRegion.argument(n);

    // Only care about imported pointer values
    if (!IsOrContainsPointerType(argument.type()))
      continue;

    // TODO: Mark the created ImportMemoryObject based on it being a function or a variable
    // Functions and non-pointer typed globals can not point to other MemoryObjects,
    // so letting them be ShouldTrackPointees() == false aids analysis.

    // Create a memory PointerObject representing the target of the external symbol
    // We can assume that two external symbols don't alias, clang does.
    const auto importObjectPO = Set_->CreateImportMemoryObject(argument);

    // Create a register PointerObject representing the address value itself
    const auto importRegisterPO = Set_->CreateRegisterPointerObject(argument);
    Constraints_->AddPointerPointeeConstraint(importRegisterPO, importObjectPO);
  }

  AnalyzeRegion(rootRegion);

  // Mark all results escaping the root module as escaped
  for (size_t n = 0; n < rootRegion.nresults(); n++)
  {
    auto & escapedRegister = *rootRegion.result(n)->origin();
    if (!IsOrContainsPointerType(escapedRegister.type()))
      continue;

    const auto escapedRegisterPO = Set_->GetRegisterPointerObject(escapedRegister);
    Constraints_->AddRegisterContentEscapedConstraint(escapedRegisterPO);
  }
}

void
Andersen::SetConfiguration(Configuration config)
{
  Config_ = std::move(config);
}

const Andersen::Configuration &
Andersen::GetConfiguration() const
{
  return Config_;
}

void
Andersen::AnalyzeModule(const RvsdgModule & module, Statistics & statistics)
{
  Set_ = std::make_unique<PointerObjectSet>();
  Constraints_ = std::make_unique<PointerObjectConstraintSet>(*Set_);

  statistics.StartSetAndConstraintBuildingStatistics();
  AnalyzeRvsdg(module.Rvsdg());
  statistics.StopSetAndConstraintBuildingStatistics(*Set_, *Constraints_);
}

void
Andersen::SolveConstraints(const Configuration & config, Statistics & statistics)
{
  if (config.IsOfflineVariableSubstitutionEnabled())
  {
    statistics.StartOfflineVariableSubstitution();
    auto numUnifications = Constraints_->PerformOfflineVariableSubstitution();
    statistics.StopOfflineVariableSubstitution(numUnifications);
  }

  if (config.IsOfflineConstraintNormalizationEnabled())
  {
    statistics.StartOfflineConstraintNormalization();
    auto numConstraintsRemoved = Constraints_->NormalizeConstraints();
    statistics.StopOfflineConstraintNormalization(numConstraintsRemoved);
  }

  if (config.GetSolver() == Configuration::Solver::Naive)
  {
    statistics.StartConstraintSolvingNaiveStatistics();
    size_t numIterations = Constraints_->SolveNaively();
    statistics.StopConstraintSolvingNaiveStatistics(numIterations);
  }
  else if (config.GetSolver() == Configuration::Solver::Worklist)
  {
    statistics.StartConstraintSolvingWorklistStatistics();
    size_t numWorkItems = Constraints_->SolveUsingWorklist();
    statistics.StopConstraintSolvingWorklistStatistics(numWorkItems);
  }
  else
    JLM_UNREACHABLE("Unknown solver");
}

std::unique_ptr<PointsToGraph>
Andersen::Analyze(const RvsdgModule & module, util::StatisticsCollector & statisticsCollector)
{
  auto statistics = Statistics::Create(module.SourceFileName());
  statistics->StartAndersenStatistics(module.Rvsdg());

  // Check environment variables for debugging flags
  const bool checkAgainstNaive = std::getenv(CHECK_AGAINST_NAIVE_SOLVER)
                              && Config_ != Configuration::NaiveSolverConfiguration();
  const bool dumpGraphs = std::getenv(DUMP_SUBSET_GRAPH);
  util::GraphWriter writer;
<<<<<<< HEAD
  // Also output the RVSDG as a dot graph
  jlm::llvm::rvsdg2dot::WriteGraphs(writer, *module.Rvsdg().root(), true);
  writer.OutputAllGraphs(std::cout, util::GraphOutputFormat::Dot);
=======
>>>>>>> 9959d354

  AnalyzeModule(module, *statistics);

  // If double-checking against the naive solver, make a copy of the original constraint set
  std::pair<std::unique_ptr<PointerObjectSet>, std::unique_ptr<PointerObjectConstraintSet>> copy;
  if (checkAgainstNaive)
    copy = Constraints_->Clone();

  // Draw subset graph both before and after solving
  if (dumpGraphs)
    Constraints_->DrawSubsetGraph(writer);

  SolveConstraints(Config_, *statistics);

  if (dumpGraphs)
  {
    auto & graph = Constraints_->DrawSubsetGraph(writer);
    graph.AppendToLabel("After Solving");

<<<<<<< HEAD
    // Also output the RVSDG as a dot graph
    jlm::llvm::rvsdg2dot::WriteGraphs(writer, *module.Rvsdg().root(), true);
=======
>>>>>>> 9959d354
    writer.OutputAllGraphs(std::cout, util::GraphOutputFormat::Dot);
  }

  auto result = ConstructPointsToGraphFromPointerObjectSet(*Set_, *statistics);

  statistics->StopAndersenStatistics();
  statisticsCollector.CollectDemandedStatistics(std::move(statistics));

  // Solve again if double-checking against naive is enabled
  if (checkAgainstNaive)
  {
    std::cerr << "Double checking Andersen analysis using naive solving" << std::endl;
    // Restore the problem to before solving started
    Set_ = std::move(copy.first);
    Constraints_ = std::move(copy.second);

    // Create a separate Statistics instance for naive statistics
    auto naiveStatistics = Statistics::Create(module.SourceFileName());
    SolveConstraints(Configuration::NaiveSolverConfiguration(), *naiveStatistics);

    auto naiveResult = ConstructPointsToGraphFromPointerObjectSet(*Set_, *naiveStatistics);

    statisticsCollector.CollectDemandedStatistics(std::move(naiveStatistics));

    // Check if the PointsToGraphs are identical
    bool error = false;
    if (!naiveResult->IsSupergraphOf(*result))
    {
      std::cerr << "The naive PointsToGraph is NOT a supergraph of the PointsToGraph" << std::endl;
      error = true;
    }
    if (!result->IsSupergraphOf(*naiveResult))
    {
      std::cerr << "The PointsToGraph is NOT a supergraph of the naive PointsToGraph" << std::endl;
      error = true;
    }
    if (error)
    {
      std::cout << PointsToGraph::ToDot(*result) << std::endl;
      std::cout << PointsToGraph::ToDot(*naiveResult) << std::endl;
      JLM_UNREACHABLE("PointsToGraph double checking uncovered differences!");
    }
  }

  // Cleanup
  Constraints_.reset();
  Set_.reset();
  return result;
}

std::unique_ptr<PointsToGraph>
Andersen::Analyze(const RvsdgModule & module)
{
  util::StatisticsCollector statisticsCollector;
  return Analyze(module, statisticsCollector);
}

std::unique_ptr<PointsToGraph>
Andersen::ConstructPointsToGraphFromPointerObjectSet(
    const PointerObjectSet & set,
    Statistics & statistics)
{
  statistics.StartPointsToGraphConstructionStatistics();

  auto pointsToGraph = PointsToGraph::Create();

  // memory nodes are the nodes that can be pointed to in the points-to graph.
  // This vector has the same indexing as the nodes themselves, register nodes become nullptr.
  std::vector<PointsToGraph::MemoryNode *> memoryNodes(set.NumPointerObjects());

  // Nodes that should point to external in the final graph.
  // They also get explicit edges connecting them to all escaped memory nodes.
  std::vector<PointsToGraph::Node *> pointsToExternal;

  // A list of all memory nodes that have been marked as escaped
  std::vector<PointsToGraph::MemoryNode *> escapedMemoryNodes;

  // First all memory nodes are created
  for (auto [allocaNode, pointerObjectIndex] : set.GetAllocaMap())
  {
    auto & node = PointsToGraph::AllocaNode::Create(*pointsToGraph, *allocaNode);
    memoryNodes[pointerObjectIndex] = &node;
  }
  for (auto [mallocNode, pointerObjectIndex] : set.GetMallocMap())
  {
    auto & node = PointsToGraph::MallocNode::Create(*pointsToGraph, *mallocNode);
    memoryNodes[pointerObjectIndex] = &node;
  }
  for (auto [deltaNode, pointerObjectIndex] : set.GetGlobalMap())
  {
    auto & node = PointsToGraph::DeltaNode::Create(*pointsToGraph, *deltaNode);
    memoryNodes[pointerObjectIndex] = &node;
  }
  for (auto [lambdaNode, pointerObjectIndex] : set.GetFunctionMap())
  {
    auto & node = PointsToGraph::LambdaNode::Create(*pointsToGraph, *lambdaNode);
    memoryNodes[pointerObjectIndex] = &node;
  }
  for (auto [argument, pointerObjectIndex] : set.GetImportMap())
  {
    auto & node = PointsToGraph::ImportNode::Create(*pointsToGraph, *argument);
    memoryNodes[pointerObjectIndex] = &node;
  }

  // Helper function for attaching PointsToGraph nodes to their pointees, based on the
  // PointerObject's points-to set.
  auto applyPointsToSet = [&](PointsToGraph::Node & node, PointerObjectIndex index)
  {
    // PointerObjects marked as not tracking pointees should not point to anything
    if (!set.ShouldTrackPointees(index))
      return;

    // Add all PointsToGraph nodes who should point to external to the list
    if (set.IsPointingToExternal(index))
      pointsToExternal.push_back(&node);

    for (const auto targetIdx : set.GetPointsToSet(index).Items())
    {
      // Only PointerObjects corresponding to memory nodes can be members of points-to sets
      JLM_ASSERT(memoryNodes[targetIdx]);
      node.AddEdge(*memoryNodes[targetIdx]);
    }
  };

  // First group RVSDG registers by the PointerObject they are mapped to.
  // If the PointerObject is part of a unification, all Register PointerObjects in the unification
  // share points-to set, so they can all become one RegisterNode in the PointsToGraph.
  std::unordered_map<PointerObjectIndex, util::HashSet<const rvsdg::output *>> outputsInRegister;
  for (auto [outputNode, registerIdx] : set.GetRegisterMap())
  {
    auto root = set.GetUnificationRoot(registerIdx);
    outputsInRegister[root].Insert(outputNode);
  }

  // Create PointsToGraph::RegisterNodes for each PointerObject of register kind, and add edges
  for (auto & [registerIdx, outputNodes] : outputsInRegister)
  {
    auto & node = PointsToGraph::RegisterNode::Create(*pointsToGraph, std::move(outputNodes));
    applyPointsToSet(node, registerIdx);
  }

  // Now add all edges from memory node to memory node.
  // Also checks and informs the PointsToGraph which memory nodes are marked as escaping the module
  for (PointerObjectIndex idx = 0; idx < set.NumPointerObjects(); idx++)
  {
    if (memoryNodes[idx] == nullptr)
      continue; // Skip all nodes that are not MemoryNodes

    applyPointsToSet(*memoryNodes[idx], idx);

    if (set.HasEscaped(idx))
    {
      memoryNodes[idx]->MarkAsModuleEscaping();
      escapedMemoryNodes.push_back(memoryNodes[idx]);
    }
  }

  // Finally make all nodes marked as pointing to external, point to all escaped memory nodes
  statistics.StartExternalToAllEscapedStatistics();
  for (const auto source : pointsToExternal)
  {
    for (const auto target : escapedMemoryNodes)
    {
      source->AddEdge(*target);
    }
    // Add an edge to the special PointsToGraph node called "external" as well
    source->AddEdge(pointsToGraph->GetExternalMemoryNode());
  }
  statistics.StopExternalToAllEscapedStatistics();

  statistics.StopPointsToGraphConstructionStatistics(*pointsToGraph);
  return pointsToGraph;
}

std::unique_ptr<PointsToGraph>
Andersen::ConstructPointsToGraphFromPointerObjectSet(const PointerObjectSet & set)
{
  // Create a throwaway instance of statistics
  Statistics statistics(util::filepath(""));
  return ConstructPointsToGraphFromPointerObjectSet(set, statistics);
}

}<|MERGE_RESOLUTION|>--- conflicted
+++ resolved
@@ -899,12 +899,9 @@
                               && Config_ != Configuration::NaiveSolverConfiguration();
   const bool dumpGraphs = std::getenv(DUMP_SUBSET_GRAPH);
   util::GraphWriter writer;
-<<<<<<< HEAD
   // Also output the RVSDG as a dot graph
   jlm::llvm::rvsdg2dot::WriteGraphs(writer, *module.Rvsdg().root(), true);
   writer.OutputAllGraphs(std::cout, util::GraphOutputFormat::Dot);
-=======
->>>>>>> 9959d354
 
   AnalyzeModule(module, *statistics);
 
@@ -924,11 +921,6 @@
     auto & graph = Constraints_->DrawSubsetGraph(writer);
     graph.AppendToLabel("After Solving");
 
-<<<<<<< HEAD
-    // Also output the RVSDG as a dot graph
-    jlm::llvm::rvsdg2dot::WriteGraphs(writer, *module.Rvsdg().root(), true);
-=======
->>>>>>> 9959d354
     writer.OutputAllGraphs(std::cout, util::GraphOutputFormat::Dot);
   }
 
