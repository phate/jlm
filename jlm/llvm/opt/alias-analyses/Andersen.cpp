/*
 * Copyright 2023, 2024 Håvard Krogstie <krogstie.havard@gmail.com>
 * See COPYING for terms of redistribution.
 */

#include <jlm/llvm/backend/rvsdg2dot/rvsdg2dot.hpp>
#include <jlm/llvm/opt/alias-analyses/Andersen.hpp>
#include <jlm/llvm/opt/alias-analyses/PointsToGraph.hpp>
#include <jlm/rvsdg/traverser.hpp>
#include <jlm/util/Statistics.hpp>

namespace jlm::llvm::aa
{

/**
 * If values are pointers, or contain pointers to things, its set of pointees must be tracked.
 * @param type the rvsdg type to be checked
 * @return true if pointees should be tracked for all values of the given type, otherwise false
 */
bool
IsOrContainsPointerType(const rvsdg::type & type)
{
  return IsOrContains<PointerType>(type);
}

<<<<<<< HEAD
Andersen::Configuration
Andersen::Configuration::DefaultConfiguration()
{
  Configuration config;

  const auto configString = std::getenv(ENV_CONFIG_OVERRIDE);
  if (configString == nullptr)
    return config;

  std::istringstream configStream(configString);
  std::string option;
  while (true)
  {
    configStream >> option;
    if (configStream.fail())
      break;

    if (option == CONFIG_OVS_ON)
      config.EnableOfflineVariableSubstitution(true);
    else if (option == CONFIG_OVS_OFF)
      config.EnableOfflineVariableSubstitution(false);

    else if (option == CONFIG_NORMALIZE_ON)
      config.EnableOfflineConstraintNormalization(true);
    else if (option == CONFIG_NORMALIZE_OFF)
      config.EnableOfflineConstraintNormalization(false);

    else if (option == CONFIG_SOLVER_NAIVE)
      config.SetSolver(Solver::Naive);
    else if (option == CONFIG_SOLVER_WL)
      config.SetSolver(Solver::Worklist);

    else if (option == CONFIG_WL_POLICY_LRF)
      config.SetWorklistSolverPolicy(WorklistSolverPolicy::LRF);
    else if (option == CONFIG_WL_POLICY_FIFO)
      config.SetWorklistSolverPolicy(WorklistSolverPolicy::FIFO);
    else if (option == CONFIG_WL_POLICY_LIFO)
      config.SetWorklistSolverPolicy(WorklistSolverPolicy::LIFO);

    else if (option == CONFIG_ONLINE_CYCLE_DETECTION_ON)
      config.EnableOnlineCycleDetection(true);
    else if (option == CONFIG_ONLINE_CYCLE_DETECTION_OFF)
      config.EnableOnlineCycleDetection(false);
    else
    {
      std::cerr << "Unknown config option string: '" << option << "'" << std::endl;
      JLM_UNREACHABLE("Andersen default config override string broken");
    }
  }

  return config;
=======
std::string
Andersen::Configuration::ToString() const
{
  std::ostringstream str;
  if (EnableOfflineVariableSubstitution_)
    str << "OVS_";
  if (EnableOfflineConstraintNormalization_)
    str << "NORM_";
  if (Solver_ == Solver::Naive)
  {
    str << "Solver=Naive_";
  }
  else if (Solver_ == Solver::Worklist)
  {
    str << "Solver=Worklist_";
    str << "Policy=";
    str << PointerObjectConstraintSet::WorklistSolverPolicyToString(WorklistSolverPolicy_);
    str << "_";

    if (EnableOnlineCycleDetection_)
      str << "OnlineCD_";
    if (EnableHybridCycleDetection_)
      str << "HybridCD_";
    if (EnableLazyCycleDetection_)
      str << "LazyCD_";
    if (EnableDifferencePropagation_)
      str << "DP_";
  }
  else
  {
    JLM_UNREACHABLE("Unknown solver type");
  }

  auto result = str.str();
  result.erase(result.size() - 1, 1); // Remove trailing '_'
  return result;
}

std::vector<Andersen::Configuration>
Andersen::Configuration::GetAllConfigurations()
{
  std::vector<Configuration> configs;
  auto PickDifferencePropagation = [&](Configuration config)
  {
    config.EnableDifferencePropagation(false);
    configs.push_back(config);
    config.EnableDifferencePropagation(true);
    configs.push_back(config);
  };
  auto PickLazyCycleDetection = [&](Configuration config)
  {
    config.EnableLazyCycleDetection(false);
    PickDifferencePropagation(config);
    config.EnableLazyCycleDetection(true);
    PickDifferencePropagation(config);
  };
  auto PickHybridCycleDetection = [&](Configuration config)
  {
    config.EnableHybridCycleDetection(false);
    PickLazyCycleDetection(config);
    // Hybrid Cycle Detection can only be enabled when OVS is enabled
    if (config.IsOfflineVariableSubstitutionEnabled())
    {
      config.EnableHybridCycleDetection(true);
      PickLazyCycleDetection(config);
    }
  };
  auto PickOnlineCycleDetection = [&](Configuration config)
  {
    config.EnableOnlineCycleDetection(false);
    PickHybridCycleDetection(config);
    config.EnableOnlineCycleDetection(true);
    // OnlineCD can not be combined with HybridCD or LazyCD
    configs.push_back(config);
  };
  auto PickWorklistPolicy = [&](Configuration config)
  {
    using Policy = PointerObjectConstraintSet::WorklistSolverPolicy;
    config.SetWorklistSolverPolicy(Policy::LeastRecentlyFired);
    PickOnlineCycleDetection(config);
    config.SetWorklistSolverPolicy(Policy::TwoPhaseLeastRecentlyFired);
    PickOnlineCycleDetection(config);
    config.SetWorklistSolverPolicy(Policy::LastInFirstOut);
    PickOnlineCycleDetection(config);
    config.SetWorklistSolverPolicy(Policy::FirstInFirstOut);
    PickOnlineCycleDetection(config);
  };
  auto PickOfflineNormalization = [&](Configuration config)
  {
    config.EnableOfflineConstraintNormalization(false);
    configs.push_back(config);
    config.EnableOfflineConstraintNormalization(true);
    configs.push_back(config);
  };
  auto PickSolver = [&](Configuration config)
  {
    config.SetSolver(Solver::Worklist);
    PickWorklistPolicy(config);
    config.SetSolver(Solver::Naive);
    PickOfflineNormalization(config);
  };
  auto PickOfflineVariableSubstitution = [&](Configuration config)
  {
    config.EnableOfflineVariableSubstitution(false);
    PickSolver(config);
    config.EnableOfflineVariableSubstitution(true);
    PickSolver(config);
  };

  // Adds one configuration for all valid combinations of features
  PickOfflineVariableSubstitution(NaiveSolverConfiguration());

  return configs;
>>>>>>> 24633f44
}

/**
 * Class collecting statistics from a pass of Andersen's alias analysis
 */
class Andersen::Statistics final : public util::Statistics
{
<<<<<<< HEAD
  inline static const char * NumPointerObjects_ = "#PointerObjects";
  inline static const char * NumRegisterPointerObjects_ = "#RegisterPointerObjects";
  inline static const char * NumRegistersMappedToPointerObject_ = "#RegistersMappedToPointerObject";

  inline static const char * NumSupersetConstraints_ = "#SupersetConstraints";
  inline static const char * NumStoreConstraints_ = "#StoreConstraints";
  inline static const char * NumLoadConstraints_ = "#LoadConstraints";
  inline static const char * NumFunctionCallConstraints_ = "#FunctionCallConstraints";

  inline static const char * NumUnificationsOvs_ = "#Unifications(OVS)";
  inline static const char * NumConstraintsRemovedOfflineNorm_ = "#ConstraintsRemoved(OfflineNorm)";

  inline static const char * NumNaiveSolverIterations_ = "#NaiveSolverIterations";
  inline static const char * NumWorklistSolverWorkItems_ = "#WorklistSolverWorkItems";
  inline static const char * NumOnlineCyclesDetected_ = "#OnlineCyclesDetected";

  inline static const char * AnalysisTimer_ = "AnalysisTimer";
  inline static const char * SetAndConstraintBuildingTimer_ = "SetAndConstraintBuildingTimer";
  inline static const char * OfflineVariableSubstitutionTimer_ = "OVSTimer";
  inline static const char * OfflineConstraintNormalizationTimer_ = "OfflineNormTimer";
  inline static const char * ConstraintSolvingNaiveTimer_ = "ConstraintSolvingNaiveTimer";
  inline static const char * ConstraintSolvingWorklistTimer_ = "ConstraintSolvingWorklistTimer";
  inline static const char * PointsToGraphConstructionTimer_ = "PointsToGraphConstructionTimer";
  inline static const char * PointsToGraphConstructionExternalToEscapedTimer_ =
=======
  static constexpr const char * NumPointerObjects_ = "#PointerObjects";
  static constexpr const char * NumPointerObjectsWithImplicitPointees_ =
      "#PointerObjectsWithImplicitPointees";
  static constexpr const char * NumRegisterPointerObjects_ = "#RegisterPointerObjects";
  static constexpr const char * NumRegistersMappedToPointerObject_ =
      "#RegistersMappedToPointerObject";

  static constexpr const char * NumBaseConstraints_ = "#BaseConstraints";
  static constexpr const char * NumSupersetConstraints_ = "#SupersetConstraints";
  static constexpr const char * NumStoreConstraints_ = "#StoreConstraints";
  static constexpr const char * NumLoadConstraints_ = "#LoadConstraints";
  static constexpr const char * NumFunctionCallConstraints_ = "#FunctionCallConstraints";
  static constexpr const char * NumFlagConstraints_ = "#FlagConstraints";

  static constexpr const char * Configuration_ = "Configuration";

  // Offline technique statistics
  static constexpr const char * NumUnificationsOvs_ = "#Unifications(OVS)";
  static constexpr const char * NumConstraintsRemovedOfflineNorm_ =
      "#ConstraintsRemoved(OfflineNorm)";

  // Solver statistics
  static constexpr const char * NumNaiveSolverIterations_ = "#NaiveSolverIterations";

  static constexpr const char * WorklistPolicy_ = "WorklistPolicy";
  static constexpr const char * NumWorklistSolverWorkItemsPopped_ =
      "#WorklistSolverWorkItemsPopped";
  static constexpr const char * NumWorklistSolverWorkItemsNewPointees_ =
      "#WorklistSolverWorkItemsNewPointees";

  // Online technique statistics
  static constexpr const char * NumOnlineCyclesDetected_ = "#OnlineCyclesDetected";
  static constexpr const char * NumOnlineCycleUnifications_ = "#OnlineCycleUnifications";

  static constexpr const char * NumHybridCycleUnifications_ = "#HybridCycleUnifications";

  static constexpr const char * NumLazyCycleDetectionAttempts_ = "#LazyCycleDetectionAttempts";
  static constexpr const char * NumLazyCyclesDetected_ = "#LazyCyclesDetected";
  static constexpr const char * NumLazyCycleUnifications_ = "#LazyCycleUnifications";

  // After solving statistics
  static constexpr const char * NumEscapedMemoryObjects_ = "#EscapedMemoryObjects";
  static constexpr const char * NumUnificationRoots_ = "#UnificationRoots";
  // These next measurements only count flags and pointees of unification roots
  static constexpr const char * NumPointsToExternalFlags_ = "#PointsToExternalFlags";
  static constexpr const char * NumPointeesEscapingFlags_ = "#PointeesEscapingFlags";
  static constexpr const char * NumExplicitPointees_ = "#ExplicitPointees";
  // If a pointee is both implicit (through PointsToExternal flag) and explicit
  static constexpr const char * NumDoubledUpPointees_ = "#DoubledUpPointees";

  static constexpr const char * AnalysisTimer_ = "AnalysisTimer";
  static constexpr const char * SetAndConstraintBuildingTimer_ = "SetAndConstraintBuildingTimer";
  static constexpr const char * OfflineVariableSubstitutionTimer_ = "OVSTimer";
  static constexpr const char * OfflineConstraintNormalizationTimer_ = "OfflineNormTimer";
  static constexpr const char * ConstraintSolvingNaiveTimer_ = "ConstraintSolvingNaiveTimer";
  static constexpr const char * ConstraintSolvingWorklistTimer_ = "ConstraintSolvingWorklistTimer";
  static constexpr const char * PointsToGraphConstructionTimer_ = "PointsToGraphConstructionTimer";
  static constexpr const char * PointsToGraphConstructionExternalToEscapedTimer_ =
>>>>>>> 24633f44
      "PointsToGraphConstructionExternalToEscapedTimer";

public:
  ~Statistics() override = default;

  explicit Statistics(const util::filepath & sourceFile)
      : util::Statistics(Statistics::Id::AndersenAnalysis, sourceFile)
  {}

  void
  StartAndersenStatistics(const rvsdg::graph & graph) noexcept
  {
    AddMeasurement(Label::NumRvsdgNodes, rvsdg::nnodes(graph.root()));
    AddTimer(AnalysisTimer_).start();
  }

  void
  StartSetAndConstraintBuildingStatistics() noexcept
  {
    AddTimer(SetAndConstraintBuildingTimer_).start();
  }

  void
  StopSetAndConstraintBuildingStatistics(
      const PointerObjectSet & set,
      const PointerObjectConstraintSet & constraints) noexcept
  {
    GetTimer(SetAndConstraintBuildingTimer_).stop();

    AddMeasurement(NumPointerObjects_, set.NumPointerObjects());
    AddMeasurement(
        NumPointerObjectsWithImplicitPointees_,
        set.NumPointerObjectsWithImplicitPointees());
    AddMeasurement(
        NumRegisterPointerObjects_,
        set.NumPointerObjectsOfKind(PointerObjectKind::Register));
    AddMeasurement(NumRegistersMappedToPointerObject_, set.GetRegisterMap().size());

    size_t numSupersetConstraints = 0;
    size_t numStoreConstraints = 0;
    size_t numLoadConstraints = 0;
    size_t numFunctionCallConstraints = 0;
    for (const auto & constraint : constraints.GetConstraints())
    {
      numSupersetConstraints += std::holds_alternative<SupersetConstraint>(constraint);
      numStoreConstraints += std::holds_alternative<StoreConstraint>(constraint);
      numLoadConstraints += std::holds_alternative<LoadConstraint>(constraint);
      numFunctionCallConstraints += std::holds_alternative<FunctionCallConstraint>(constraint);
    }
    AddMeasurement(NumBaseConstraints_, constraints.NumBaseConstraints());
    AddMeasurement(NumSupersetConstraints_, numSupersetConstraints);
    AddMeasurement(NumStoreConstraints_, numStoreConstraints);
    AddMeasurement(NumLoadConstraints_, numLoadConstraints);
    AddMeasurement(NumFunctionCallConstraints_, numFunctionCallConstraints);
    AddMeasurement(NumFlagConstraints_, constraints.NumFlagConstraints());
  }

  void
  StartOfflineVariableSubstitution() noexcept
  {
    AddTimer(OfflineVariableSubstitutionTimer_).start();
  }

  void
  StopOfflineVariableSubstitution(size_t numUnifications) noexcept
  {
    GetTimer(OfflineVariableSubstitutionTimer_).stop();
    AddMeasurement(NumUnificationsOvs_, numUnifications);
  }

  void
  StartOfflineConstraintNormalization() noexcept
  {
    AddTimer(OfflineConstraintNormalizationTimer_).start();
  }

  void
  StopOfflineConstraintNormalization(size_t numConstraintsRemoved) noexcept
  {
    GetTimer(OfflineConstraintNormalizationTimer_).stop();
    AddMeasurement(NumConstraintsRemovedOfflineNorm_, numConstraintsRemoved);
  }

  void
  StartConstraintSolvingNaiveStatistics() noexcept
  {
    AddTimer(ConstraintSolvingNaiveTimer_).start();
  }

  void
  StopConstraintSolvingNaiveStatistics(size_t numIterations) noexcept
  {
    GetTimer(ConstraintSolvingNaiveTimer_).stop();
    AddMeasurement(NumNaiveSolverIterations_, numIterations);
  }

  void
  StartConstraintSolvingWorklistStatistics() noexcept
  {
    AddTimer(ConstraintSolvingWorklistTimer_).start();
  }

  void
<<<<<<< HEAD
  StopConstraintSolvingWorklistStatistics(PointerObjectConstraintSet::WorklistStatistics & statistics) noexcept
=======
  StopConstraintSolvingWorklistStatistics(
      PointerObjectConstraintSet::WorklistStatistics & statistics) noexcept
>>>>>>> 24633f44
  {
    GetTimer(ConstraintSolvingWorklistTimer_).stop();

    // What worklist policy was used
    AddMeasurement(
        WorklistPolicy_,
        PointerObjectConstraintSet::WorklistSolverPolicyToString(statistics.Policy));

    // How many work items were popped from the worklist in total
<<<<<<< HEAD
    AddMeasurement(NumWorklistSolverWorkItems_, statistics.NumWorkItemsPopped);

    if (*statistics.NumOnlineCyclesDetected)
    AddMeasurement(NumOnlineCyclesDetected_, *statistics.NumOnlineCyclesDetected);

    // TODO: Num unifications
=======
    AddMeasurement(NumWorklistSolverWorkItemsPopped_, statistics.NumWorkItemsPopped);
    AddMeasurement(NumWorklistSolverWorkItemsNewPointees_, statistics.NumWorkItemNewPointees);

    if (statistics.NumOnlineCyclesDetected)
      AddMeasurement(NumOnlineCyclesDetected_, *statistics.NumOnlineCyclesDetected);

    if (statistics.NumOnlineCycleUnifications)
      AddMeasurement(NumOnlineCycleUnifications_, *statistics.NumOnlineCycleUnifications);

    if (statistics.NumHybridCycleUnifications)
      AddMeasurement(NumHybridCycleUnifications_, *statistics.NumHybridCycleUnifications);

    if (statistics.NumLazyCyclesDetectionAttempts)
      AddMeasurement(NumLazyCycleDetectionAttempts_, *statistics.NumLazyCyclesDetectionAttempts);

    if (statistics.NumLazyCyclesDetected)
      AddMeasurement(NumLazyCyclesDetected_, *statistics.NumLazyCyclesDetected);

    if (statistics.NumLazyCycleUnifications)
      AddMeasurement(NumLazyCycleUnifications_, *statistics.NumLazyCycleUnifications);
  }

  void
  AddStatisticFromConfiguration(const Configuration & config)
  {
    AddMeasurement(Configuration_, config.ToString());
  }

  void
  AddStatisticsFromSolution(const PointerObjectSet & set)
  {
    size_t numEscapedMemoryObjects = 0;
    size_t numUnificationRoots = 0;
    size_t numPointsToExternalFlags = 0;
    size_t numPointeesEscapingFlags = 0;
    size_t numExplicitPointees = 0;
    size_t numDoubleUpPointees = 0;

    for (PointerObjectIndex i = 0; i < set.NumPointerObjects(); i++)
    {
      if (set.HasEscaped(i))
        numEscapedMemoryObjects++;

      if (!set.IsUnificationRoot(i))
        continue;

      numUnificationRoots++;
      if (set.IsPointingToExternal(i))
        numPointsToExternalFlags++;
      if (set.HasPointeesEscaping(i))
        numPointeesEscapingFlags++;

      const auto & pointees = set.GetPointsToSet(i);
      numExplicitPointees += pointees.Size();

      // If the PointsToExternal flag is set, any explicit pointee that has escaped is doubled up
      if (set.IsPointingToExternal(i))
        for (auto pointee : pointees.Items())
          if (set.HasEscaped(pointee))
            numDoubleUpPointees++;
    }
    AddMeasurement(NumEscapedMemoryObjects_, numEscapedMemoryObjects);
    AddMeasurement(NumUnificationRoots_, numUnificationRoots);
    AddMeasurement(NumPointsToExternalFlags_, numPointsToExternalFlags);
    AddMeasurement(NumPointeesEscapingFlags_, numPointeesEscapingFlags);
    AddMeasurement(NumExplicitPointees_, numExplicitPointees);
    AddMeasurement(NumDoubledUpPointees_, numDoubleUpPointees);
>>>>>>> 24633f44
  }

  void
  StartPointsToGraphConstructionStatistics()
  {
    AddTimer(PointsToGraphConstructionTimer_).start();
  }

  void
  StartExternalToAllEscapedStatistics()
  {
    AddTimer(PointsToGraphConstructionExternalToEscapedTimer_).start();
  }

  void
  StopExternalToAllEscapedStatistics()
  {
    GetTimer(PointsToGraphConstructionExternalToEscapedTimer_).stop();
  }

  void
  StopPointsToGraphConstructionStatistics(const PointsToGraph & pointsToGraph)
  {
    GetTimer(PointsToGraphConstructionTimer_).stop();
    AddMeasurement(Label::NumPointsToGraphNodes, pointsToGraph.NumNodes());
    AddMeasurement(Label::NumPointsToGraphAllocaNodes, pointsToGraph.NumAllocaNodes());
    AddMeasurement(Label::NumPointsToGraphDeltaNodes, pointsToGraph.NumDeltaNodes());
    AddMeasurement(Label::NumPointsToGraphImportNodes, pointsToGraph.NumImportNodes());
    AddMeasurement(Label::NumPointsToGraphLambdaNodes, pointsToGraph.NumLambdaNodes());
    AddMeasurement(Label::NumPointsToGraphMallocNodes, pointsToGraph.NumMallocNodes());
    AddMeasurement(Label::NumPointsToGraphMemoryNodes, pointsToGraph.NumMemoryNodes());
    AddMeasurement(Label::NumPointsToGraphRegisterNodes, pointsToGraph.NumRegisterNodes());
    AddMeasurement(
        Label::NumPointsToGraphEscapedNodes,
        pointsToGraph.GetEscapedMemoryNodes().Size());
    // The number of nodes pointing to external (and all nodes marked as escaped)
    AddMeasurement(
        Label::NumPointsToGraphExternalMemorySources,
        pointsToGraph.GetExternalMemoryNode().NumSources());
  }

  void
  StopAndersenStatistics() noexcept
  {
    GetTimer(AnalysisTimer_).stop();
  }

  static std::unique_ptr<Statistics>
  Create(const util::filepath & sourceFile)
  {
    return std::make_unique<Statistics>(sourceFile);
  }
};

void
Andersen::AnalyzeSimpleNode(const rvsdg::simple_node & node)
{
  const auto & op = node.operation();

  if (is<alloca_op>(op))
    AnalyzeAlloca(node);
  else if (is<malloc_op>(op))
    AnalyzeMalloc(node);
  else if (const auto loadNode = dynamic_cast<const LoadNode *>(&node))
    AnalyzeLoad(*loadNode);
  else if (const auto storeNode = dynamic_cast<const StoreNode *>(&node))
    AnalyzeStore(*storeNode);
  else if (const auto callNode = dynamic_cast<const CallNode *>(&node))
    AnalyzeCall(*callNode);
  else if (is<GetElementPtrOperation>(op))
    AnalyzeGep(node);
  else if (is<bitcast_op>(op))
    AnalyzeBitcast(node);
  else if (is<bits2ptr_op>(op))
    AnalyzeBits2ptr(node);
  else if (is<ptr2bits_op>(op))
    AnalyzePtr2bits(node);
  else if (is<ConstantPointerNullOperation>(op))
    AnalyzeConstantPointerNull(node);
  else if (is<UndefValueOperation>(op))
    AnalyzeUndef(node);
  else if (is<MemCpyOperation>(op))
    AnalyzeMemcpy(node);
  else if (is<ConstantArray>(op))
    AnalyzeConstantArray(node);
  else if (is<ConstantStruct>(op))
    AnalyzeConstantStruct(node);
  else if (is<ConstantAggregateZero>(op))
    AnalyzeConstantAggregateZero(node);
  else if (is<ExtractValue>(op))
    AnalyzeExtractValue(node);
  else if (is<valist_op>(op))
    AnalyzeValist(node);
  else if (is<FreeOperation>(op) || is<ptrcmp_op>(op))
  {
    // These operations take pointers as input, but do not affect any points-to sets
  }
  else
  {
    // This node operation is unknown, make sure it doesn't consume any pointers
    for (size_t i = 0; i < node.ninputs(); i++)
    {
      JLM_ASSERT(!IsOrContainsPointerType(node.input(i)->type()));
    }
  }
}

void
Andersen::AnalyzeAlloca(const rvsdg::simple_node & node)
{
  JLM_ASSERT(is<alloca_op>(&node));

  const auto & outputRegister = *node.output(0);
  const auto outputRegisterPO = Set_->CreateRegisterPointerObject(outputRegister);
  const auto allocaPO = Set_->CreateAllocaMemoryObject(node);
  Constraints_->AddPointerPointeeConstraint(outputRegisterPO, allocaPO);
}

void
Andersen::AnalyzeMalloc(const rvsdg::simple_node & node)
{
  JLM_ASSERT(is<malloc_op>(&node));

  const auto & outputRegister = *node.output(0);
  const auto outputRegisterPO = Set_->CreateRegisterPointerObject(outputRegister);
  const auto mallocPO = Set_->CreateMallocMemoryObject(node);
  Constraints_->AddPointerPointeeConstraint(outputRegisterPO, mallocPO);
}

void
Andersen::AnalyzeLoad(const LoadNode & loadNode)
{
  const auto & addressRegister = *loadNode.GetAddressInput().origin();
  const auto & outputRegister = loadNode.GetLoadedValueOutput();

  const auto addressRegisterPO = Set_->GetRegisterPointerObject(addressRegister);

  if (!IsOrContainsPointerType(outputRegister.type()))
  {
    // TODO: When reading address as an integer, some of address' target might still pointers,
    // which should now be considered as having escaped
    return;
  }

  const auto outputRegisterPO = Set_->CreateRegisterPointerObject(outputRegister);
  Constraints_->AddConstraint(LoadConstraint(outputRegisterPO, addressRegisterPO));
}

void
Andersen::AnalyzeStore(const StoreNode & storeNode)
{
  const auto & addressRegister = *storeNode.GetAddressInput().origin();
  const auto & valueRegister = *storeNode.GetStoredValueInput().origin();

  // If the written value is not a pointer, be conservative and mark the address
  if (!IsOrContainsPointerType(valueRegister.type()))
  {
    // TODO: We are writing an integer to *address,
    // which really should mark all of address' targets as pointing to external
    // in case they are ever read as pointers.
    return;
  }

  const auto addressRegisterPO = Set_->GetRegisterPointerObject(addressRegister);
  const auto valueRegisterPO = Set_->GetRegisterPointerObject(valueRegister);
  Constraints_->AddConstraint(StoreConstraint(addressRegisterPO, valueRegisterPO));
}

void
Andersen::AnalyzeCall(const CallNode & callNode)
{
  // The address being called by the call node
  const auto & callTarget = *callNode.GetFunctionInput()->origin();
  const auto callTargetPO = Set_->GetRegisterPointerObject(callTarget);

  // Create PointerObjects for all output values of pointer type
  for (size_t n = 0; n < callNode.NumResults(); n++)
  {
    const auto & outputRegister = *callNode.Result(n);
    if (IsOrContainsPointerType(outputRegister.type()))
      (void)Set_->CreateRegisterPointerObject(outputRegister);
  }

  // We make no attempt at detecting what type of call this is here.
  // The logic handling external and indirect calls is done by the FunctionCallConstraint.
  // Passing points-to-sets from call-site to function bodies is done fully by this constraint.
  Constraints_->AddConstraint(FunctionCallConstraint(callTargetPO, callNode));
}

void
Andersen::AnalyzeGep(const rvsdg::simple_node & node)
{
  JLM_ASSERT(is<GetElementPtrOperation>(&node));

  // The analysis is field insensitive, so ignoring the offset and mapping the output
  // to the same PointerObject as the input is sufficient.
  const auto & baseRegister = *node.input(0)->origin();
  JLM_ASSERT(is<PointerType>(baseRegister.type()));

  const auto baseRegisterPO = Set_->GetRegisterPointerObject(baseRegister);
  const auto & outputRegister = *node.output(0);
  Set_->MapRegisterToExistingPointerObject(outputRegister, baseRegisterPO);
}

void
Andersen::AnalyzeBitcast(const rvsdg::simple_node & node)
{
  JLM_ASSERT(is<bitcast_op>(&node));

  const auto & inputRegister = *node.input(0)->origin();
  const auto & outputRegister = *node.output(0);

  JLM_ASSERT(!IsAggregateType(inputRegister.type()) && !IsAggregateType(outputRegister.type()));
  if (!IsOrContainsPointerType(inputRegister.type()))
    return;

  // If the input is a pointer type, the output must also be a pointer type
  JLM_ASSERT(IsOrContainsPointerType(outputRegister.type()));

  const auto inputRegisterPO = Set_->GetRegisterPointerObject(inputRegister);
  Set_->MapRegisterToExistingPointerObject(outputRegister, inputRegisterPO);
}

void
Andersen::AnalyzeBits2ptr(const rvsdg::simple_node & node)
{
  JLM_ASSERT(is<bits2ptr_op>(&node));
  const auto & output = *node.output(0);
  JLM_ASSERT(is<PointerType>(output.type()));

  // This operation synthesizes a pointer from bytes.
  // Since no points-to information is tracked through integers, the resulting pointer must
  // be assumed to possibly point to any external or escaped memory object.
  const auto outputPO = Set_->CreateRegisterPointerObject(output);
  Constraints_->AddPointsToExternalConstraint(outputPO);
}

void
Andersen::AnalyzePtr2bits(const rvsdg::simple_node & node)
{
  JLM_ASSERT(is<ptr2bits_op>(&node));
  const auto & inputRegister = *node.input(0)->origin();
  JLM_ASSERT(is<PointerType>(inputRegister.type()));

  // This operation converts a pointer to bytes, exposing it as an integer, which we can't track.
  const auto inputRegisterPO = Set_->GetRegisterPointerObject(inputRegister);
  Constraints_->AddRegisterContentEscapedConstraint(inputRegisterPO);
}

void
Andersen::AnalyzeConstantPointerNull(const rvsdg::simple_node & node)
{
  JLM_ASSERT(is<ConstantPointerNullOperation>(&node));
  const auto & output = *node.output(0);
  JLM_ASSERT(is<PointerType>(output.type()));

  // ConstantPointerNull cannot point to any memory location. We therefore only insert a register
  // node for it, but let this node not point to anything.
  (void)Set_->CreateRegisterPointerObject(output);
}

void
Andersen::AnalyzeUndef(const rvsdg::simple_node & node)
{
  JLM_ASSERT(is<UndefValueOperation>(&node));
  const auto & output = *node.output(0);

  if (!IsOrContainsPointerType(output.type()))
    return;

  // UndefValue cannot point to any memory location. We therefore only insert a register node for
  // it, but let this node not point to anything.
  (void)Set_->CreateRegisterPointerObject(output);
}

void
Andersen::AnalyzeMemcpy(const rvsdg::simple_node & node)
{
  JLM_ASSERT(is<MemCpyOperation>(&node));

  auto & dstAddressRegister = *node.input(0)->origin();
  auto & srcAddressRegister = *node.input(1)->origin();
  JLM_ASSERT(is<PointerType>(dstAddressRegister.type()));
  JLM_ASSERT(is<PointerType>(srcAddressRegister.type()));

  const auto dstAddressRegisterPO = Set_->GetRegisterPointerObject(dstAddressRegister);
  const auto srcAddressRegisterPO = Set_->GetRegisterPointerObject(srcAddressRegister);

  // Create an intermediate PointerObject representing the moved values
  const auto dummyPO = Set_->CreateDummyRegisterPointerObject();

  // Add a "load" constraint from the source into the dummy register
  Constraints_->AddConstraint(LoadConstraint(dummyPO, srcAddressRegisterPO));
  // Add a "store" constraint from the dummy register into the destination
  Constraints_->AddConstraint(StoreConstraint(dstAddressRegisterPO, dummyPO));
}

void
Andersen::AnalyzeConstantArray(const rvsdg::simple_node & node)
{
  JLM_ASSERT(is<ConstantArray>(&node));

  if (!IsOrContainsPointerType(node.output(0)->type()))
    return;

  // Make the resulting array point to everything its members are pointing to
  auto & outputRegister = *node.output(0);
  const auto outputRegisterPO = Set_->CreateRegisterPointerObject(outputRegister);

  for (size_t n = 0; n < node.ninputs(); n++)
  {
    const auto & inputRegister = *node.input(n)->origin();
    JLM_ASSERT(IsOrContainsPointerType(inputRegister.type()));

    const auto inputRegisterPO = Set_->GetRegisterPointerObject(inputRegister);
    Constraints_->AddConstraint(SupersetConstraint(outputRegisterPO, inputRegisterPO));
  }
}

void
Andersen::AnalyzeConstantStruct(const rvsdg::simple_node & node)
{
  JLM_ASSERT(is<ConstantStruct>(&node));

  if (!IsOrContainsPointerType(node.output(0)->type()))
    return;

  // Make the resulting struct point to everything its members are pointing to
  auto & outputRegister = *node.output(0);
  const auto outputRegisterPO = Set_->CreateRegisterPointerObject(outputRegister);

  for (size_t n = 0; n < node.ninputs(); n++)
  {
    const auto & inputRegister = *node.input(n)->origin();
    if (!IsOrContainsPointerType(inputRegister.type()))
      continue;

    const auto inputRegisterPO = Set_->GetRegisterPointerObject(inputRegister);
    Constraints_->AddConstraint(SupersetConstraint(outputRegisterPO, inputRegisterPO));
  }
}

void
Andersen::AnalyzeConstantAggregateZero(const rvsdg::simple_node & node)
{
  JLM_ASSERT(is<ConstantAggregateZero>(&node));
  auto & output = *node.output(0);

  if (!IsOrContainsPointerType(output.type()))
    return;

  // ConstantAggregateZero cannot point to any memory location.
  // We therefore only insert a register node for it, but let this node not point to anything.
  (void)Set_->CreateRegisterPointerObject(output);
}

void
Andersen::AnalyzeExtractValue(const rvsdg::simple_node & node)
{
  JLM_ASSERT(is<ExtractValue>(&node));

  const auto & result = *node.output(0);
  if (!IsOrContainsPointerType(result.type()))
    return;

  const auto & inputRegister = *node.input(0)->origin();
  const auto inputRegisterPO = Set_->GetRegisterPointerObject(inputRegister);
  // The resulting element can point to anything the aggregate type points to
  Set_->MapRegisterToExistingPointerObject(result, inputRegisterPO);
}

void
Andersen::AnalyzeValist(const rvsdg::simple_node & node)
{
  JLM_ASSERT(is<valist_op>(&node));

  // Members of the valist are extracted using the va_arg macro, which loads from the va_list struct
  // on the stack. This struct will be marked as escaped from the call to va_start, and thus point
  // to external. All we need to do is mark all pointees of pointer varargs as escaping. When the
  // pointers are re-created inside the function, they will be marked as pointing to external.

  for (size_t i = 0; i < node.ninputs(); i++)
  {
    if (!IsOrContainsPointerType(node.input(i)->type()))
      continue;

    const auto & inputRegister = *node.input(i)->origin();
    const auto inputRegisterPO = Set_->GetRegisterPointerObject(inputRegister);
    Constraints_->AddRegisterContentEscapedConstraint(inputRegisterPO);
  }
}

void
Andersen::AnalyzeStructuralNode(const rvsdg::structural_node & node)
{
  if (const auto lambdaNode = dynamic_cast<const lambda::node *>(&node))
    AnalyzeLambda(*lambdaNode);
  else if (const auto deltaNode = dynamic_cast<const delta::node *>(&node))
    AnalyzeDelta(*deltaNode);
  else if (const auto phiNode = dynamic_cast<const phi::node *>(&node))
    AnalyzePhi(*phiNode);
  else if (const auto gammaNode = dynamic_cast<const rvsdg::gamma_node *>(&node))
    AnalyzeGamma(*gammaNode);
  else if (const auto thetaNode = dynamic_cast<const rvsdg::theta_node *>(&node))
    AnalyzeTheta(*thetaNode);
  else
    JLM_UNREACHABLE("Unknown structural node operation");
}

void
Andersen::AnalyzeLambda(const lambda::node & lambda)
{
  // Handle context variables
  for (auto & cv : lambda.ctxvars())
  {
    if (!IsOrContainsPointerType(cv.type()))
      continue;

    auto & inputRegister = *cv.origin();
    auto & argumentRegister = *cv.argument();
    const auto inputRegisterPO = Set_->GetRegisterPointerObject(inputRegister);
    Set_->MapRegisterToExistingPointerObject(argumentRegister, inputRegisterPO);
  }

  // Create Register PointerObjects for each argument of pointing type in the function
  for (auto & argument : lambda.fctarguments())
  {
    if (IsOrContainsPointerType(argument.type()))
      (void)Set_->CreateRegisterPointerObject(argument);
  }

  AnalyzeRegion(*lambda.subregion());

  // Create a lambda PointerObject for the lambda itself
  const auto lambdaPO = Set_->CreateFunctionMemoryObject(lambda);

  // Make the lambda node's output point to the lambda PointerObject
  const auto & lambdaOutput = *lambda.output();
  const auto lambdaOutputPO = Set_->CreateRegisterPointerObject(lambdaOutput);
  Constraints_->AddPointerPointeeConstraint(lambdaOutputPO, lambdaPO);
}

void
Andersen::AnalyzeDelta(const delta::node & delta)
{
  // Handle context variables
  for (auto & cv : delta.ctxvars())
  {
    if (!IsOrContainsPointerType(cv.type()))
      continue;

    auto & inputRegister = *cv.origin();
    auto & argumentRegister = *cv.argument();
    const auto inputRegisterPO = Set_->GetRegisterPointerObject(inputRegister);
    Set_->MapRegisterToExistingPointerObject(argumentRegister, inputRegisterPO);
  }

  AnalyzeRegion(*delta.subregion());

  // Get the result register from the subregion
  auto & resultRegister = *delta.result()->origin();

  // Create a global memory object representing the global variable
  const auto globalPO = Set_->CreateGlobalMemoryObject(delta);

  // If the subregion result is a pointer, make the global point to the same variables
  if (IsOrContainsPointerType(resultRegister.type()))
  {
    const auto resultRegisterPO = Set_->GetRegisterPointerObject(resultRegister);
    Constraints_->AddConstraint(SupersetConstraint(globalPO, resultRegisterPO));
  }

  // Finally create a Register PointerObject for the delta's output, pointing to the memory object
  auto & outputRegister = *delta.output();
  const auto outputRegisterPO = Set_->CreateRegisterPointerObject(outputRegister);
  Constraints_->AddPointerPointeeConstraint(outputRegisterPO, globalPO);
}

void
Andersen::AnalyzePhi(const phi::node & phi)
{
  // Handle context variables
  for (auto cv = phi.begin_cv(); cv != phi.end_cv(); ++cv)
  {
    if (!IsOrContainsPointerType(cv->type()))
      continue;

    auto & inputRegister = *cv->origin();
    auto & argumentRegister = *cv->argument();
    const auto inputRegisterPO = Set_->GetRegisterPointerObject(inputRegister);
    Set_->MapRegisterToExistingPointerObject(argumentRegister, inputRegisterPO);
  }

  // Create Register PointerObjects for each recursion variable argument
  for (auto rv = phi.begin_rv(); rv != phi.end_rv(); ++rv)
  {
    if (!IsOrContainsPointerType(rv->type()))
      continue;

    auto & argumentRegister = *rv->argument();
    (void)Set_->CreateRegisterPointerObject(argumentRegister);
  }

  AnalyzeRegion(*phi.subregion());

  // Handle recursion variable results
  for (auto rv = phi.begin_rv(); rv != phi.end_rv(); ++rv)
  {
    if (!IsOrContainsPointerType(rv->type()))
      continue;

    // Make the recursion variable argument point to what the result register points to
    auto & argumentRegister = *rv->argument();
    auto & resultRegister = *rv->result()->origin();
    const auto argumentRegisterPO = Set_->GetRegisterPointerObject(argumentRegister);
    const auto resultRegisterPO = Set_->GetRegisterPointerObject(resultRegister);
    Constraints_->AddConstraint(SupersetConstraint(argumentRegisterPO, resultRegisterPO));

    // Map the output register to the recursion result's pointer object
    auto & outputRegister = *rv;
    Set_->MapRegisterToExistingPointerObject(outputRegister, resultRegisterPO);
  }
}

void
Andersen::AnalyzeGamma(const rvsdg::gamma_node & gamma)
{
  // Handle input variables
  for (auto ev = gamma.begin_entryvar(); ev != gamma.end_entryvar(); ++ev)
  {
    if (!IsOrContainsPointerType(ev->type()))
      continue;

    auto & inputRegister = *ev->origin();
    const auto inputRegisterPO = Set_->GetRegisterPointerObject(inputRegister);

    for (auto & argument : *ev)
      Set_->MapRegisterToExistingPointerObject(argument, inputRegisterPO);
  }

  // Handle subregions
  for (size_t n = 0; n < gamma.nsubregions(); n++)
    AnalyzeRegion(*gamma.subregion(n));

  // Handle exit variables
  for (auto ex = gamma.begin_exitvar(); ex != gamma.end_exitvar(); ++ex)
  {
    if (!IsOrContainsPointerType(ex->type()))
      continue;

    auto & outputRegister = *ex.output();
    const auto outputRegisterPO = Set_->CreateRegisterPointerObject(outputRegister);

    for (auto & result : *ex)
    {
      const auto resultRegisterPO = Set_->GetRegisterPointerObject(*result.origin());
      Constraints_->AddConstraint(SupersetConstraint(outputRegisterPO, resultRegisterPO));
    }
  }
}

void
Andersen::AnalyzeTheta(const rvsdg::theta_node & theta)
{
  // Create a PointerObject for each argument in the inner region
  // And make it point to a superset of the corresponding input register
  for (const auto thetaOutput : theta)
  {
    if (!IsOrContainsPointerType(thetaOutput->type()))
      continue;

    auto & inputReg = *thetaOutput->input()->origin();
    auto & innerArgumentReg = *thetaOutput->argument();
    const auto inputRegPO = Set_->GetRegisterPointerObject(inputReg);
    const auto innerArgumentRegPO = Set_->CreateRegisterPointerObject(innerArgumentReg);

    // The inner argument can point to anything the input did
    Constraints_->AddConstraint(SupersetConstraint(innerArgumentRegPO, inputRegPO));
  }

  AnalyzeRegion(*theta.subregion());

  // Iterate over loop variables again, making the inner arguments point to a superset
  // of what the corresponding result registers point to
  for (const auto thetaOutput : theta)
  {
    if (!IsOrContainsPointerType(thetaOutput->type()))
      continue;

    auto & innerArgumentReg = *thetaOutput->argument();
    auto & innerResultReg = *thetaOutput->result()->origin();
    auto & outputReg = *thetaOutput;

    const auto innerArgumentRegPO = Set_->GetRegisterPointerObject(innerArgumentReg);
    const auto innerResultRegPO = Set_->GetRegisterPointerObject(innerResultReg);

    // The inner argument can point to anything the result of last iteration did
    Constraints_->AddConstraint(SupersetConstraint(innerArgumentRegPO, innerResultRegPO));

    // Due to theta nodes running at least once, the output always comes from the inner results
    Set_->MapRegisterToExistingPointerObject(outputReg, innerResultRegPO);
  }
}

void
Andersen::AnalyzeRegion(rvsdg::region & region)
{
  // Check that all region arguments of pointing types have PointerObjects
  for (size_t i = 0; i < region.narguments(); i++)
  {
    if (IsOrContainsPointerType(region.argument(i)->type()))
      JLM_ASSERT(Set_->GetRegisterMap().count(region.argument(i)));
  }

  // The use of the top-down traverser is vital, as it ensures all input origins
  // of pointer type are mapped to PointerObjects by the time a node is processed.
  rvsdg::topdown_traverser traverser(&region);

  // While visiting the node we have the responsibility of creating
  // PointerObjects for any of the node's outputs of pointer type
  for (const auto node : traverser)
  {
    if (auto simpleNode = dynamic_cast<const rvsdg::simple_node *>(node))
      AnalyzeSimpleNode(*simpleNode);
    else if (auto structuralNode = dynamic_cast<const rvsdg::structural_node *>(node))
      AnalyzeStructuralNode(*structuralNode);
    else
      JLM_UNREACHABLE("Unknown node type");

    // Check that all outputs with pointing types have PointerObjects created
    for (size_t i = 0; i < node->noutputs(); i++)
    {
      if (IsOrContainsPointerType(node->output(i)->type()))
        JLM_ASSERT(Set_->GetRegisterMap().count(node->output(i)));
    }
  }
}

void
Andersen::AnalyzeRvsdg(const rvsdg::graph & graph)
{
  auto & rootRegion = *graph.root();

  // Iterate over all arguments to the root region - symbols imported from other modules
  // These symbols can either be global variables or functions
  for (size_t n = 0; n < rootRegion.narguments(); n++)
  {
    auto & argument = *util::AssertedCast<GraphImport>(rootRegion.argument(n));

    // Only care about imported pointer values
    if (!IsOrContainsPointerType(argument.type()))
      continue;

    // TODO: Mark the created ImportMemoryObject based on it being a function or a variable
    // Functions and non-pointer typed globals can not point to other MemoryObjects,
    // so letting them be ShouldTrackPointees() == false aids analysis.

    // Create a memory PointerObject representing the target of the external symbol
    // We can assume that two external symbols don't alias, clang does.
    const auto importObjectPO = Set_->CreateImportMemoryObject(argument);

    // Create a register PointerObject representing the address value itself
    const auto importRegisterPO = Set_->CreateRegisterPointerObject(argument);
    Constraints_->AddPointerPointeeConstraint(importRegisterPO, importObjectPO);
  }

  AnalyzeRegion(rootRegion);

  // Mark all results escaping the root module as escaped
  for (size_t n = 0; n < rootRegion.nresults(); n++)
  {
    auto & escapedRegister = *rootRegion.result(n)->origin();
    if (!IsOrContainsPointerType(escapedRegister.type()))
      continue;

    const auto escapedRegisterPO = Set_->GetRegisterPointerObject(escapedRegister);
    Constraints_->AddRegisterContentEscapedConstraint(escapedRegisterPO);
  }
}

void
Andersen::SetConfiguration(Configuration config)
{
  Config_ = std::move(config);
}

const Andersen::Configuration &
Andersen::GetConfiguration() const
{
  return Config_;
}

void
Andersen::AnalyzeModule(const RvsdgModule & module, Statistics & statistics)
{
  Set_ = std::make_unique<PointerObjectSet>();
  Constraints_ = std::make_unique<PointerObjectConstraintSet>(*Set_);

  statistics.StartSetAndConstraintBuildingStatistics();
  AnalyzeRvsdg(module.Rvsdg());
  statistics.StopSetAndConstraintBuildingStatistics(*Set_, *Constraints_);
}

void
Andersen::SolveConstraints(
    PointerObjectConstraintSet & constraints,
    const Configuration & config,
    Statistics & statistics)
{
  statistics.AddStatisticFromConfiguration(config);

  if (config.IsOfflineVariableSubstitutionEnabled())
  {
    statistics.StartOfflineVariableSubstitution();
    // If the solver uses hybrid cycle detection, tell OVS to store info about ref node cycles
    bool hasHCD = config.IsHybridCycleDetectionEnabled();
    auto numUnifications = constraints.PerformOfflineVariableSubstitution(hasHCD);
    statistics.StopOfflineVariableSubstitution(numUnifications);
  }

  if (config.IsOfflineConstraintNormalizationEnabled())
  {
    statistics.StartOfflineConstraintNormalization();
    auto numConstraintsRemoved = constraints.NormalizeConstraints();
    statistics.StopOfflineConstraintNormalization(numConstraintsRemoved);
  }

  if (config.GetSolver() == Configuration::Solver::Naive)
  {
    statistics.StartConstraintSolvingNaiveStatistics();
    size_t numIterations = constraints.SolveNaively();
    statistics.StopConstraintSolvingNaiveStatistics(numIterations);
  }
  else if (config.GetSolver() == Configuration::Solver::Worklist)
  {
    statistics.StartConstraintSolvingWorklistStatistics();
<<<<<<< HEAD
    PointerObjectConstraintSet::WorklistStatistics worklistStatistics;
    if (config.IsOnlineCycleDetectionEnabled())
      worklistStatistics = Constraints_->SolveUsingWorklist<true>();
    else
      worklistStatistics = Constraints_->SolveUsingWorklist<false>();
=======
    auto worklistStatistics = constraints.SolveUsingWorklist(
        config.GetWorklistSoliverPolicy(),
        config.IsOnlineCycleDetectionEnabled(),
        config.IsHybridCycleDetectionEnabled(),
        config.IsLazyCycleDetectionEnabled(),
        config.IsDifferencePropagationEnabled());
>>>>>>> 24633f44
    statistics.StopConstraintSolvingWorklistStatistics(worklistStatistics);
  }
  else
    JLM_UNREACHABLE("Unknown solver");
}

std::unique_ptr<PointsToGraph>
Andersen::Analyze(const RvsdgModule & module, util::StatisticsCollector & statisticsCollector)
{
  auto statistics = Statistics::Create(module.SourceFileName());
  statistics->StartAndersenStatistics(module.Rvsdg());

  // Check environment variables for debugging flags
<<<<<<< HEAD
  const bool checkAgainstNaive =
      std::getenv(ENV_COMPARE_SOLVE_NAIVE) && Config_ != Configuration::NaiveSolverConfiguration();
=======
  const bool testAllConfigs = std::getenv(ENV_TEST_ALL_CONFIGS);
  const bool doubleCheck = std::getenv(ENV_DOUBLE_CHECK);

>>>>>>> 24633f44
  const bool dumpGraphs = std::getenv(ENV_DUMP_SUBSET_GRAPH);
  util::GraphWriter writer;

  if (dumpGraphs)
  {
    // Also output the RVSDG as a dot graph
    jlm::llvm::rvsdg2dot::WriteGraphs(writer, *module.Rvsdg().root(), true);
    writer.OutputAllGraphs(std::cout, util::GraphOutputFormat::Dot);
  }

  AnalyzeModule(module, *statistics);

  // If solving multiple times, make a copy of the original constraint set
  std::pair<std::unique_ptr<PointerObjectSet>, std::unique_ptr<PointerObjectConstraintSet>> copy;
  if (testAllConfigs || doubleCheck)
    copy = Constraints_->Clone();

  // Draw subset graph both before and after solving
  if (dumpGraphs)
    Constraints_->DrawSubsetGraph(writer);

  SolveConstraints(*Constraints_, Config_, *statistics);
  statistics->AddStatisticsFromSolution(*Set_);

  if (dumpGraphs)
  {
    auto & graph = Constraints_->DrawSubsetGraph(writer);
    graph.AppendToLabel("After Solving");
    writer.OutputAllGraphs(std::cout, util::GraphOutputFormat::Dot);
  }

  auto result = ConstructPointsToGraphFromPointerObjectSet(*Set_, *statistics);

  statistics->StopAndersenStatistics();
  statisticsCollector.CollectDemandedStatistics(std::move(statistics));

  // Solve again if double-checking against naive is enabled
  if (testAllConfigs || doubleCheck)
  {
    if (doubleCheck)
      std::cerr << "Double checking Andersen analysis using naive solving" << std::endl;

    // If double-checking, only use the naive configuration. Otherwise try all configurations
    std::vector<Configuration> configs;
    if (testAllConfigs)
      configs = Configuration::GetAllConfigurations();
    else
      configs.push_back(Configuration::NaiveSolverConfiguration());

    // If testing all, benchmarking is being done, so do 50 iterations of all configurations.
    // Double-checking against Set_ only needs to be done once per configuration
    const auto iterations = testAllConfigs ? 50 : 1;

    for (auto i = 0; i < iterations; i++)
    {
      for (const auto & config : configs)
      {
        // Create a clone of the unsolved pointer object set and constraint set
        auto workingCopy = copy.second->Clone();
        // These statistics will only contain solving data
        auto solvingStats = Statistics::Create(module.SourceFileName());
        SolveConstraints(*workingCopy.second, config, *solvingStats);
        solvingStats->AddStatisticsFromSolution(*workingCopy.first);
        statisticsCollector.CollectDemandedStatistics(std::move(solvingStats));

        // Only double check on the first iteration
        if (doubleCheck && i == 0)
        {
          if (workingCopy.first->HasIdenticalSolAs(*Set_))
            continue;
          std::cerr << "Solving with original config: " << Config_.ToString()
                    << " did not produce the same solution as the config " << config.ToString()
                    << std::endl;
          JLM_UNREACHABLE("Andersen solver double checking uncovered differences!");
        }
      }
    }
  }

  // Cleanup
  Constraints_.reset();
  Set_.reset();
  return result;
}

std::unique_ptr<PointsToGraph>
Andersen::Analyze(const RvsdgModule & module)
{
  util::StatisticsCollector statisticsCollector;
  return Analyze(module, statisticsCollector);
}

std::unique_ptr<PointsToGraph>
Andersen::ConstructPointsToGraphFromPointerObjectSet(
    const PointerObjectSet & set,
    Statistics & statistics)
{
  statistics.StartPointsToGraphConstructionStatistics();

  auto pointsToGraph = PointsToGraph::Create();

  // memory nodes are the nodes that can be pointed to in the points-to graph.
  // This vector has the same indexing as the nodes themselves, register nodes become nullptr.
  std::vector<PointsToGraph::MemoryNode *> memoryNodes(set.NumPointerObjects());

  // Nodes that should point to external in the final graph.
  // They also get explicit edges connecting them to all escaped memory nodes.
  std::vector<PointsToGraph::Node *> pointsToExternal;

  // A list of all memory nodes that have been marked as escaped
  std::vector<PointsToGraph::MemoryNode *> escapedMemoryNodes;

  // First all memory nodes are created
  for (auto [allocaNode, pointerObjectIndex] : set.GetAllocaMap())
  {
    auto & node = PointsToGraph::AllocaNode::Create(*pointsToGraph, *allocaNode);
    memoryNodes[pointerObjectIndex] = &node;
  }
  for (auto [mallocNode, pointerObjectIndex] : set.GetMallocMap())
  {
    auto & node = PointsToGraph::MallocNode::Create(*pointsToGraph, *mallocNode);
    memoryNodes[pointerObjectIndex] = &node;
  }
  for (auto [deltaNode, pointerObjectIndex] : set.GetGlobalMap())
  {
    auto & node = PointsToGraph::DeltaNode::Create(*pointsToGraph, *deltaNode);
    memoryNodes[pointerObjectIndex] = &node;
  }
  for (auto [lambdaNode, pointerObjectIndex] : set.GetFunctionMap())
  {
    auto & node = PointsToGraph::LambdaNode::Create(*pointsToGraph, *lambdaNode);
    memoryNodes[pointerObjectIndex] = &node;
  }
  for (auto [argument, pointerObjectIndex] : set.GetImportMap())
  {
    auto & node = PointsToGraph::ImportNode::Create(*pointsToGraph, *argument);
    memoryNodes[pointerObjectIndex] = &node;
  }

  // Helper function for attaching PointsToGraph nodes to their pointees, based on the
  // PointerObject's points-to set.
  auto applyPointsToSet = [&](PointsToGraph::Node & node, PointerObjectIndex index)
  {
    // PointerObjects marked as not tracking pointees should not point to anything
    if (!set.ShouldTrackPointees(index))
      return;

    // Add all PointsToGraph nodes who should point to external to the list
    if (set.IsPointingToExternal(index))
      pointsToExternal.push_back(&node);

    for (const auto targetIdx : set.GetPointsToSet(index).Items())
    {
      // Only PointerObjects corresponding to memory nodes can be members of points-to sets
      JLM_ASSERT(memoryNodes[targetIdx]);
      node.AddEdge(*memoryNodes[targetIdx]);
    }
  };

  // First group RVSDG registers by the PointerObject they are mapped to.
  // If the PointerObject is part of a unification, all Register PointerObjects in the unification
  // share points-to set, so they can all become one RegisterNode in the PointsToGraph.
  std::unordered_map<PointerObjectIndex, util::HashSet<const rvsdg::output *>> outputsInRegister;
  for (auto [outputNode, registerIdx] : set.GetRegisterMap())
  {
    auto root = set.GetUnificationRoot(registerIdx);
    outputsInRegister[root].Insert(outputNode);
  }

  // Create PointsToGraph::RegisterNodes for each PointerObject of register kind, and add edges
  for (auto & [registerIdx, outputNodes] : outputsInRegister)
  {
    auto & node = PointsToGraph::RegisterNode::Create(*pointsToGraph, std::move(outputNodes));
    applyPointsToSet(node, registerIdx);
  }

  // Now add all edges from memory node to memory node.
  // Also checks and informs the PointsToGraph which memory nodes are marked as escaping the module
  for (PointerObjectIndex idx = 0; idx < set.NumPointerObjects(); idx++)
  {
    if (memoryNodes[idx] == nullptr)
      continue; // Skip all nodes that are not MemoryNodes

    applyPointsToSet(*memoryNodes[idx], idx);

    if (set.HasEscaped(idx))
    {
      memoryNodes[idx]->MarkAsModuleEscaping();
      escapedMemoryNodes.push_back(memoryNodes[idx]);
    }
  }

  // Finally make all nodes marked as pointing to external, point to all escaped memory nodes
  statistics.StartExternalToAllEscapedStatistics();
  for (const auto source : pointsToExternal)
  {
    for (const auto target : escapedMemoryNodes)
    {
      source->AddEdge(*target);
    }
    // Add an edge to the special PointsToGraph node called "external" as well
    source->AddEdge(pointsToGraph->GetExternalMemoryNode());
  }
  statistics.StopExternalToAllEscapedStatistics();

  statistics.StopPointsToGraphConstructionStatistics(*pointsToGraph);
  return pointsToGraph;
}

std::unique_ptr<PointsToGraph>
Andersen::ConstructPointsToGraphFromPointerObjectSet(const PointerObjectSet & set)
{
  // Create a throwaway instance of statistics
  Statistics statistics(util::filepath(""));
  return ConstructPointsToGraphFromPointerObjectSet(set, statistics);
}

}<|MERGE_RESOLUTION|>--- conflicted
+++ resolved
@@ -3,7 +3,6 @@
  * See COPYING for terms of redistribution.
  */
 
-#include <jlm/llvm/backend/rvsdg2dot/rvsdg2dot.hpp>
 #include <jlm/llvm/opt/alias-analyses/Andersen.hpp>
 #include <jlm/llvm/opt/alias-analyses/PointsToGraph.hpp>
 #include <jlm/rvsdg/traverser.hpp>
@@ -23,59 +22,6 @@
   return IsOrContains<PointerType>(type);
 }
 
-<<<<<<< HEAD
-Andersen::Configuration
-Andersen::Configuration::DefaultConfiguration()
-{
-  Configuration config;
-
-  const auto configString = std::getenv(ENV_CONFIG_OVERRIDE);
-  if (configString == nullptr)
-    return config;
-
-  std::istringstream configStream(configString);
-  std::string option;
-  while (true)
-  {
-    configStream >> option;
-    if (configStream.fail())
-      break;
-
-    if (option == CONFIG_OVS_ON)
-      config.EnableOfflineVariableSubstitution(true);
-    else if (option == CONFIG_OVS_OFF)
-      config.EnableOfflineVariableSubstitution(false);
-
-    else if (option == CONFIG_NORMALIZE_ON)
-      config.EnableOfflineConstraintNormalization(true);
-    else if (option == CONFIG_NORMALIZE_OFF)
-      config.EnableOfflineConstraintNormalization(false);
-
-    else if (option == CONFIG_SOLVER_NAIVE)
-      config.SetSolver(Solver::Naive);
-    else if (option == CONFIG_SOLVER_WL)
-      config.SetSolver(Solver::Worklist);
-
-    else if (option == CONFIG_WL_POLICY_LRF)
-      config.SetWorklistSolverPolicy(WorklistSolverPolicy::LRF);
-    else if (option == CONFIG_WL_POLICY_FIFO)
-      config.SetWorklistSolverPolicy(WorklistSolverPolicy::FIFO);
-    else if (option == CONFIG_WL_POLICY_LIFO)
-      config.SetWorklistSolverPolicy(WorklistSolverPolicy::LIFO);
-
-    else if (option == CONFIG_ONLINE_CYCLE_DETECTION_ON)
-      config.EnableOnlineCycleDetection(true);
-    else if (option == CONFIG_ONLINE_CYCLE_DETECTION_OFF)
-      config.EnableOnlineCycleDetection(false);
-    else
-    {
-      std::cerr << "Unknown config option string: '" << option << "'" << std::endl;
-      JLM_UNREACHABLE("Andersen default config override string broken");
-    }
-  }
-
-  return config;
-=======
 std::string
 Andersen::Configuration::ToString() const
 {
@@ -189,7 +135,6 @@
   PickOfflineVariableSubstitution(NaiveSolverConfiguration());
 
   return configs;
->>>>>>> 24633f44
 }
 
 /**
@@ -197,32 +142,6 @@
  */
 class Andersen::Statistics final : public util::Statistics
 {
-<<<<<<< HEAD
-  inline static const char * NumPointerObjects_ = "#PointerObjects";
-  inline static const char * NumRegisterPointerObjects_ = "#RegisterPointerObjects";
-  inline static const char * NumRegistersMappedToPointerObject_ = "#RegistersMappedToPointerObject";
-
-  inline static const char * NumSupersetConstraints_ = "#SupersetConstraints";
-  inline static const char * NumStoreConstraints_ = "#StoreConstraints";
-  inline static const char * NumLoadConstraints_ = "#LoadConstraints";
-  inline static const char * NumFunctionCallConstraints_ = "#FunctionCallConstraints";
-
-  inline static const char * NumUnificationsOvs_ = "#Unifications(OVS)";
-  inline static const char * NumConstraintsRemovedOfflineNorm_ = "#ConstraintsRemoved(OfflineNorm)";
-
-  inline static const char * NumNaiveSolverIterations_ = "#NaiveSolverIterations";
-  inline static const char * NumWorklistSolverWorkItems_ = "#WorklistSolverWorkItems";
-  inline static const char * NumOnlineCyclesDetected_ = "#OnlineCyclesDetected";
-
-  inline static const char * AnalysisTimer_ = "AnalysisTimer";
-  inline static const char * SetAndConstraintBuildingTimer_ = "SetAndConstraintBuildingTimer";
-  inline static const char * OfflineVariableSubstitutionTimer_ = "OVSTimer";
-  inline static const char * OfflineConstraintNormalizationTimer_ = "OfflineNormTimer";
-  inline static const char * ConstraintSolvingNaiveTimer_ = "ConstraintSolvingNaiveTimer";
-  inline static const char * ConstraintSolvingWorklistTimer_ = "ConstraintSolvingWorklistTimer";
-  inline static const char * PointsToGraphConstructionTimer_ = "PointsToGraphConstructionTimer";
-  inline static const char * PointsToGraphConstructionExternalToEscapedTimer_ =
-=======
   static constexpr const char * NumPointerObjects_ = "#PointerObjects";
   static constexpr const char * NumPointerObjectsWithImplicitPointees_ =
       "#PointerObjectsWithImplicitPointees";
@@ -281,7 +200,6 @@
   static constexpr const char * ConstraintSolvingWorklistTimer_ = "ConstraintSolvingWorklistTimer";
   static constexpr const char * PointsToGraphConstructionTimer_ = "PointsToGraphConstructionTimer";
   static constexpr const char * PointsToGraphConstructionExternalToEscapedTimer_ =
->>>>>>> 24633f44
       "PointsToGraphConstructionExternalToEscapedTimer";
 
 public:
@@ -385,12 +303,8 @@
   }
 
   void
-<<<<<<< HEAD
-  StopConstraintSolvingWorklistStatistics(PointerObjectConstraintSet::WorklistStatistics & statistics) noexcept
-=======
   StopConstraintSolvingWorklistStatistics(
       PointerObjectConstraintSet::WorklistStatistics & statistics) noexcept
->>>>>>> 24633f44
   {
     GetTimer(ConstraintSolvingWorklistTimer_).stop();
 
@@ -400,14 +314,6 @@
         PointerObjectConstraintSet::WorklistSolverPolicyToString(statistics.Policy));
 
     // How many work items were popped from the worklist in total
-<<<<<<< HEAD
-    AddMeasurement(NumWorklistSolverWorkItems_, statistics.NumWorkItemsPopped);
-
-    if (*statistics.NumOnlineCyclesDetected)
-    AddMeasurement(NumOnlineCyclesDetected_, *statistics.NumOnlineCyclesDetected);
-
-    // TODO: Num unifications
-=======
     AddMeasurement(NumWorklistSolverWorkItemsPopped_, statistics.NumWorkItemsPopped);
     AddMeasurement(NumWorklistSolverWorkItemsNewPointees_, statistics.NumWorkItemNewPointees);
 
@@ -475,7 +381,6 @@
     AddMeasurement(NumPointeesEscapingFlags_, numPointeesEscapingFlags);
     AddMeasurement(NumExplicitPointees_, numExplicitPointees);
     AddMeasurement(NumDoubledUpPointees_, numDoubleUpPointees);
->>>>>>> 24633f44
   }
 
   void
@@ -1212,20 +1117,12 @@
   else if (config.GetSolver() == Configuration::Solver::Worklist)
   {
     statistics.StartConstraintSolvingWorklistStatistics();
-<<<<<<< HEAD
-    PointerObjectConstraintSet::WorklistStatistics worklistStatistics;
-    if (config.IsOnlineCycleDetectionEnabled())
-      worklistStatistics = Constraints_->SolveUsingWorklist<true>();
-    else
-      worklistStatistics = Constraints_->SolveUsingWorklist<false>();
-=======
     auto worklistStatistics = constraints.SolveUsingWorklist(
         config.GetWorklistSoliverPolicy(),
         config.IsOnlineCycleDetectionEnabled(),
         config.IsHybridCycleDetectionEnabled(),
         config.IsLazyCycleDetectionEnabled(),
         config.IsDifferencePropagationEnabled());
->>>>>>> 24633f44
     statistics.StopConstraintSolvingWorklistStatistics(worklistStatistics);
   }
   else
@@ -1239,23 +1136,11 @@
   statistics->StartAndersenStatistics(module.Rvsdg());
 
   // Check environment variables for debugging flags
-<<<<<<< HEAD
-  const bool checkAgainstNaive =
-      std::getenv(ENV_COMPARE_SOLVE_NAIVE) && Config_ != Configuration::NaiveSolverConfiguration();
-=======
   const bool testAllConfigs = std::getenv(ENV_TEST_ALL_CONFIGS);
   const bool doubleCheck = std::getenv(ENV_DOUBLE_CHECK);
 
->>>>>>> 24633f44
   const bool dumpGraphs = std::getenv(ENV_DUMP_SUBSET_GRAPH);
   util::GraphWriter writer;
-
-  if (dumpGraphs)
-  {
-    // Also output the RVSDG as a dot graph
-    jlm::llvm::rvsdg2dot::WriteGraphs(writer, *module.Rvsdg().root(), true);
-    writer.OutputAllGraphs(std::cout, util::GraphOutputFormat::Dot);
-  }
 
   AnalyzeModule(module, *statistics);
 
