--- conflicted
+++ resolved
@@ -747,15 +747,11 @@
   }
   else
   {
-<<<<<<< HEAD
 #ifdef ANDERSEN_NO_FLAGS
     Constraints_->AddConstraint(LoadConstraint(Set_->GetExternalObject(), addressRegisterPO));
 #else
     Set_->MarkAsLoadingAsScalar(addressRegisterPO);
 #endif
-=======
-    Set_->MarkAsLoadingAsScalar(addressRegisterPO);
->>>>>>> 644eb3d7
   }
 }
 
@@ -775,15 +771,11 @@
   }
   else
   {
-<<<<<<< HEAD
 #ifdef ANDERSEN_NO_FLAGS
     Constraints_->AddConstraint(StoreConstraint(addressRegisterPO, Set_->GetExternalObject()));
 #else
     Set_->MarkAsStoringAsScalar(addressRegisterPO);
 #endif
-=======
-    Set_->MarkAsStoringAsScalar(addressRegisterPO);
->>>>>>> 644eb3d7
   }
 }
 
