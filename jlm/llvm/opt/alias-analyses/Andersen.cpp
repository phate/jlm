--- conflicted
+++ resolved
@@ -39,11 +39,8 @@
     if (configStream.fail())
       break;
 
-<<<<<<< HEAD
-=======
     using Policy = PointerObjectConstraintSet::WorklistSolverPolicy;
 
->>>>>>> 7a094416
     if (option == CONFIG_OVS_ON)
       config.EnableOfflineVariableSubstitution(true);
     else if (option == CONFIG_OVS_OFF)
@@ -60,18 +57,6 @@
       config.SetSolver(Solver::Worklist);
 
     else if (option == CONFIG_WL_POLICY_LRF)
-<<<<<<< HEAD
-      config.SetWorklistSolverPolicy(WorklistSolverPolicy::LRF);
-    else if (option == CONFIG_WL_POLICY_FIFO)
-      config.SetWorklistSolverPolicy(WorklistSolverPolicy::FIFO);
-    else if (option == CONFIG_WL_POLICY_LIFO)
-      config.SetWorklistSolverPolicy(WorklistSolverPolicy::LIFO);
-
-    else if (option == CONFIG_ONLINE_CYCLE_DETECTION_ON)
-      config.EnableOnlineCycleDetection(true);
-    else if (option == CONFIG_ONLINE_CYCLE_DETECTION_OFF)
-      config.EnableOnlineCycleDetection(false);
-=======
       config.SetWorklistSolverPolicy(Policy::LeastRecentlyFired);
     else if (option == CONFIG_WL_POLICY_TWO_PHASE_LRF)
       config.SetWorklistSolverPolicy(Policy::TwoPhaseLeastRecentlyFired);
@@ -80,7 +65,10 @@
     else if (option == CONFIG_WL_POLICY_LIFO)
       config.SetWorklistSolverPolicy(Policy::LastInFirstOut);
 
->>>>>>> 7a094416
+    else if (option == CONFIG_ONLINE_CYCLE_DETECTION_ON)
+      config.EnableOnlineCycleDetection(true);
+    else if (option == CONFIG_ONLINE_CYCLE_DETECTION_OFF)
+      config.EnableOnlineCycleDetection(false);
     else
     {
       std::cerr << "Unknown config option string: '" << option << "'" << std::endl;
@@ -113,6 +101,7 @@
   inline static const char * WorklistPolicy_ = "WorklistPolicy";
   inline static const char * NumWorklistSolverWorkItems_ = "#WorklistSolverWorkItems";
   inline static const char * NumOnlineCyclesDetected_ = "#OnlineCyclesDetected";
+  inline static const char * NumOnlineCycleUnifications_ = "#OnlineCycleUnifications";
 
   inline static const char * AnalysisTimer_ = "AnalysisTimer";
   inline static const char * SetAndConstraintBuildingTimer_ = "SetAndConstraintBuildingTimer";
@@ -232,14 +221,12 @@
 
     // How many work items were popped from the worklist in total
     AddMeasurement(NumWorklistSolverWorkItems_, statistics.NumWorkItemsPopped);
-<<<<<<< HEAD
-
-    if (*statistics.NumOnlineCyclesDetected)
+
+    if (statistics.NumOnlineCyclesDetected)
       AddMeasurement(NumOnlineCyclesDetected_, *statistics.NumOnlineCyclesDetected);
 
-    // TODO: Num unifications
-=======
->>>>>>> 7a094416
+    if(statistics.NumOnlineCycleUnifications)
+      AddMeasurement(NumOnlineCycleUnifications_, *statistics.NumOnlineCycleUnifications);
   }
 
   void
@@ -969,15 +956,7 @@
   else if (config.GetSolver() == Configuration::Solver::Worklist)
   {
     statistics.StartConstraintSolvingWorklistStatistics();
-<<<<<<< HEAD
-    PointerObjectConstraintSet::WorklistStatistics worklistStatistics;
-    if (config.IsOnlineCycleDetectionEnabled())
-      worklistStatistics = Constraints_->SolveUsingWorklist<true>();
-    else
-      worklistStatistics = Constraints_->SolveUsingWorklist<false>();
-=======
-    auto worklistStatistics = Constraints_->SolveUsingWorklist(config.GetWorklistSoliverPolicy());
->>>>>>> 7a094416
+    auto worklistStatistics = Constraints_->SolveUsingWorklist(config.GetWorklistSoliverPolicy(), config.IsOnlineCycleDetectionEnabled());
     statistics.StopConstraintSolvingWorklistStatistics(worklistStatistics);
   }
   else
