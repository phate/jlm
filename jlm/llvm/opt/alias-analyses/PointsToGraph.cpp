--- conflicted
+++ resolved
@@ -81,7 +81,7 @@
     // An alloca has a count parameter, which on rare occasions is not just the constant 1.
     const auto elementCount = tryGetConstantSignedInteger(*allocaNode.input(0)->origin());
     if (elementCount.has_value() && *elementCount >= 0)
-      return *elementCount * GetTypeSize(*allocaOp->ValueType());
+      return *elementCount * GetTypeAllocSize(*allocaOp->ValueType());
     return std::nullopt;
   };
 
@@ -101,7 +101,7 @@
     throw std::logic_error("Delta node already exists in the graph.");
 
   const auto isConstant = deltaNode.GetOperation().constant();
-  const auto memorySize = GetTypeSize(*deltaNode.GetOperation().Type());
+  const auto memorySize = GetTypeAllocSize(*deltaNode.GetOperation().Type());
 
   return it->second =
              addNode(NodeKind::DeltaNode, externallyAvailable, isConstant, memorySize, &deltaNode);
@@ -125,7 +125,7 @@
   {
     if (const auto graphImport = dynamic_cast<const GraphImport *>(&import))
     {
-      auto size = GetTypeSize(*graphImport->ValueType());
+      auto size = GetTypeAllocSize(*graphImport->ValueType());
 
       // C code can contain declarations like this:
       //     extern char myArray[];
@@ -497,7 +497,7 @@
       util::strfmt("Explicit edges: ", explicitEdges, ", total edges: ", totalEdges));
 
   std::vector<util::graph::Node *> nodes;
-  nodes.reserve(pointsToGraph.numNodes());
+  nodes.resize(pointsToGraph.numNodes());
 
   for (NodeIndex ptgNode = 0; ptgNode < pointsToGraph.numNodes(); ptgNode++)
   {
@@ -540,167 +540,7 @@
 }
 
 std::string
-<<<<<<< HEAD
 PointsToGraph::dumpDot(const PointsToGraph & pointsToGraph)
-=======
-PointsToGraph::AllocaNode::DebugString() const
-{
-  return GetAllocaNode().DebugString();
-}
-
-std::optional<size_t>
-PointsToGraph::AllocaNode::tryGetSize() const noexcept
-{
-  const auto allocaOp = util::assertedCast<const AllocaOperation>(&AllocaNode_->GetOperation());
-
-  // An alloca has a count parameter, which on rare occasions is not just the constant 1.
-  const auto elementCount = tryGetConstantSignedInteger(*AllocaNode_->input(0)->origin());
-  if (elementCount.has_value())
-    return *elementCount * GetTypeAllocSize(*allocaOp->ValueType());
-
-  return std::nullopt;
-}
-
-bool
-PointsToGraph::AllocaNode::isConstant() const noexcept
-{
-  return false;
-}
-
-PointsToGraph::DeltaNode::~DeltaNode() noexcept = default;
-
-std::string
-PointsToGraph::DeltaNode::DebugString() const
-{
-  return GetDeltaNode().DebugString();
-}
-
-std::optional<size_t>
-PointsToGraph::DeltaNode::tryGetSize() const noexcept
-{
-  return GetTypeAllocSize(*DeltaNode_->GetOperation().Type());
-}
-
-bool
-PointsToGraph::DeltaNode::isConstant() const noexcept
-{
-  return DeltaNode_->constant();
-}
-
-PointsToGraph::LambdaNode::~LambdaNode() noexcept = default;
-
-std::string
-PointsToGraph::LambdaNode::DebugString() const
-{
-  return GetLambdaNode().DebugString();
-}
-
-std::optional<size_t>
-PointsToGraph::LambdaNode::tryGetSize() const noexcept
-{
-  // Functions should never be read from or written to, so they have no size
-  return 0;
-}
-
-bool
-PointsToGraph::LambdaNode::isConstant() const noexcept
-{
-  return true;
-}
-
-PointsToGraph::MallocNode::~MallocNode() noexcept = default;
-
-std::string
-PointsToGraph::MallocNode::DebugString() const
-{
-  return GetMallocNode().DebugString();
-}
-
-std::optional<size_t>
-PointsToGraph::MallocNode::tryGetSize() const noexcept
-{
-  // If the size parameter of the malloc node is a constant, that is our size
-  auto size = tryGetConstantSignedInteger(*MallocNode_->input(0)->origin());
-
-  // Only return the size if it is a positive integer, to avoid unsigned underflow
-  if (size.has_value() && *size >= 0)
-    return *size;
-
-  return std::nullopt;
-}
-
-bool
-PointsToGraph::MallocNode::isConstant() const noexcept
-{
-  return false;
-}
-
-PointsToGraph::ImportNode::~ImportNode() noexcept = default;
-
-std::string
-PointsToGraph::ImportNode::DebugString() const
-{
-  return GetArgument().Name();
-}
-
-std::optional<size_t>
-PointsToGraph::ImportNode::tryGetSize() const noexcept
-{
-  auto size = GetTypeAllocSize(*GraphImport_->ValueType());
-
-  // C code can contain declarations like this:
-  //     extern char myArray[];
-  // which means there is an array of unknown size defined in a different module.
-  // In the LLVM IR the import gets an array length of 0, but that is not correct.
-  if (size == 0)
-    return std::nullopt;
-
-  return size;
-}
-
-bool
-PointsToGraph::ImportNode::isConstant() const noexcept
-{
-  return GraphImport_->isConstant();
-}
-
-PointsToGraph::UnknownMemoryNode::~UnknownMemoryNode() noexcept = default;
-
-std::string
-PointsToGraph::UnknownMemoryNode::DebugString() const
-{
-  return "UnknownMemory";
-}
-
-std::optional<size_t>
-PointsToGraph::UnknownMemoryNode::tryGetSize() const noexcept
-{
-  return std::nullopt;
-}
-
-bool
-PointsToGraph::UnknownMemoryNode::isConstant() const noexcept
-{
-  return false;
-}
-
-PointsToGraph::ExternalMemoryNode::~ExternalMemoryNode() noexcept = default;
-
-std::string
-PointsToGraph::ExternalMemoryNode::DebugString() const
-{
-  return "ExternalMemory";
-}
-
-std::optional<size_t>
-PointsToGraph::ExternalMemoryNode::tryGetSize() const noexcept
-{
-  return std::nullopt;
-}
-
-bool
-PointsToGraph::ExternalMemoryNode::isConstant() const noexcept
->>>>>>> c355dda3
 {
   util::graph::Writer writer;
   dumpGraph(writer, pointsToGraph);
