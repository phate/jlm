# Copyright 2019 Nico Reißmann <nico.reissmann@gmail.com>
# See COPYING for terms of redistribution.

libhls_SOURCES = \
<<<<<<< HEAD
	jlm/hls/backend/firrtl2verilog/FirrtlToVerilogConverter.cpp \
	\
	jlm/hls/backend/rhls2firrtl/base-hls.cpp \
	jlm/hls/backend/rhls2firrtl/dot-hls.cpp \
	jlm/hls/backend/rhls2firrtl/json-hls.cpp \
	jlm/hls/backend/rhls2firrtl/RhlsToFirrtlConverter.cpp \
	jlm/hls/backend/rhls2firrtl/verilator-harness-hls.cpp \
	jlm/hls/backend/rhls2firrtl/VerilatorHarnessAxi.cpp \
	\
	jlm/hls/backend/rvsdg2rhls/add-buffers.cpp \
	jlm/hls/backend/rvsdg2rhls/add-forks.cpp \
	jlm/hls/backend/rvsdg2rhls/add-prints.cpp \
	jlm/hls/backend/rvsdg2rhls/add-sinks.cpp \
	jlm/hls/backend/rvsdg2rhls/add-triggers.cpp \
	jlm/hls/backend/rvsdg2rhls/alloca-conv.cpp \
	jlm/hls/backend/rvsdg2rhls/stream-conv.cpp \
	jlm/hls/backend/rvsdg2rhls/hls-function-util.cpp \
	jlm/hls/backend/rvsdg2rhls/check-rhls.cpp \
	jlm/hls/backend/rvsdg2rhls/DeadNodeElimination.cpp \
	jlm/hls/backend/rvsdg2rhls/distribute-constants.cpp \
	jlm/hls/backend/rvsdg2rhls/GammaConversion.cpp \
	jlm/hls/backend/rvsdg2rhls/hls-function-util.cpp \
	jlm/hls/backend/rvsdg2rhls/instrument-ref.cpp \
	jlm/hls/backend/rvsdg2rhls/mem-conv.cpp \
	jlm/hls/backend/rvsdg2rhls/mem-queue.cpp \
	jlm/hls/backend/rvsdg2rhls/mem-sep.cpp \
	jlm/hls/backend/rvsdg2rhls/memstate-conv.cpp \
	jlm/hls/backend/rvsdg2rhls/merge-gamma.cpp \
	jlm/hls/backend/rvsdg2rhls/remove-redundant-buf.cpp \
	jlm/hls/backend/rvsdg2rhls/rhls-dne.cpp \
	jlm/hls/backend/rvsdg2rhls/rvsdg2rhls.cpp \
	jlm/hls/backend/rvsdg2rhls/ThetaConversion.cpp \
	jlm/hls/backend/rvsdg2rhls/UnusedStateRemoval.cpp \
	jlm/hls/backend/rvsdg2rhls/decouple-mem-state.cpp \
	\
	jlm/hls/ir/hls.cpp \
	\
	jlm/hls/opt/cne.cpp \
	jlm/hls/opt/InvariantLambdaMemoryStateRemoval.cpp \
	jlm/hls/opt/IOBarrierRemoval.cpp \
	\
	jlm/hls/util/view.cpp \
=======
    jlm/hls/backend/firrtl2verilog/FirrtlToVerilogConverter.cpp \
    \
    jlm/hls/backend/rhls2firrtl/base-hls.cpp \
    jlm/hls/backend/rhls2firrtl/dot-hls.cpp \
    jlm/hls/backend/rhls2firrtl/json-hls.cpp \
    jlm/hls/backend/rhls2firrtl/RhlsToFirrtlConverter.cpp \
    jlm/hls/backend/rhls2firrtl/verilator-harness-hls.cpp \
    jlm/hls/backend/rhls2firrtl/VerilatorHarnessAxi.cpp \
    \
    jlm/hls/backend/rvsdg2rhls/add-buffers.cpp \
    jlm/hls/backend/rvsdg2rhls/add-forks.cpp \
    jlm/hls/backend/rvsdg2rhls/add-prints.cpp \
    jlm/hls/backend/rvsdg2rhls/add-sinks.cpp \
    jlm/hls/backend/rvsdg2rhls/add-triggers.cpp \
    jlm/hls/backend/rvsdg2rhls/alloca-conv.cpp \
    jlm/hls/backend/rvsdg2rhls/check-rhls.cpp \
    jlm/hls/backend/rvsdg2rhls/DeadNodeElimination.cpp \
    jlm/hls/backend/rvsdg2rhls/distribute-constants.cpp \
    jlm/hls/backend/rvsdg2rhls/GammaConversion.cpp \
    jlm/hls/backend/rvsdg2rhls/hls-function-util.cpp \
    jlm/hls/backend/rvsdg2rhls/instrument-ref.cpp \
    jlm/hls/backend/rvsdg2rhls/mem-conv.cpp \
    jlm/hls/backend/rvsdg2rhls/mem-queue.cpp \
    jlm/hls/backend/rvsdg2rhls/mem-sep.cpp \
    jlm/hls/backend/rvsdg2rhls/memstate-conv.cpp \
    jlm/hls/backend/rvsdg2rhls/merge-gamma.cpp \
    jlm/hls/backend/rvsdg2rhls/remove-redundant-buf.cpp \
    jlm/hls/backend/rvsdg2rhls/rhls-dne.cpp \
    jlm/hls/backend/rvsdg2rhls/rvsdg2rhls.cpp \
    jlm/hls/backend/rvsdg2rhls/ThetaConversion.cpp \
    jlm/hls/backend/rvsdg2rhls/UnusedStateRemoval.cpp \
    \
    jlm/hls/ir/hls.cpp \
    \
    jlm/hls/opt/cne.cpp \
    jlm/hls/opt/InvariantLambdaMemoryStateRemoval.cpp \
    jlm/hls/opt/IOBarrierRemoval.cpp \
    \
    jlm/hls/util/view.cpp \
>>>>>>> 5cfe4828

libhls_HEADERS = \
	jlm/hls/backend/firrtl2verilog/FirrtlToVerilogConverter.hpp \
	\
	jlm/hls/backend/rhls2firrtl/base-hls.hpp \
	jlm/hls/backend/rhls2firrtl/dot-hls.hpp \
	jlm/hls/backend/rhls2firrtl/json-hls.hpp \
	jlm/hls/backend/rhls2firrtl/RhlsToFirrtlConverter.hpp \
	jlm/hls/backend/rhls2firrtl/verilator-harness-hls.hpp \
	jlm/hls/backend/rhls2firrtl/VerilatorHarnessAxi.hpp \
	\
	jlm/hls/backend/rvsdg2rhls/add-buffers.hpp \
	jlm/hls/backend/rvsdg2rhls/add-forks.hpp \
	jlm/hls/backend/rvsdg2rhls/add-prints.hpp \
	jlm/hls/backend/rvsdg2rhls/add-sinks.hpp \
	jlm/hls/backend/rvsdg2rhls/add-triggers.hpp \
	jlm/hls/backend/rvsdg2rhls/alloca-conv.hpp \
	jlm/hls/backend/rvsdg2rhls/stream-conv.hpp \
	jlm/hls/backend/rvsdg2rhls/hls-function-util.hpp \
	jlm/hls/backend/rvsdg2rhls/check-rhls.hpp \
	jlm/hls/backend/rvsdg2rhls/DeadNodeElimination.hpp \
	jlm/hls/backend/rvsdg2rhls/distribute-constants.hpp \
	jlm/hls/backend/rvsdg2rhls/GammaConversion.hpp \
	jlm/hls/backend/rvsdg2rhls/hls-function-util.hpp \
	jlm/hls/backend/rvsdg2rhls/instrument-ref.hpp \
	jlm/hls/backend/rvsdg2rhls/mem-conv.hpp \
	jlm/hls/backend/rvsdg2rhls/mem-queue.hpp \
	jlm/hls/backend/rvsdg2rhls/mem-sep.hpp \
	jlm/hls/backend/rvsdg2rhls/memstate-conv.hpp \
	jlm/hls/backend/rvsdg2rhls/merge-gamma.hpp \
	jlm/hls/backend/rvsdg2rhls/remove-redundant-buf.hpp \
	jlm/hls/backend/rvsdg2rhls/rhls-dne.hpp \
	jlm/hls/backend/rvsdg2rhls/rvsdg2rhls.hpp \
	jlm/hls/backend/rvsdg2rhls/ThetaConversion.hpp \
	jlm/hls/backend/rvsdg2rhls/UnusedStateRemoval.hpp \
	jlm/hls/backend/rvsdg2rhls/decouple-mem-state.hpp \
	\
	jlm/hls/ir/hls.hpp \
	\
	jlm/hls/opt/cne.hpp \
	jlm/hls/opt/InvariantLambdaMemoryStateRemoval.hpp \
	jlm/hls/opt/IOBarrierRemoval.hpp \
	\
	jlm/hls/util/view.hpp \

libhls_TESTS += \
	tests/jlm/hls/backend/rvsdg2rhls/DeadNodeEliminationTests \
	tests/jlm/hls/backend/rvsdg2rhls/MemoryConverterTests \
	tests/jlm/hls/backend/rvsdg2rhls/MemoryQueueTests \
	tests/jlm/hls/backend/rvsdg2rhls/TestFork \
	tests/jlm/hls/backend/rvsdg2rhls/TestGamma \
	tests/jlm/hls/backend/rvsdg2rhls/TestTheta \
	tests/jlm/hls/backend/rvsdg2rhls/UnusedStateRemovalTests \
	tests/jlm/hls/backend/rvsdg2rhls/test-loop-passthrough \
	tests/jlm/hls/opt/IOBarrierRemovalTests \
	tests/jlm/hls/util/ViewTests \
	\
	tests/jlm/hls/opt/InvariantLambdaMemoryStateRemovalTests \

libhls_TEST_LIBS += \
	libjlmtest \
	libhls \
	libllvm \
	librvsdg \
	libutil \

libhls_TEST_EXTRA_LDFLAGS = $(shell $(LLVMCONFIG) --ldflags --libs --system-libs)

$(eval $(call common_library,libhls))<|MERGE_RESOLUTION|>--- conflicted
+++ resolved
@@ -2,7 +2,6 @@
 # See COPYING for terms of redistribution.
 
 libhls_SOURCES = \
-<<<<<<< HEAD
 	jlm/hls/backend/firrtl2verilog/FirrtlToVerilogConverter.cpp \
 	\
 	jlm/hls/backend/rhls2firrtl/base-hls.cpp \
@@ -45,47 +44,6 @@
 	jlm/hls/opt/IOBarrierRemoval.cpp \
 	\
 	jlm/hls/util/view.cpp \
-=======
-    jlm/hls/backend/firrtl2verilog/FirrtlToVerilogConverter.cpp \
-    \
-    jlm/hls/backend/rhls2firrtl/base-hls.cpp \
-    jlm/hls/backend/rhls2firrtl/dot-hls.cpp \
-    jlm/hls/backend/rhls2firrtl/json-hls.cpp \
-    jlm/hls/backend/rhls2firrtl/RhlsToFirrtlConverter.cpp \
-    jlm/hls/backend/rhls2firrtl/verilator-harness-hls.cpp \
-    jlm/hls/backend/rhls2firrtl/VerilatorHarnessAxi.cpp \
-    \
-    jlm/hls/backend/rvsdg2rhls/add-buffers.cpp \
-    jlm/hls/backend/rvsdg2rhls/add-forks.cpp \
-    jlm/hls/backend/rvsdg2rhls/add-prints.cpp \
-    jlm/hls/backend/rvsdg2rhls/add-sinks.cpp \
-    jlm/hls/backend/rvsdg2rhls/add-triggers.cpp \
-    jlm/hls/backend/rvsdg2rhls/alloca-conv.cpp \
-    jlm/hls/backend/rvsdg2rhls/check-rhls.cpp \
-    jlm/hls/backend/rvsdg2rhls/DeadNodeElimination.cpp \
-    jlm/hls/backend/rvsdg2rhls/distribute-constants.cpp \
-    jlm/hls/backend/rvsdg2rhls/GammaConversion.cpp \
-    jlm/hls/backend/rvsdg2rhls/hls-function-util.cpp \
-    jlm/hls/backend/rvsdg2rhls/instrument-ref.cpp \
-    jlm/hls/backend/rvsdg2rhls/mem-conv.cpp \
-    jlm/hls/backend/rvsdg2rhls/mem-queue.cpp \
-    jlm/hls/backend/rvsdg2rhls/mem-sep.cpp \
-    jlm/hls/backend/rvsdg2rhls/memstate-conv.cpp \
-    jlm/hls/backend/rvsdg2rhls/merge-gamma.cpp \
-    jlm/hls/backend/rvsdg2rhls/remove-redundant-buf.cpp \
-    jlm/hls/backend/rvsdg2rhls/rhls-dne.cpp \
-    jlm/hls/backend/rvsdg2rhls/rvsdg2rhls.cpp \
-    jlm/hls/backend/rvsdg2rhls/ThetaConversion.cpp \
-    jlm/hls/backend/rvsdg2rhls/UnusedStateRemoval.cpp \
-    \
-    jlm/hls/ir/hls.cpp \
-    \
-    jlm/hls/opt/cne.cpp \
-    jlm/hls/opt/InvariantLambdaMemoryStateRemoval.cpp \
-    jlm/hls/opt/IOBarrierRemoval.cpp \
-    \
-    jlm/hls/util/view.cpp \
->>>>>>> 5cfe4828
 
 libhls_HEADERS = \
 	jlm/hls/backend/firrtl2verilog/FirrtlToVerilogConverter.hpp \
