--- conflicted
+++ resolved
@@ -17,14 +17,9 @@
     jlm/hls/backend/rvsdg2rhls/alloca-conv.cpp \
     jlm/hls/backend/rvsdg2rhls/check-rhls.cpp \
     jlm/hls/backend/rvsdg2rhls/dae-conv.cpp \
-<<<<<<< HEAD
     jlm/hls/backend/rvsdg2rhls/GammaConversion.cpp \
     jlm/hls/backend/rvsdg2rhls/instrument-ref.cpp \
     jlm/hls/backend/rvsdg2rhls/mem-conv.cpp \
-=======
-    jlm/hls/backend/rvsdg2rhls/DeadNodeElimination.cpp \
-    jlm/hls/backend/rvsdg2rhls/GammaConversion.cpp \
->>>>>>> a1d8e528
     jlm/hls/backend/rvsdg2rhls/mem-queue.cpp \
     jlm/hls/backend/rvsdg2rhls/mem-sep.cpp \
     jlm/hls/backend/rvsdg2rhls/memstate-conv.cpp \
@@ -34,10 +29,7 @@
     jlm/hls/backend/rvsdg2rhls/rhls-dne.cpp \
     jlm/hls/backend/rvsdg2rhls/rvsdg2rhls.cpp \
     jlm/hls/backend/rvsdg2rhls/ThetaConversion.cpp \
-<<<<<<< HEAD
-=======
     jlm/hls/backend/rvsdg2rhls/UnusedStateRemoval.cpp \
->>>>>>> a1d8e528
     \
     jlm/hls/ir/hls.cpp \
     \
@@ -59,14 +51,9 @@
 	jlm/hls/backend/rvsdg2rhls/alloca-conv.hpp \
 	jlm/hls/backend/rvsdg2rhls/check-rhls.hpp \
 	jlm/hls/backend/rvsdg2rhls/dae-conv.hpp \
-<<<<<<< HEAD
 	jlm/hls/backend/rvsdg2rhls/GammaConversion.hpp \
 	jlm/hls/backend/rvsdg2rhls/instrument-ref.hpp \
 	jlm/hls/backend/rvsdg2rhls/mem-conv.hpp \
-=======
-	jlm/hls/backend/rvsdg2rhls/DeadNodeElimination.hpp \
-	jlm/hls/backend/rvsdg2rhls/GammaConversion.hpp \
->>>>>>> a1d8e528
 	jlm/hls/backend/rvsdg2rhls/mem-queue.hpp \
 	jlm/hls/backend/rvsdg2rhls/mem-sep.hpp \
 	jlm/hls/backend/rvsdg2rhls/memstate-conv.hpp \
@@ -83,10 +70,7 @@
 libhls_TESTS += \
 	tests/jlm/hls/backend/rvsdg2rhls/TestGamma \
 	tests/jlm/hls/backend/rvsdg2rhls/TestTheta \
-<<<<<<< HEAD
-=======
 	tests/jlm/hls/backend/rvsdg2rhls/UnusedStateRemovalTests \
->>>>>>> a1d8e528
 	tests/jlm/hls/backend/rvsdg2rhls/test-loop-passthrough \
 
 libhls_TEST_LIBS += \
