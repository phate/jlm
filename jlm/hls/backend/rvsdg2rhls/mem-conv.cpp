--- conflicted
+++ resolved
@@ -66,13 +66,8 @@
     }
     auto si = util::AssertedCast<rvsdg::SimpleInput>(state_edge);
     auto sn = si->node();
-<<<<<<< HEAD
-    auto [branchNode, branchOperation] = rvsdg::TryGetSimpleNodeAndOp<branch_op>(*state_edge);
+    auto [branchNode, branchOperation] = rvsdg::TryGetSimpleNodeAndOp<BranchOperation>(*state_edge);
     auto [muxNode, muxOperation] = rvsdg::TryGetSimpleNodeAndOp<MuxOperation>(*state_edge);
-=======
-    auto [branchNode, branchOperation] = rvsdg::TryGetSimpleNodeAndOp<BranchOperation>(*state_edge);
-    auto [muxNode, muxOperation] = rvsdg::TryGetSimpleNodeAndOp<mux_op>(*state_edge);
->>>>>>> 75661ba5
     if (branchOperation)
     {
       // end of loop
