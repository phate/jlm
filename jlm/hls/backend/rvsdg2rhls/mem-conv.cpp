--- conflicted
+++ resolved
@@ -35,7 +35,6 @@
     std::vector<rvsdg::SimpleNode *> reponse_calls;
     trace_function_calls(func.inner, reponse_calls, visited);
     for (auto & rc : reponse_calls)
-<<<<<<< HEAD
     {
       auto response_constant = trace_constant(rc->input(1)->origin());
       if (*response_constant == *request_constant)
@@ -128,14 +127,6 @@
     if (i != merge_in->index())
     {
       merge_origins.push_back(merge_in->node()->input(i)->origin());
-=======
-    {
-      auto response_constant = trace_constant(rc->input(1)->origin());
-      if (*response_constant == *request_constant)
-      {
-        return rc;
-      }
->>>>>>> 1725fe69
     }
   }
   auto new_merge_output = llvm::MemoryStateMergeOperation::Create(merge_origins);
@@ -167,7 +158,6 @@
   decouple_request->output(decouple_request->noutputs() - 1)->divert_users(req_mem_state);
 
   // handle response
-<<<<<<< HEAD
   int load_capacity = 10;
   if (dynamic_cast<const rvsdg::bittype *>(&decouple_response->input(2)->type()))
   {
@@ -225,35 +215,6 @@
     OptimizeResMemState(sg_resp[1]);
   }
 
-=======
-  int buffer_capacity = 10;
-  if (dynamic_cast<const rvsdg::bittype *>(&decouple_response->input(2)->type()))
-  {
-    auto constant = trace_constant(decouple_response->input(2)->origin());
-    buffer_capacity = constant->Representation().to_int();
-    assert(buffer_capacity >= 0);
-  }
-  // create this outside loop - need to tunnel outward from request and inward to response
-  auto routed_resp = route_response_rhls(decouple_request->region(), resp);
-  // response is not routed inward for this case
-  auto dload_out = decoupled_load_op::create(*addr, *routed_resp);
-  // use a buffer here to make ready logic for response easy and consistent
-  // TODO: should this buffer be non-passthrough?
-  auto buf = buffer_op::create(*dload_out[0], buffer_capacity, true)[0];
-
-  auto routed_data = route_to_region_rhls(decouple_response->region(), buf);
-  // TODO: use state edge once response is moved to its own
-  auto sg_resp = state_gate_op::create(
-      *routed_data,
-      { decouple_response->input(decouple_response->ninputs() - 1)->origin() });
-  decouple_response->output(0)->divert_users(routed_data);
-  decouple_response->output(decouple_response->noutputs() - 1)->divert_users(sg_resp[1]);
-  JLM_ASSERT(decouple_response->IsDead());
-  remove(decouple_response);
-  JLM_ASSERT(decouple_request->IsDead());
-  remove(decouple_request);
-
->>>>>>> 1725fe69
   auto nn = dynamic_cast<rvsdg::node_output *>(dload_out[0])->node();
   return dynamic_cast<rvsdg::SimpleNode *>(nn);
 }
@@ -651,11 +612,7 @@
   // nodes in the new lambda
   //
   std::vector<rvsdg::SimpleNode *> loadNodes;
-<<<<<<< HEAD
   std::vector<std::shared_ptr<const rvsdg::Type>> responseTypes;
-=======
-  std::vector<std::shared_ptr<const rvsdg::ValueType>> loadTypes;
->>>>>>> 1725fe69
   for (auto loadNode : originalLoadNodes)
   {
     JLM_ASSERT(smap.contains(*loadNode->output(0)));
@@ -665,7 +622,6 @@
         &loadOutput->node()->GetOperation());
     responseTypes.push_back(loadOp->GetLoadedType());
   }
-<<<<<<< HEAD
   std::vector<rvsdg::SimpleNode *> decoupledNodes;
   for (auto decoupleRequest : originalDecoupledNodes)
   {
@@ -680,40 +636,20 @@
     auto vt = std::dynamic_pointer_cast<const rvsdg::ValueType>(reponse->output(0)->Type());
     responseTypes.push_back(vt);
   }
-=======
->>>>>>> 1725fe69
   std::vector<rvsdg::SimpleNode *> storeNodes;
   for (auto storeNode : originalStoreNodes)
   {
     JLM_ASSERT(smap.contains(*storeNode->output(0)));
     auto storeOutput = dynamic_cast<rvsdg::SimpleOutput *>(smap.lookup(storeNode->output(0)));
     storeNodes.push_back(storeOutput->node());
-<<<<<<< HEAD
     // use memory state type as response for stores
     auto vt = std::make_shared<llvm::MemoryStateType>();
     responseTypes.push_back(vt);
-=======
-  }
-  std::vector<rvsdg::SimpleNode *> decoupledNodes;
-  for (auto decoupleRequest : originalDecoupledNodes)
-  {
-    JLM_ASSERT(smap.contains(*decoupleRequest->output(0)));
-    auto decoupledOutput =
-        dynamic_cast<rvsdg::SimpleOutput *>(smap.lookup(decoupleRequest->output(0)));
-    decoupledNodes.push_back(decoupledOutput->node());
-    // get load type from response output
-    auto channel = decoupleRequest->input(1)->origin();
-    auto channelConstant = trace_constant(channel);
-    auto reponse = find_decouple_response(lambda, channelConstant);
-    auto vt = std::dynamic_pointer_cast<const rvsdg::ValueType>(reponse->output(0)->Type());
-    loadTypes.push_back(vt);
->>>>>>> 1725fe69
   }
 
   auto lambdaRegion = lambda->subregion();
   auto portWidth = CalcualtePortWidth(
       std::make_tuple(originalLoadNodes, originalStoreNodes, originalDecoupledNodes));
-<<<<<<< HEAD
   auto responses =
       mem_resp_op::create(*lambdaRegion->argument(argumentIndex), responseTypes, portWidth);
   // The (decoupled) load nodes are replaced so the pointer to the types will become invalid
@@ -722,16 +658,6 @@
   for (size_t i = 0; i < loadNodes.size(); ++i)
   {
     auto routed = route_response_rhls(loadNodes[i]->region(), responses[i]);
-=======
-  auto loadResponses =
-      mem_resp_op::create(*lambdaRegion->argument(argumentIndex), loadTypes, portWidth);
-  // The (decoupled) load nodes are replaced so the pointer to the types will become invalid
-  loadTypes.clear();
-  std::vector<rvsdg::output *> loadAddresses;
-  for (size_t i = 0; i < loadNodes.size(); ++i)
-  {
-    auto routed = route_response_rhls(loadNodes[i]->region(), loadResponses[i]);
->>>>>>> 1725fe69
     // The smap contains the nodes from the original lambda so we need to use the original load node
     // when replacing the load since the smap must be updated
     auto replacement = ReplaceLoad(smap, originalLoadNodes[i], routed);
@@ -757,20 +683,12 @@
   }
   for (size_t i = 0; i < decoupledNodes.size(); ++i)
   {
-<<<<<<< HEAD
     auto response = responses[loadNodes.size() + i];
-=======
-    auto reponse = loadResponses[+loadNodes.size() + i];
->>>>>>> 1725fe69
     auto node = decoupledNodes[i];
 
     // TODO: this beahvior is not completly correct - if a function returns a top-level result from
     // a decouple it fails and smap translation would be required
-<<<<<<< HEAD
     auto replacement = ReplaceDecouple(lambda, node, response);
-=======
-    auto replacement = ReplaceDecouple(lambda, node, reponse);
->>>>>>> 1725fe69
     auto addr = route_request_rhls(lambdaRegion, replacement->output(1));
     loadAddresses.push_back(addr);
     loadTypes.push_back(
@@ -779,17 +697,11 @@
   std::vector<rvsdg::output *> storeOperands;
   for (size_t i = 0; i < storeNodes.size(); ++i)
   {
-<<<<<<< HEAD
     auto response = responses[loadNodes.size() + decoupledNodes.size() + i];
     auto routed = route_response_rhls(storeNodes[i]->region(), response);
     // The smap contains the nodes from the original lambda so we need to use the original store
     // node when replacing the store since the smap must be updated
     auto replacement = ReplaceStore(smap, originalStoreNodes[i], routed);
-=======
-    // The smap contains the nodes from the original lambda so we need to use the oringal store node
-    // when replacing the store since the smap must be updated
-    auto replacement = ReplaceStore(smap, originalStoreNodes[i]);
->>>>>>> 1725fe69
     auto addr = route_request_rhls(lambdaRegion, replacement->output(replacement->noutputs() - 2));
     auto data = route_request_rhls(lambdaRegion, replacement->output(replacement->noutputs() - 1));
     storeOperands.push_back(addr);
@@ -821,20 +733,13 @@
   rvsdg::Node * newLoad;
   if (states.empty())
   {
-<<<<<<< HEAD
     size_t load_capacity = 10;
     auto outputs = decoupled_load_op::create(*loadAddress, *response, load_capacity);
-=======
-    auto outputs = decoupled_load_op::create(*loadAddress, *response);
->>>>>>> 1725fe69
     newLoad = dynamic_cast<rvsdg::node_output *>(outputs[0])->node();
   }
   else
   {
-<<<<<<< HEAD
     // TODO: switch this to a decoupled load?
-=======
->>>>>>> 1725fe69
     auto outputs = load_op::create(*loadAddress, states, *response);
     newLoad = dynamic_cast<rvsdg::node_output *>(outputs[0])->node();
   }
@@ -849,14 +754,10 @@
 }
 
 rvsdg::SimpleNode *
-<<<<<<< HEAD
 ReplaceStore(
     rvsdg::SubstitutionMap & smap,
     const rvsdg::SimpleNode * originalStore,
     rvsdg::output * response)
-=======
-ReplaceStore(rvsdg::SubstitutionMap & smap, const rvsdg::SimpleNode * originalStore)
->>>>>>> 1725fe69
 {
   // We have the store from the original lambda since it is needed to update the smap
   // We need the store in the new lambda such that we can replace it with a store node with explicit
@@ -872,14 +773,9 @@
   {
     states.push_back(replacedStore->input(i)->origin());
   }
-<<<<<<< HEAD
   auto storeOuts = store_op::create(*addr, *data, states, *response);
   auto newStore = dynamic_cast<rvsdg::node_output *>(storeOuts[0])->node();
   // iterate over output states
-=======
-  auto outputs = store_op::create(*addr, *data, states);
-  auto newStore = dynamic_cast<rvsdg::node_output *>(outputs[0])->node();
->>>>>>> 1725fe69
   for (size_t i = 0; i < replacedStore->noutputs(); ++i)
   {
     // create a buffer to avoid a scenario where the reponse port is blocked because a merge waits
