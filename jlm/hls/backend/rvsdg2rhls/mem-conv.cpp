/*
 * Copyright 2021 David Metz <david.c.metz@ntnu.no>
 * and Magnus Sjalander <work@sjalander.com>
 * See COPYING for terms of redistribution.
 */

#include <jlm/hls/backend/rvsdg2rhls/hls-function-util.hpp>
#include <jlm/hls/backend/rvsdg2rhls/mem-conv.hpp>
#include <jlm/hls/backend/rvsdg2rhls/rhls-dne.hpp>
#include <jlm/hls/backend/rvsdg2rhls/rvsdg2rhls.hpp>
#include <jlm/hls/backend/rvsdg2rhls/UnusedStateRemoval.hpp>
#include <jlm/hls/ir/hls.hpp>
#include <jlm/llvm/ir/CallSummary.hpp>
#include <jlm/llvm/ir/operators/call.hpp>
#include <jlm/llvm/ir/operators/IntegerOperations.hpp>
#include <jlm/llvm/ir/operators/lambda.hpp>
#include <jlm/llvm/ir/operators/Load.hpp>
#include <jlm/llvm/ir/operators/Store.hpp>
#include <jlm/rvsdg/substitution.hpp>
#include <jlm/rvsdg/theta.hpp>
#include <jlm/rvsdg/traverser.hpp>
#include <jlm/rvsdg/view.hpp>

namespace jlm::hls
{
rvsdg::SimpleNode *
find_decouple_response(
    const rvsdg::LambdaNode * lambda,
    const llvm::IntegerConstantOperation * request_constant)
{
  auto response_functions = find_function_arguments(lambda, "decouple_res");
  for (auto & func : response_functions)
  {
    std::unordered_set<rvsdg::output *> visited;
    std::vector<rvsdg::SimpleNode *> reponse_calls;
    trace_function_calls(func.inner, reponse_calls, visited);
    for (auto & rc : reponse_calls)
    {
      auto response_constant = trace_constant(rc->input(1)->origin());
      if (*response_constant == *request_constant)
      {
        return rc;
      }
    }
  }
  JLM_UNREACHABLE("No response found");
}

std::pair<rvsdg::SimpleInput *, std::vector<rvsdg::SimpleInput *>>
TraceEdgeToMerge(rvsdg::input * state_edge)
{
  std::vector<rvsdg::SimpleInput *> encountered_muxes;
  // should encounter no new loops, or gammas, only exit them
  rvsdg::input * previous_state_edge = nullptr;
  while (true)
  {
    // make sure we make progress
    JLM_ASSERT(previous_state_edge != state_edge);
    if (dynamic_cast<jlm::rvsdg::RegionResult *>(state_edge))
    {
      JLM_UNREACHABLE("this should be handled by branch");
    }
    else if (rvsdg::TryGetOwnerNode<loop_node>(*state_edge))
    {
      JLM_UNREACHABLE("there should be no new loops");
    }
    auto si = util::AssertedCast<rvsdg::SimpleInput>(state_edge);
    auto sn = si->node();
    auto br = TryGetOwnerOp<branch_op>(*state_edge);
    auto mux = TryGetOwnerOp<mux_op>(*state_edge);
    if (br)
    {
      // end of loop
      JLM_ASSERT(br->loop);
      state_edge = get_mem_state_user(
          util::AssertedCast<rvsdg::RegionResult>(get_mem_state_user(sn->output(0)))->output());
    }
    else if (mux && !mux->loop)
    {
      // end of gamma
      encountered_muxes.push_back(si);
      state_edge = get_mem_state_user(sn->output(0));
    }
    else if (
        TryGetOwnerOp<llvm::MemoryStateMergeOperation>(*state_edge)
        || TryGetOwnerOp<llvm::LambdaExitMemoryStateMergeOperation>(*state_edge))
    {
      return { util::AssertedCast<rvsdg::SimpleInput>(state_edge), encountered_muxes };
    }
    else
    {
      JLM_UNREACHABLE("whoops");
    }
  }
}

void
OptimizeResMemState(rvsdg::output * res_mem_state)
{
  // replace other branches with undefs, so the stateedge before the res can be killed.
  auto [merge_in, encountered_muxes] = TraceEdgeToMerge(get_mem_state_user(res_mem_state));
  JLM_ASSERT(merge_in);
  for (auto si : encountered_muxes)
  {
    auto sn = si->node();
    for (size_t i = 1; i < sn->ninputs(); ++i)
    {
      if (i != si->index())
      {
        auto state_dummy = llvm::UndefValueOperation::Create(*si->region(), si->Type());
        sn->input(i)->divert_to(state_dummy);
      }
    }
  }
}

void
OptimizeReqMemState(rvsdg::output * req_mem_state)
{ // there is no reason to wait for requests, if we already wait for responses, so we kill the rest
  // of this state edge
  auto [merge_in, _] = TraceEdgeToMerge(get_mem_state_user(req_mem_state));
  JLM_ASSERT(merge_in);
  auto merge_node = merge_in->node();
  std::vector<rvsdg::output *> merge_origins;
  for (size_t i = 0; i < merge_in->node()->ninputs(); ++i)
  {
    if (i != merge_in->index())
    {
      merge_origins.push_back(merge_in->node()->input(i)->origin());
    }
  }
  auto new_merge_output = llvm::MemoryStateMergeOperation::Create(merge_origins);
  merge_node->output(0)->divert_users(new_merge_output);
  JLM_ASSERT(merge_node->IsDead());
  remove(merge_node);
}

rvsdg::SimpleNode *
ReplaceDecouple(
    const rvsdg::LambdaNode * lambda,
    rvsdg::SimpleNode * decouple_request,
    rvsdg::output * resp)
{
  JLM_ASSERT(dynamic_cast<const llvm::CallOperation *>(&decouple_request->GetOperation()));
  auto channel = decouple_request->input(1)->origin();
  auto channel_constant = trace_constant(channel);

  auto decouple_response = find_decouple_response(lambda, channel_constant);

  // handle request
  auto addr = decouple_request->input(2)->origin();
  auto req_mem_state = decouple_request->input(decouple_request->ninputs() - 1)->origin();
  // state gate for req
  auto sg_out = state_gate_op::create(*addr, { req_mem_state });
  addr = sg_out[0];
  req_mem_state = sg_out[1];
  // redirect memstate - iostate output has already been removed by mem-sep pass
  decouple_request->output(decouple_request->noutputs() - 1)->divert_users(req_mem_state);

  // handle response
<<<<<<< HEAD
  int load_capacity = 10;
  if (dynamic_cast<const rvsdg::bittype *>(&decouple_response->input(2)->type()))
=======
  int buffer_capacity = 10;
  if (rvsdg::is<const rvsdg::bittype>(decouple_response->input(2)->Type()))
>>>>>>> bab95f46
  {
    auto constant = trace_constant(decouple_response->input(2)->origin());
    load_capacity = constant->Representation().to_int();
    assert(load_capacity >= 0);
  }
  auto routed_resp = route_response_rhls(decouple_request->region(), resp);
  auto dload_out = decoupled_load_op::create(*addr, *routed_resp, load_capacity);
  auto dload_node = rvsdg::TryGetOwnerNode<rvsdg::SimpleNode>(*dload_out[0]);

  auto routed_data = route_to_region_rhls(decouple_response->region(), dload_out[0]);
  decouple_response->output(0)->divert_users(routed_data);
  auto response_state_origin = decouple_response->input(decouple_response->ninputs() - 1)->origin();

  if (decouple_request->region() != decouple_response->region())
  {
    // they are in different regions, so we handle state edge at response
    auto state_dummy = llvm::UndefValueOperation::Create(
        *response_state_origin->region(),
        response_state_origin->Type());
    auto sg_resp = state_gate_op::create(*routed_data, { state_dummy });
    decouple_response->output(decouple_response->noutputs() - 1)->divert_users(sg_resp[1]);
    JLM_ASSERT(decouple_response->IsDead());
    remove(decouple_response);
    JLM_ASSERT(decouple_request->IsDead());
    remove(decouple_request);

    OptimizeResMemState(sg_resp[1]);
    OptimizeReqMemState(req_mem_state);
  }
  else
  {
    // they are in the same region, handle at request
    // remove mem state from response call
    decouple_response->output(decouple_response->noutputs() - 1)
        ->divert_users(response_state_origin);

    auto state_dummy = llvm::UndefValueOperation::Create(
        *response_state_origin->region(),
        response_state_origin->Type());
    // put state gate on load response
    auto sg_resp = state_gate_op::create(*dload_node->input(1)->origin(), { state_dummy });
    dload_node->input(1)->divert_to(sg_resp[0]);
    auto state_user = get_mem_state_user(req_mem_state);
    state_user->divert_to(sg_resp[1]);

    JLM_ASSERT(decouple_response->IsDead());
    remove(decouple_response);
    JLM_ASSERT(decouple_request->IsDead());
    remove(decouple_request);

    // these are swapped in this scenario, since we keep the one from request
    OptimizeReqMemState(response_state_origin);
    OptimizeResMemState(sg_resp[1]);
  }

  auto nn = dynamic_cast<rvsdg::node_output *>(dload_out[0])->node();
  return dynamic_cast<rvsdg::SimpleNode *>(nn);
}

void
gather_mem_nodes(
    rvsdg::Region * region,
    std::vector<rvsdg::SimpleNode *> & loadNodes,
    std::vector<rvsdg::SimpleNode *> & storeNodes,
    std::vector<rvsdg::SimpleNode *> & decoupleNodes,
    std::unordered_set<rvsdg::SimpleNode *> exclude)
{
  for (auto & node : rvsdg::TopDownTraverser(region))
  {
    if (auto structnode = dynamic_cast<rvsdg::StructuralNode *>(node))
    {
      for (size_t n = 0; n < structnode->nsubregions(); n++)
        gather_mem_nodes(structnode->subregion(n), loadNodes, storeNodes, decoupleNodes, exclude);
    }
    else if (auto simplenode = dynamic_cast<rvsdg::SimpleNode *>(node))
    {
      if (exclude.find(simplenode) != exclude.end())
      {
        continue;
      }
      if (dynamic_cast<const llvm::StoreNonVolatileOperation *>(&simplenode->GetOperation()))
      {
        storeNodes.push_back(simplenode);
      }
      else if (dynamic_cast<const llvm::LoadNonVolatileOperation *>(&simplenode->GetOperation()))
      {
        loadNodes.push_back(simplenode);
      }
      else if (dynamic_cast<const llvm::CallOperation *>(&simplenode->GetOperation()))
      {
        // we only want to collect requests
        if (is_dec_req(simplenode))
          decoupleNodes.push_back(simplenode);
      }
    }
  }
}

/**
 * If the output is a pointer, it traces it to all memory operations it reaches.
 * Pointers read from memory is not traced, i.e., the output of load operations is not traced.
 * @param output The output to trace
 * @param loadNodes A vector containing all load nodes that are reached
 * @param storeNodes A vector containing all store nodes that are reached
 * @param decoupleNodes A vector containing all decoupled load nodes that are reached
 * @param visited A set of already visited outputs
 */
void
TracePointer(
    rvsdg::output * output,
    std::vector<rvsdg::SimpleNode *> & loadNodes,
    std::vector<rvsdg::SimpleNode *> & storeNodes,
    std::vector<rvsdg::SimpleNode *> & decoupleNodes,
    std::unordered_set<rvsdg::output *> & visited)
{
  if (!dynamic_cast<const llvm::PointerType *>(&output->type()))
  {
    // Only process pointer outputs
    return;
  }
  if (visited.count(output))
  {
    // Skip already processed outputs
    return;
  }
  visited.insert(output);
  for (auto user : *output)
  {
    if (auto si = dynamic_cast<rvsdg::SimpleInput *>(user))
    {
      auto simplenode = si->node();
      if (dynamic_cast<const llvm::StoreNonVolatileOperation *>(&simplenode->GetOperation()))
      {
        storeNodes.push_back(simplenode);
      }
      else if (dynamic_cast<const llvm::LoadNonVolatileOperation *>(&simplenode->GetOperation()))
      {
        loadNodes.push_back(simplenode);
      }
      else if (dynamic_cast<const llvm::CallOperation *>(&simplenode->GetOperation()))
      {
        // request
        JLM_ASSERT(is_dec_req(simplenode));
        decoupleNodes.push_back(simplenode);
      }
      else
      {
        for (size_t i = 0; i < simplenode->noutputs(); ++i)
        {
          TracePointer(simplenode->output(i), loadNodes, storeNodes, decoupleNodes, visited);
        }
      }
    }
    else if (auto sti = dynamic_cast<rvsdg::StructuralInput *>(user))
    {
      for (auto & arg : sti->arguments)
      {
        TracePointer(&arg, loadNodes, storeNodes, decoupleNodes, visited);
      }
    }
    else if (auto r = dynamic_cast<rvsdg::RegionResult *>(user))
    {
      if (auto ber = dynamic_cast<backedge_result *>(r))
      {
        TracePointer(ber->argument(), loadNodes, storeNodes, decoupleNodes, visited);
      }
      else
      {
        TracePointer(r->output(), loadNodes, storeNodes, decoupleNodes, visited);
      }
    }
    else
    {
      JLM_UNREACHABLE("THIS SHOULD BE COVERED");
    }
  }
}

void
TracePointerArguments(const rvsdg::LambdaNode * lambda, port_load_store_decouple & portNodes)
{
  for (auto arg : lambda->GetFunctionArguments())
  {
    if (dynamic_cast<const llvm::PointerType *>(&arg->type()))
    {
      std::unordered_set<rvsdg::output *> visited;
      portNodes.emplace_back();
      TracePointer(
          arg,
          std::get<0>(portNodes.back()),
          std::get<1>(portNodes.back()),
          std::get<2>(portNodes.back()),
          visited);
    }
  }
  for (auto cv : lambda->GetContextVars())
  {
    if (dynamic_cast<const llvm::PointerType *>(&cv.inner->type()) && !is_function_argument(cv))
    {
      std::unordered_set<rvsdg::output *> visited;
      portNodes.emplace_back();
      TracePointer(
          cv.inner,
          std::get<0>(portNodes.back()),
          std::get<1>(portNodes.back()),
          std::get<2>(portNodes.back()),
          visited);
    }
  }
}

rvsdg::LambdaNode *
find_containing_lambda(rvsdg::Region * region)
{
  if (auto l = dynamic_cast<rvsdg::LambdaNode *>(region->node()))
  {
    return l;
  }
  return find_containing_lambda(region->node()->region());
}

size_t
CalcualtePortWidth(const std::tuple<
                   std::vector<rvsdg::SimpleNode *>,
                   std::vector<rvsdg::SimpleNode *>,
                   std::vector<rvsdg::SimpleNode *>> & loadStoreDecouple)
{
  int max_width = 0;
  for (auto node : std::get<0>(loadStoreDecouple))
  {
    auto loadOp = util::AssertedCast<const llvm::LoadNonVolatileOperation>(&node->GetOperation());
    auto sz = JlmSize(loadOp->GetLoadedType().get());
    max_width = sz > max_width ? sz : max_width;
  }
  for (auto node : std::get<1>(loadStoreDecouple))
  {
    auto storeOp = util::AssertedCast<const llvm::StoreNonVolatileOperation>(&node->GetOperation());
    auto sz = JlmSize(&storeOp->GetStoredType());
    max_width = sz > max_width ? sz : max_width;
  }
  for (auto decoupleRequest : std::get<2>(loadStoreDecouple))
  {
    auto lambda = find_containing_lambda(decoupleRequest->region());
    auto channel = decoupleRequest->input(1)->origin();
    auto channelConstant = trace_constant(channel);
    auto reponse = find_decouple_response(lambda, channelConstant);
    auto sz = JlmSize(&reponse->output(0)->type());
    max_width = sz > max_width ? sz : max_width;
  }
  JLM_ASSERT(max_width != 0);
  return max_width;
}

void
MemoryConverter(llvm::RvsdgModule & rm)
{
  //
  // Replacing memory nodes with nodes that have explicit memory ports requires arguments and
  // results to be added to the lambda. The arguments must be added before the memory nodes are
  // replaced, else the input of the new memory node will be left dangling, which is not allowed. We
  // therefore need to first replace the lambda node with a new lambda node that has the new
  // arguments and results. We can then replace the memory nodes and connect them to the new
  // arguments.
  //

  auto root = &rm.Rvsdg().GetRootRegion();
  auto lambda = dynamic_cast<rvsdg::LambdaNode *>(root->Nodes().begin().ptr());

  //
  // Converting loads and stores to explicitly use memory ports
  // This modifies the function signature so we create a new lambda node to replace the old one
  //
  const auto & op = dynamic_cast<llvm::LlvmLambdaOperation &>(lambda->GetOperation());
  auto oldFunctionType = op.type();
  std::vector<std::shared_ptr<const rvsdg::Type>> newArgumentTypes;
  for (size_t i = 0; i < oldFunctionType.NumArguments(); ++i)
  {
    newArgumentTypes.push_back(oldFunctionType.Arguments()[i]);
  }
  std::vector<std::shared_ptr<const rvsdg::Type>> newResultTypes;
  for (size_t i = 0; i < oldFunctionType.NumResults(); ++i)
  {
    newResultTypes.push_back(oldFunctionType.Results()[i]);
  }

  //
  // Get the load and store nodes and add an argument and result for each to represent the memory
  // response and request ports
  //
  port_load_store_decouple portNodes;
  TracePointerArguments(lambda, portNodes);

  std::unordered_set<rvsdg::SimpleNode *> accountedNodes;
  for (auto & portNode : portNodes)
  {
    auto portWidth = CalcualtePortWidth(portNode);
    auto responseTypePtr = get_mem_res_type(rvsdg::bittype::Create(portWidth));
    auto requestTypePtr = get_mem_req_type(rvsdg::bittype::Create(portWidth), false);
    auto requestTypePtrWrite = get_mem_req_type(rvsdg::bittype::Create(portWidth), true);
    newArgumentTypes.push_back(responseTypePtr);
    if (std::get<1>(portNode).empty())
    {
      newResultTypes.push_back(requestTypePtr);
    }
    else
    {
      newResultTypes.push_back(requestTypePtrWrite);
    }
    accountedNodes.insert(std::get<0>(portNode).begin(), std::get<0>(portNode).end());
    accountedNodes.insert(std::get<1>(portNode).begin(), std::get<1>(portNode).end());
    accountedNodes.insert(std::get<2>(portNode).begin(), std::get<2>(portNode).end());
  }
  std::vector<rvsdg::SimpleNode *> unknownLoadNodes;
  std::vector<rvsdg::SimpleNode *> unknownStoreNodes;
  std::vector<rvsdg::SimpleNode *> unknownDecoupledNodes;
  gather_mem_nodes(
      root,
      unknownLoadNodes,
      unknownStoreNodes,
      unknownDecoupledNodes,
      accountedNodes);
  if (!unknownLoadNodes.empty() || !unknownStoreNodes.empty() || !unknownDecoupledNodes.empty())
  {
    auto portWidth = CalcualtePortWidth(
        std::make_tuple(unknownLoadNodes, unknownStoreNodes, unknownDecoupledNodes));
    auto responseTypePtr = get_mem_res_type(rvsdg::bittype::Create(portWidth));
    auto requestTypePtr = get_mem_req_type(rvsdg::bittype::Create(portWidth), false);
    auto requestTypePtrWrite = get_mem_req_type(rvsdg::bittype::Create(portWidth), true);
    // Extra port for loads/stores not associated to a port yet (i.e., unknown base pointer)
    newArgumentTypes.push_back(responseTypePtr);
    if (unknownStoreNodes.empty())
    {
      newResultTypes.push_back(requestTypePtr);
    }
    else
    {
      newResultTypes.push_back(requestTypePtrWrite);
    }
  }

  //
  // Create new lambda and copy the region from the old lambda
  //
  auto newFunctionType = rvsdg::FunctionType::Create(newArgumentTypes, newResultTypes);
  auto newLambda = rvsdg::LambdaNode::Create(
      *lambda->region(),
      llvm::LlvmLambdaOperation::Create(newFunctionType, op.name(), op.linkage(), op.attributes()));

  rvsdg::SubstitutionMap smap;
  for (const auto & ctxvar : lambda->GetContextVars())
  {
    smap.insert(ctxvar.inner, newLambda->AddContextVar(*ctxvar.input->origin()).inner);
  }

  auto args = lambda->GetFunctionArguments();
  auto newArgs = newLambda->GetFunctionArguments();
  // The new function has more arguments than the old function.
  // Substitution of existing arguments is safe, but note
  // that this is not an isomorphism.
  JLM_ASSERT(args.size() <= newArgs.size());
  for (size_t i = 0; i < args.size(); ++i)
  {
    smap.insert(args[i], newArgs[i]);
  }
  lambda->subregion()->copy(newLambda->subregion(), smap, false, false);

  //
  // All memory nodes need to be replaced with new nodes that have explicit memory ports.
  // This needs to happen first and the smap needs to be updated with the new nodes,
  // before we can use the original lambda results and look them up in the updated smap.
  //

  std::vector<rvsdg::output *> newResults;
  // The new arguments are placed directly after the original arguments so we create an index that
  // points to the first new argument
  auto newArgumentsIndex = args.size();
  for (auto & portNode : portNodes)
  {
    auto loadNodes = std::get<0>(portNode);
    auto storeNodes = std::get<1>(portNode);
    auto decoupledNodes = std::get<2>(portNode);
    newResults.push_back(ConnectRequestResponseMemPorts(
        newLambda,
        newArgumentsIndex++,
        smap,
        loadNodes,
        storeNodes,
        decoupledNodes));
  }
  if (!unknownLoadNodes.empty() || !unknownStoreNodes.empty() || !unknownDecoupledNodes.empty())
  {
    newResults.push_back(ConnectRequestResponseMemPorts(
        newLambda,
        newArgumentsIndex++,
        smap,
        unknownLoadNodes,
        unknownStoreNodes,
        unknownDecoupledNodes));
  }

  std::vector<rvsdg::output *> originalResults;
  for (auto result : lambda->GetFunctionResults())
  {
    originalResults.push_back(smap.lookup(result->origin()));
  }
  originalResults.insert(originalResults.end(), newResults.begin(), newResults.end());
  auto newOut = newLambda->finalize(originalResults);
  auto oldExport = llvm::ComputeCallSummary(*lambda).GetRvsdgExport();
  llvm::GraphExport::Create(*newOut, oldExport ? oldExport->Name() : "");

  JLM_ASSERT(lambda->output()->nusers() == 1);
  lambda->region()->RemoveResult((*lambda->output()->begin())->index());
  remove(lambda);

  // Remove imports for decouple_ function pointers
  dne(newLambda->subregion());

  //
  // TODO
  // RemoveUnusedStates also creates a new lambda, which we have already done above.
  // It might be better to apply this functionality above such that we only create a new lambda
  // once.
  //
  RemoveUnusedStates(rm);

  // Need to get the lambda from the root since remote_unused_state replaces the lambda
  JLM_ASSERT(root->nnodes() == 1);
  newLambda = util::AssertedCast<rvsdg::LambdaNode>(root->Nodes().begin().ptr());
  auto decouple_funcs = find_function_arguments(newLambda, "decoupled");
  // make sure context vars are actually dead
  for (auto cv : decouple_funcs)
  {
    JLM_ASSERT(cv.inner->nusers() == 0);
  }
  // remove dead cvargs
  newLambda->PruneLambdaInputs();
}

rvsdg::output *
ConnectRequestResponseMemPorts(
    const rvsdg::LambdaNode * lambda,
    size_t argumentIndex,
    rvsdg::SubstitutionMap & smap,
    const std::vector<rvsdg::SimpleNode *> & originalLoadNodes,
    const std::vector<rvsdg::SimpleNode *> & originalStoreNodes,
    const std::vector<rvsdg::SimpleNode *> & originalDecoupledNodes)
{
  //
  // We have the memory operations from the original lambda and need to lookup the corresponding
  // nodes in the new lambda
  //
  std::vector<rvsdg::SimpleNode *> loadNodes;
  std::vector<std::shared_ptr<const rvsdg::Type>> responseTypes;
  for (auto loadNode : originalLoadNodes)
  {
    JLM_ASSERT(smap.contains(*loadNode->output(0)));
    auto loadOutput = dynamic_cast<rvsdg::SimpleOutput *>(smap.lookup(loadNode->output(0)));
    loadNodes.push_back(loadOutput->node());
    auto loadOp = util::AssertedCast<const llvm::LoadNonVolatileOperation>(
        &loadOutput->node()->GetOperation());
    responseTypes.push_back(loadOp->GetLoadedType());
  }
  std::vector<rvsdg::SimpleNode *> decoupledNodes;
  for (auto decoupleRequest : originalDecoupledNodes)
  {
    JLM_ASSERT(smap.contains(*decoupleRequest->output(0)));
    auto decoupledOutput =
        dynamic_cast<rvsdg::SimpleOutput *>(smap.lookup(decoupleRequest->output(0)));
    decoupledNodes.push_back(decoupledOutput->node());
    // get load type from response output
    auto channel = decoupleRequest->input(1)->origin();
    auto channelConstant = trace_constant(channel);
    auto reponse = find_decouple_response(lambda, channelConstant);
    auto vt = std::dynamic_pointer_cast<const rvsdg::ValueType>(reponse->output(0)->Type());
    responseTypes.push_back(vt);
  }
  std::vector<rvsdg::SimpleNode *> storeNodes;
  for (auto storeNode : originalStoreNodes)
  {
    JLM_ASSERT(smap.contains(*storeNode->output(0)));
    auto storeOutput = dynamic_cast<rvsdg::SimpleOutput *>(smap.lookup(storeNode->output(0)));
    storeNodes.push_back(storeOutput->node());
    // use memory state type as response for stores
    auto vt = std::make_shared<llvm::MemoryStateType>();
    responseTypes.push_back(vt);
  }

  auto lambdaRegion = lambda->subregion();
  auto portWidth = CalcualtePortWidth(
      std::make_tuple(originalLoadNodes, originalStoreNodes, originalDecoupledNodes));
  auto responses =
      mem_resp_op::create(*lambdaRegion->argument(argumentIndex), responseTypes, portWidth);
  // The (decoupled) load nodes are replaced so the pointer to the types will become invalid
  std::vector<std::shared_ptr<const rvsdg::ValueType>> loadTypes;
  std::vector<rvsdg::output *> loadAddresses;
  for (size_t i = 0; i < loadNodes.size(); ++i)
  {
    auto routed = route_response_rhls(loadNodes[i]->region(), responses[i]);
    // The smap contains the nodes from the original lambda so we need to use the original load node
    // when replacing the load since the smap must be updated
    auto replacement = ReplaceLoad(smap, originalLoadNodes[i], routed);
    auto address =
        route_request_rhls(lambdaRegion, replacement->output(replacement->noutputs() - 1));
    loadAddresses.push_back(address);
    std::shared_ptr<const rvsdg::ValueType> type;
    if (auto loadOperation = dynamic_cast<const load_op *>(&replacement->GetOperation()))
    {
      type = loadOperation->GetLoadedType();
    }
    else if (
        auto loadOperation = dynamic_cast<const decoupled_load_op *>(&replacement->GetOperation()))
    {
      type = loadOperation->GetLoadedType();
    }
    else
    {
      JLM_UNREACHABLE("Unknown load GetOperation");
    }
    JLM_ASSERT(type);
    loadTypes.push_back(type);
  }
  for (size_t i = 0; i < decoupledNodes.size(); ++i)
  {
    auto response = responses[loadNodes.size() + i];
    auto node = decoupledNodes[i];

    // TODO: this beahvior is not completly correct - if a function returns a top-level result from
    // a decouple it fails and smap translation would be required
    auto replacement = ReplaceDecouple(lambda, node, response);
    auto addr = route_request_rhls(lambdaRegion, replacement->output(1));
    loadAddresses.push_back(addr);
    loadTypes.push_back(
        dynamic_cast<const decoupled_load_op *>(&replacement->GetOperation())->GetLoadedType());
  }
  std::vector<rvsdg::output *> storeOperands;
  for (size_t i = 0; i < storeNodes.size(); ++i)
  {
    auto response = responses[loadNodes.size() + decoupledNodes.size() + i];
    auto routed = route_response_rhls(storeNodes[i]->region(), response);
    // The smap contains the nodes from the original lambda so we need to use the original store
    // node when replacing the store since the smap must be updated
    auto replacement = ReplaceStore(smap, originalStoreNodes[i], routed);
    auto addr = route_request_rhls(lambdaRegion, replacement->output(replacement->noutputs() - 2));
    auto data = route_request_rhls(lambdaRegion, replacement->output(replacement->noutputs() - 1));
    storeOperands.push_back(addr);
    storeOperands.push_back(data);
  }

  return mem_req_op::create(loadAddresses, loadTypes, storeOperands, lambdaRegion)[0];
}

rvsdg::SimpleNode *
ReplaceLoad(
    rvsdg::SubstitutionMap & smap,
    const rvsdg::SimpleNode * originalLoad,
    rvsdg::output * response)
{
  // We have the load from the original lambda since it is needed to update the smap
  // We need the load in the new lambda such that we can replace it with a load node with explicit
  // memory ports
  auto replacedLoad =
      static_cast<rvsdg::SimpleOutput *>(smap.lookup(originalLoad->output(0)))->node();

  auto loadAddress = replacedLoad->input(0)->origin();
  std::vector<rvsdg::output *> states;
  for (size_t i = 1; i < replacedLoad->ninputs(); ++i)
  {
    states.push_back(replacedLoad->input(i)->origin());
  }

  rvsdg::Node * newLoad;
  if (states.empty())
  {
    size_t load_capacity = 10;
    auto outputs = decoupled_load_op::create(*loadAddress, *response, load_capacity);
    newLoad = dynamic_cast<rvsdg::node_output *>(outputs[0])->node();
  }
  else
  {
    // TODO: switch this to a decoupled load?
    auto outputs = load_op::create(*loadAddress, states, *response);
    newLoad = dynamic_cast<rvsdg::node_output *>(outputs[0])->node();
  }

  for (size_t i = 0; i < replacedLoad->noutputs(); ++i)
  {
    smap.insert(originalLoad->output(i), newLoad->output(i));
    replacedLoad->output(i)->divert_users(newLoad->output(i));
  }
  remove(replacedLoad);
  return dynamic_cast<rvsdg::SimpleNode *>(newLoad);
}

rvsdg::SimpleNode *
ReplaceStore(
    rvsdg::SubstitutionMap & smap,
    const rvsdg::SimpleNode * originalStore,
    rvsdg::output * response)
{
  // We have the store from the original lambda since it is needed to update the smap
  // We need the store in the new lambda such that we can replace it with a store node with explicit
  // memory ports
  auto replacedStore =
      static_cast<rvsdg::SimpleOutput *>(smap.lookup(originalStore->output(0)))->node();

  auto addr = replacedStore->input(0)->origin();
  JLM_ASSERT(dynamic_cast<const llvm::PointerType *>(&addr->type()));
  auto data = replacedStore->input(1)->origin();
  std::vector<rvsdg::output *> states;
  for (size_t i = 2; i < replacedStore->ninputs(); ++i)
  {
    states.push_back(replacedStore->input(i)->origin());
  }
  auto storeOuts = store_op::create(*addr, *data, states, *response);
  auto newStore = dynamic_cast<rvsdg::node_output *>(storeOuts[0])->node();
  // iterate over output states
  for (size_t i = 0; i < replacedStore->noutputs(); ++i)
  {
    // create a buffer to avoid a scenario where the reponse port is blocked because a merge waits
    // for the store
    // TODO: It might be better to have memstate merges consume individual tokens instead,, and fire
    // the output once all inputs have consumed
    auto bo = buffer_op::create(*storeOuts[i], 1, true)[0];
    smap.insert(originalStore->output(i), bo);
    replacedStore->output(i)->divert_users(bo);
  }
  remove(replacedStore);
  return dynamic_cast<rvsdg::SimpleNode *>(newStore);
}
}<|MERGE_RESOLUTION|>--- conflicted
+++ resolved
@@ -158,13 +158,8 @@
   decouple_request->output(decouple_request->noutputs() - 1)->divert_users(req_mem_state);
 
   // handle response
-<<<<<<< HEAD
   int load_capacity = 10;
-  if (dynamic_cast<const rvsdg::bittype *>(&decouple_response->input(2)->type()))
-=======
-  int buffer_capacity = 10;
   if (rvsdg::is<const rvsdg::bittype>(decouple_response->input(2)->Type()))
->>>>>>> bab95f46
   {
     auto constant = trace_constant(decouple_response->input(2)->origin());
     load_capacity = constant->Representation().to_int();
