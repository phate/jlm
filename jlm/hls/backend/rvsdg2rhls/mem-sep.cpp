/*
 * Copyright 2021 David Metz <david.c.metz@ntnu.no>
 * See COPYING for terms of redistribution.
 */

#include <jlm/hls/backend/rvsdg2rhls/add-prints.hpp>
#include <jlm/hls/backend/rvsdg2rhls/hls-function-util.hpp>
#include <jlm/hls/backend/rvsdg2rhls/mem-conv.hpp>
#include <jlm/hls/backend/rvsdg2rhls/mem-sep.hpp>
#include <jlm/hls/ir/hls.hpp>
#include <jlm/llvm/ir/LambdaMemoryState.hpp>
#include <jlm/llvm/ir/operators/call.hpp>
#include <jlm/llvm/ir/operators/lambda.hpp>
#include <jlm/llvm/ir/operators/Load.hpp>
#include <jlm/llvm/ir/operators/MemoryStateOperations.hpp>
#include <jlm/llvm/ir/operators/Store.hpp>
#include <jlm/rvsdg/gamma.hpp>
#include <jlm/rvsdg/substitution.hpp>
#include <jlm/rvsdg/theta.hpp>
#include <jlm/rvsdg/traverser.hpp>
#include <jlm/rvsdg/view.hpp>

#include <algorithm>

namespace jlm::hls
{

static rvsdg::RegionResult *
trace_edge(
    jlm::rvsdg::Output * common_edge,
    jlm::rvsdg::Output * new_edge,
    std::vector<rvsdg::Node *> & load_nodes,
    const std::vector<rvsdg::Node *> & store_nodes,
    std::vector<rvsdg::Node *> & decouple_nodes)
{
  // follows along common edge and routes new edge through the same regions
  // redirects the supplied loads, stores and decouples to the new edge
  // the new edge might be routed through unnecessary regions. This should be fixed by running DNE
  while (true)
  {
    // each iteration should update common_edge and/or new_edge
    JLM_ASSERT(common_edge->nusers() == 1);
    JLM_ASSERT(new_edge->nusers() == 1);
    auto & user = *common_edge->Users().begin();
    auto & new_next = *new_edge->Users().begin();
    if (auto res = dynamic_cast<rvsdg::RegionResult *>(&user))
    {
      // end of region reached
      return res;
    }
    else if (auto gammaNode = rvsdg::TryGetOwnerNode<rvsdg::GammaNode>(user))
    {
      auto ip = gammaNode->AddEntryVar(new_edge);
      std::vector<jlm::rvsdg::Output *> vec;
      new_edge = gammaNode->AddExitVar(ip.branchArgument).output;
      new_next.divert_to(new_edge);

      auto rolevar = gammaNode->MapInput(user);

      if (auto entryvar = std::get_if<rvsdg::GammaNode::EntryVar>(&rolevar))
      {
        for (size_t i = 0; i < gammaNode->nsubregions(); ++i)
        {
          auto subres = trace_edge(
              entryvar->branchArgument[i],
              ip.branchArgument[i],
              load_nodes,
              store_nodes,
              decouple_nodes);
          common_edge = subres->output();
        }
      }
    }
    else if (auto theta = rvsdg::TryGetOwnerNode<rvsdg::ThetaNode>(user))
    {
      auto olv = theta->MapInputLoopVar(user);
      auto lv = theta->AddLoopVar(new_edge);
      trace_edge(olv.pre, lv.pre, load_nodes, store_nodes, decouple_nodes);
      common_edge = olv.output;
      new_edge = lv.output;
      new_next.divert_to(new_edge);
    }
    else if (auto sn = rvsdg::TryGetOwnerNode<rvsdg::SimpleNode>(user))
    {
      auto op = &sn->GetOperation();
      if (dynamic_cast<const jlm::llvm::StoreNonVolatileOperation *>(op))
      {
        JLM_ASSERT(sn->noutputs() == 1);
        if (store_nodes.end() != std::find(store_nodes.begin(), store_nodes.end(), sn))
        {
          user.divert_to(new_edge);
          sn->output(0)->divert_users(common_edge);
          new_edge = sn->output(0);
          new_next.divert_to(new_edge);
        }
        else
        {
          common_edge = sn->output(0);
        }
      }
      else if (dynamic_cast<const jlm::llvm::LoadNonVolatileOperation *>(op))
      {
        JLM_ASSERT(sn->noutputs() == 2);
        if (load_nodes.end() != std::find(load_nodes.begin(), load_nodes.end(), sn))
        {
          auto & new_next = *new_edge->Users().begin();
          user.divert_to(new_edge);
          sn->output(1)->divert_users(common_edge);
          new_next.divert_to(sn->output(1));
          new_edge = sn->output(1);
          new_next.divert_to(new_edge);
        }
        else
        {
          common_edge = sn->output(1);
        }
      }
      else if (dynamic_cast<const jlm::llvm::CallOperation *>(op))
      {
        int oi = sn->noutputs() - sn->ninputs() + user.index();
        // TODO: verify this is the right type of function call
        if (decouple_nodes.end() != std::find(decouple_nodes.begin(), decouple_nodes.end(), sn))
        {
          auto & new_next = *new_edge->Users().begin();
          user.divert_to(new_edge);
          sn->output(oi)->divert_users(common_edge);
          new_next.divert_to(sn->output(oi));
          new_edge = new_next.origin();
        }
        else
        {
          common_edge = sn->output(oi);
        }
      }
      else
      {
        JLM_ASSERT(sn->noutputs() == 1);
        common_edge = sn->output(0);
      }
    }
    else
    {
      JLM_UNREACHABLE("THIS SHOULD NOT HAPPEN");
    }
  }
}

std::vector<rvsdg::Node *>
MemoryStateSeparation::gatherNonDecoupleCalls(rvsdg::Region & region)
{
  std::function<void(rvsdg::Region &, std::vector<rvsdg::Node *> &)> gatherCalls =
      [&gatherCalls](rvsdg::Region & region, std::vector<rvsdg::Node *> & calls)
  {
    for (auto node : rvsdg::TopDownTraverser(&region))
    {
      // Handle innermost regions first
      if (const auto structuralNode = dynamic_cast<rvsdg::StructuralNode *>(node))
      {
        for (auto & subregion : structuralNode->Subregions())
        {
          gatherCalls(subregion, calls);
        }
      }

      if (rvsdg::is<llvm::CallOperation>(node))
      {
        auto functionName = get_function_name(node->input(0));
        if (functionName.rfind("decouple") == functionName.npos)
        {
          calls.push_back(node);
        }
      }
    }
  };

  std::vector<rvsdg::Node *> calls;
  gatherCalls(region, calls);
  return calls;
}

void
MemoryStateSeparation::separateMemoryStates(const rvsdg::LambdaNode & lambdaNode)
{
  const auto lambdaSubregion = lambdaNode.subregion();
  auto & memoryStateArgument = llvm::GetMemoryStateRegionArgument(lambdaNode);

  auto & state_user = *memoryStateArgument.Users().begin();
  auto tracedPointerNodesVector = TracePointerArguments(&lambdaNode);
  for (auto & tp : tracedPointerNodesVector)
  {
    auto & decouple_nodes = tp.decoupleNodes;
    auto decouple_requests_cnt = decouple_nodes.size();
    // place decouple responses along same state edge
    for (size_t i = 0; i < decouple_requests_cnt; ++i)
    {
      auto req = decouple_nodes[i];
      auto channel = req->input(1)->origin();
      auto channel_constant = jlm::hls::trace_constant(channel);
      auto decouple_response = find_decouple_response(&lambdaNode, channel_constant);
      decouple_nodes.push_back(decouple_response);
    }
  }

  // Create fake ports for non-decouple calls
  const auto nonDecoupleCalls = gatherNonDecoupleCalls(*lambdaSubregion);
  for (auto call : nonDecoupleCalls)
  {
    tracedPointerNodesVector.emplace_back();
    tracedPointerNodesVector.back().decoupleNodes.push_back(call);
  }

  const size_t numMemoryStates = tracedPointerNodesVector.size() + 1;
  std::vector<llvm::MemoryNodeId> memoryNodeIds;
  for (size_t i = 0; i < numMemoryStates; ++i)
  {
    memoryNodeIds.push_back(i);
  }
  auto & lambdaEntrySplitNode = llvm::LambdaEntryMemoryStateSplitOperation::CreateNode(
      memoryStateArgument,
      numMemoryStates,
      memoryNodeIds);
  auto memoryStates = outputs(&lambdaEntrySplitNode);

  auto state_result = &llvm::GetMemoryStateRegionResult(lambdaNode);
  // handle existing state edge - TODO: remove entirely?
  auto common_edge = memoryStates.back();
  memoryStates.pop_back();
  state_user.divert_to(common_edge);
<<<<<<< HEAD
  entry_states.push_back(state_result->origin());

  std::vector<llvm::MemoryNodeId> memoryNodeIds;
  for (size_t n = 0; n < entry_states.size(); ++n)
  {
    memoryNodeIds.push_back(n);
  }

  auto & lambdaExitMergeNode = llvm::LambdaExitMemoryStateMergeOperation::CreateNode(
      *lambdaSubregion,
      entry_states,
      memoryNodeIds);
  entry_states.pop_back();
  state_result->divert_to(lambdaExitMergeNode.output(0));
=======
  memoryStates.push_back(state_result->origin());
  auto & merged_state =
      llvm::LambdaExitMemoryStateMergeOperation::Create(*lambdaSubregion, memoryStates);
  memoryStates.pop_back();
  state_result->divert_to(&merged_state);
>>>>>>> e47674c3

  for (auto tp : tracedPointerNodesVector)
  {
    auto new_edge = memoryStates.back();
    memoryStates.pop_back();
    trace_edge(common_edge, new_edge, tp.loadNodes, tp.storeNodes, tp.decoupleNodes);
  }
}

MemoryStateSeparation::~MemoryStateSeparation() noexcept = default;

MemoryStateSeparation::MemoryStateSeparation()
    : Transformation("MemoryStateSeparation")
{}

void
MemoryStateSeparation::Run(rvsdg::RvsdgModule & rvsdgModule, util::StatisticsCollector &)
{
  const auto & graph = rvsdgModule.Rvsdg();
  const auto rootRegion = &graph.GetRootRegion();
  if (rootRegion->numNodes() != 1)
  {
    throw std::logic_error("Root should have only one node now");
  }

  const auto lambdaNode =
      dynamic_cast<const rvsdg::LambdaNode *>(rootRegion->Nodes().begin().ptr());
  if (!lambdaNode)
  {
    throw std::logic_error("Node needs to be a lambda");
  }

  separateMemoryStates(*lambdaNode);
}

} // namespace jlm::hls<|MERGE_RESOLUTION|>--- conflicted
+++ resolved
@@ -184,7 +184,6 @@
   const auto lambdaSubregion = lambdaNode.subregion();
   auto & memoryStateArgument = llvm::GetMemoryStateRegionArgument(lambdaNode);
 
-  auto & state_user = *memoryStateArgument.Users().begin();
   auto tracedPointerNodesVector = TracePointerArguments(&lambdaNode);
   for (auto & tp : tracedPointerNodesVector)
   {
@@ -210,44 +209,35 @@
   }
 
   const size_t numMemoryStates = tracedPointerNodesVector.size() + 1;
+
+  // Assign memory node ids incrementally, used by both the split and merge
   std::vector<llvm::MemoryNodeId> memoryNodeIds;
   for (size_t i = 0; i < numMemoryStates; ++i)
   {
     memoryNodeIds.push_back(i);
   }
+
   auto & lambdaEntrySplitNode = llvm::LambdaEntryMemoryStateSplitOperation::CreateNode(
       memoryStateArgument,
       numMemoryStates,
       memoryNodeIds);
   auto memoryStates = outputs(&lambdaEntrySplitNode);
 
+  // handle existing state edge - TODO: remove entirely?
+  // The old chain between the state argument and state result,
+  // are attached as a chain between the final state on the split and merge, respectively
+  auto common_edge = memoryStates.back();
+  memoryStateArgument.divert_users(common_edge);
+
   auto state_result = &llvm::GetMemoryStateRegionResult(lambdaNode);
-  // handle existing state edge - TODO: remove entirely?
-  auto common_edge = memoryStates.back();
-  memoryStates.pop_back();
-  state_user.divert_to(common_edge);
-<<<<<<< HEAD
-  entry_states.push_back(state_result->origin());
-
-  std::vector<llvm::MemoryNodeId> memoryNodeIds;
-  for (size_t n = 0; n < entry_states.size(); ++n)
-  {
-    memoryNodeIds.push_back(n);
-  }
+  memoryStates.back() = state_result->origin();
 
   auto & lambdaExitMergeNode = llvm::LambdaExitMemoryStateMergeOperation::CreateNode(
       *lambdaSubregion,
-      entry_states,
+      memoryStates,
       memoryNodeIds);
-  entry_states.pop_back();
+  memoryStates.pop_back();
   state_result->divert_to(lambdaExitMergeNode.output(0));
-=======
-  memoryStates.push_back(state_result->origin());
-  auto & merged_state =
-      llvm::LambdaExitMemoryStateMergeOperation::Create(*lambdaSubregion, memoryStates);
-  memoryStates.pop_back();
-  state_result->divert_to(&merged_state);
->>>>>>> e47674c3
 
   for (auto tp : tracedPointerNodesVector)
   {
