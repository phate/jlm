/*
 * Copyright 2021 David Metz <david.c.metz@ntnu.no>
 * See COPYING for terms of redistribution.
 */

#include <jlm/hls/backend/rvsdg2rhls/add-prints.hpp>
#include <jlm/hls/backend/rvsdg2rhls/hls-function-util.hpp>
#include <jlm/hls/backend/rvsdg2rhls/mem-conv.hpp>
#include <jlm/hls/backend/rvsdg2rhls/mem-sep.hpp>
#include <jlm/hls/ir/hls.hpp>
#include <jlm/llvm/ir/LambdaMemoryState.hpp>
#include <jlm/llvm/ir/operators/call.hpp>
#include <jlm/llvm/ir/operators/lambda.hpp>
#include <jlm/llvm/ir/operators/Load.hpp>
#include <jlm/llvm/ir/operators/MemoryStateOperations.hpp>
#include <jlm/llvm/ir/operators/Store.hpp>
#include <jlm/rvsdg/gamma.hpp>
#include <jlm/rvsdg/substitution.hpp>
#include <jlm/rvsdg/theta.hpp>
#include <jlm/rvsdg/traverser.hpp>
#include <jlm/rvsdg/view.hpp>

#include <algorithm>

namespace jlm::hls
{

void
mem_sep_argument(llvm::RvsdgModule & rm)
{
  auto & graph = rm.Rvsdg();
  auto root = &graph.GetRootRegion();
  mem_sep_argument(root);
}

rvsdg::RegionArgument *
GetIoStateArgument(const rvsdg::LambdaNode & lambda)
{
  auto subregion = lambda.subregion();
  for (size_t n = 0; n < subregion->narguments(); n++)
  {
    auto argument = subregion->argument(n);
    if (jlm::rvsdg::is<jlm::llvm::IOStateType>(argument->Type()))
      return argument;
  }
  return nullptr;
}

void
gather_mem_nodes(rvsdg::Region * region, std::vector<jlm::rvsdg::SimpleNode *> & mem_nodes)
{
  for (auto & node : rvsdg::TopDownTraverser(region))
  {
    if (auto structnode = dynamic_cast<rvsdg::StructuralNode *>(node))
    {
      for (size_t n = 0; n < structnode->nsubregions(); n++)
        gather_mem_nodes(structnode->subregion(n), mem_nodes);
    }
    else if (auto simplenode = dynamic_cast<jlm::rvsdg::SimpleNode *>(node))
    {
      if (dynamic_cast<const llvm::StoreNonVolatileOperation *>(&simplenode->GetOperation()))
      {
        mem_nodes.push_back(simplenode);
      }
      else if (dynamic_cast<const llvm::LoadNonVolatileOperation *>(&simplenode->GetOperation()))
      {
        mem_nodes.push_back(simplenode);
      }
    }
  }
}

jlm::rvsdg::Output *
route_through(rvsdg::Region * target, jlm::rvsdg::Output * response)
{
  if (response->region() == target)
  {
    return response;
  }
  else
  {
    auto parent_response = route_through(target->node()->region(), response);
    auto & parrent_user = *parent_response->Users().begin();
    if (auto gn = dynamic_cast<rvsdg::GammaNode *>(target->node()))
    {
      auto ip = gn->AddEntryVar(parent_response);
      parrent_user.divert_to(gn->AddExitVar(ip.branchArgument).output);
      for (auto arg : ip.branchArgument)
      {
        if (arg->region() == target)
        {
          return arg;
        }
      }
      JLM_UNREACHABLE("THIS SHOULD NOT HAPPEN");
    }
    else if (auto tn = dynamic_cast<rvsdg::ThetaNode *>(target->node()))
    {
      auto lv = tn->AddLoopVar(parent_response);
      parrent_user.divert_to(lv.output);
      return lv.pre;
    }
    JLM_UNREACHABLE("THIS SHOULD NOT HAPPEN");
  }
}

<<<<<<< HEAD
=======
/* assign each load and store its own state edge. */
void
mem_sep_independent(rvsdg::Region * region)
{
  auto lambda = dynamic_cast<const rvsdg::LambdaNode *>(region->Nodes().begin().ptr());
  auto lambda_region = lambda->subregion();
  auto state_arg = &llvm::GetMemoryStateRegionArgument(*lambda);
  if (!state_arg)
  {
    // no memstate - i.e. no memory used
    return;
  }
  auto & state_user = *state_arg->Users().begin();
  std::vector<jlm::rvsdg::SimpleNode *> mem_nodes;
  gather_mem_nodes(lambda_region, mem_nodes);
  auto entry_states =
      jlm::llvm::LambdaEntryMemoryStateSplitOperation::Create(*state_arg, 1 + mem_nodes.size());
  auto state_result = &llvm::GetMemoryStateRegionResult(*lambda);
  // handle existing state edge - TODO: remove entirely?
  state_user.divert_to(entry_states.back());
  entry_states.pop_back();
  entry_states.push_back(state_result->origin());
  auto & merged_state =
      jlm::llvm::LambdaExitMemoryStateMergeOperation::Create(*lambda_region, entry_states);
  entry_states.pop_back();
  state_result->divert_to(&merged_state);
  for (auto node : mem_nodes)
  {
    auto in_state = route_through(node->region(), entry_states.back());
    auto & out_state = *in_state->Users().begin();
    auto node_input = node->input(node->ninputs() - 1);
    auto old_in_state = node_input->origin();
    node_input->divert_to(in_state);
    auto node_output = node->output(node->noutputs() - 1);
    JLM_ASSERT(node_output->nusers() == 1);
    node->output(node->noutputs() - 1)->divert_users(old_in_state);
    out_state.divert_to(node_output);
    entry_states.pop_back();
  }
}

>>>>>>> 75d5acda
rvsdg::RegionResult *
trace_edge(
    jlm::rvsdg::Output * common_edge,
    jlm::rvsdg::Output * new_edge,
    std::vector<jlm::rvsdg::SimpleNode *> & load_nodes,
    const std::vector<jlm::rvsdg::SimpleNode *> & store_nodes,
    std::vector<jlm::rvsdg::SimpleNode *> & decouple_nodes)
{
  // follows along common edge and routes new edge through the same regions
  // redirects the supplied loads, stores and decouples to the new edge
  // the new edge might be routed through unnecessary regions. This should be fixed by running DNE
  while (true)
  {
    // each iteration should update common_edge and/or new_edge
    JLM_ASSERT(common_edge->nusers() == 1);
    JLM_ASSERT(new_edge->nusers() == 1);
    auto & user = *common_edge->Users().begin();
    auto & new_next = *new_edge->Users().begin();
    if (auto res = dynamic_cast<rvsdg::RegionResult *>(&user))
    {
      // end of region reached
      return res;
    }
    else if (auto gammaNode = rvsdg::TryGetOwnerNode<rvsdg::GammaNode>(user))
    {
      auto ip = gammaNode->AddEntryVar(new_edge);
      std::vector<jlm::rvsdg::Output *> vec;
      new_edge = gammaNode->AddExitVar(ip.branchArgument).output;
      new_next.divert_to(new_edge);

      auto rolevar = gammaNode->MapInput(user);

      if (auto entryvar = std::get_if<rvsdg::GammaNode::EntryVar>(&rolevar))
      {
        for (size_t i = 0; i < gammaNode->nsubregions(); ++i)
        {
          auto subres = trace_edge(
              entryvar->branchArgument[i],
              ip.branchArgument[i],
              load_nodes,
              store_nodes,
              decouple_nodes);
          common_edge = subres->output();
        }
      }
    }
    else if (auto theta = rvsdg::TryGetOwnerNode<rvsdg::ThetaNode>(user))
    {
      auto olv = theta->MapInputLoopVar(user);
      auto lv = theta->AddLoopVar(new_edge);
      trace_edge(olv.pre, lv.pre, load_nodes, store_nodes, decouple_nodes);
      common_edge = olv.output;
      new_edge = lv.output;
      new_next.divert_to(new_edge);
    }
    else if (auto sn = rvsdg::TryGetOwnerNode<rvsdg::SimpleNode>(user))
    {
      auto op = &sn->GetOperation();
      if (dynamic_cast<const jlm::llvm::StoreNonVolatileOperation *>(op))
      {
        JLM_ASSERT(sn->noutputs() == 1);
        if (store_nodes.end() != std::find(store_nodes.begin(), store_nodes.end(), sn))
        {
          user.divert_to(new_edge);
          sn->output(0)->divert_users(common_edge);
          new_edge = sn->output(0);
          new_next.divert_to(new_edge);
        }
        else
        {
          common_edge = sn->output(0);
        }
      }
      else if (dynamic_cast<const jlm::llvm::LoadNonVolatileOperation *>(op))
      {
        JLM_ASSERT(sn->noutputs() == 2);
        if (load_nodes.end() != std::find(load_nodes.begin(), load_nodes.end(), sn))
        {
          auto & new_next = *new_edge->Users().begin();
          user.divert_to(new_edge);
          sn->output(1)->divert_users(common_edge);
          new_next.divert_to(sn->output(1));
          new_edge = sn->output(1);
          new_next.divert_to(new_edge);
        }
        else
        {
          common_edge = sn->output(1);
        }
      }
      else if (dynamic_cast<const jlm::llvm::CallOperation *>(op))
      {
        int oi = sn->noutputs() - sn->ninputs() + user.index();
        // TODO: verify this is the right type of function call
        if (decouple_nodes.end() != std::find(decouple_nodes.begin(), decouple_nodes.end(), sn))
        {
          auto & new_next = *new_edge->Users().begin();
          user.divert_to(new_edge);
          sn->output(oi)->divert_users(common_edge);
          new_next.divert_to(sn->output(oi));
          new_edge = new_next.origin();
        }
        else
        {
          common_edge = sn->output(oi);
        }
      }
      else
      {
        JLM_ASSERT(sn->noutputs() == 1);
        common_edge = sn->output(0);
      }
    }
    else
    {
      JLM_UNREACHABLE("THIS SHOULD NOT HAPPEN");
    }
  }
}

void
gather_other_calls(rvsdg::Region * region, std::vector<jlm::rvsdg::SimpleNode *> & calls)
{
  for (auto & node : rvsdg::TopDownTraverser(region))
  {
    if (auto structnode = dynamic_cast<rvsdg::StructuralNode *>(node))
    {
      for (size_t n = 0; n < structnode->nsubregions(); n++)
        gather_other_calls(structnode->subregion(n), calls);
    }
    else if (auto simplenode = dynamic_cast<jlm::rvsdg::SimpleNode *>(node))
    {
      if (dynamic_cast<const llvm::CallOperation *>(&simplenode->GetOperation()))
      {
        auto name = jlm::hls::get_function_name(simplenode->input(0));
        // only non-decouple callse
        if (name.rfind("decouple") == name.npos)
          calls.push_back(simplenode);
      }
    }
  }
}

void
eliminate_io_state(rvsdg::RegionArgument * iostate, rvsdg::Region * region)
{
  // eliminates iostate fromm all calls, as well as removes iostate from node outputs
  // this leaves a pseudo-dependecy routed to the respective argument
  for (auto & node : rvsdg::TopDownTraverser(region))
  {
    if (auto structnode = dynamic_cast<rvsdg::StructuralNode *>(node))
    {
      for (size_t n = 0; n < structnode->nsubregions(); n++)
        eliminate_io_state(iostate, structnode->subregion(n));
    }
    else if (auto simplenode = dynamic_cast<jlm::rvsdg::SimpleNode *>(node))
    {
      if (dynamic_cast<const llvm::CallOperation *>(&simplenode->GetOperation()))
      {
        auto io_routed = route_to_region_rvsdg(iostate, region);
        auto io_in = node->input(node->ninputs() - 2);
        io_in->divert_to(io_routed);
      }
    }
    // make sure iostate outputs are not used to break dependencies
    for (size_t i = 0; i < node->noutputs(); ++i)
    {
      auto out = node->output(i);
      if (!jlm::rvsdg::is<jlm::llvm::IOStateType>(out->Type()))
        continue;
      auto routed = route_to_region_rvsdg(iostate, region);
      out->divert_users(routed);
    }
  }
}

/* assign each pointer argument its own state edge. */
void
mem_sep_argument(rvsdg::Region * region)
{
  auto lambda = dynamic_cast<const rvsdg::LambdaNode *>(region->Nodes().begin().ptr());
  auto lambda_region = lambda->subregion();
  auto state_arg = &llvm::GetMemoryStateRegionArgument(*lambda);
  if (!state_arg)
  {
    // no memstate - i.e., no memory used
    return;
  }

  eliminate_io_state(GetIoStateArgument(*lambda), lambda_region);

  auto & state_user = *state_arg->Users().begin();
  port_load_store_decouple port_nodes;
  TracePointerArguments(lambda, port_nodes);
  for (auto & tp : port_nodes)
  {
    auto & decouple_nodes = std::get<2>(tp);
    auto decouple_requests_cnt = decouple_nodes.size();
    // place decouple responses along same state edge
    for (size_t i = 0; i < decouple_requests_cnt; ++i)
    {
      auto req = decouple_nodes[i];
      auto channel = req->input(1)->origin();
      auto channel_constant = jlm::hls::trace_constant(channel);
      auto decouple_response = jlm::hls::find_decouple_response(lambda, channel_constant);
      decouple_nodes.push_back(decouple_response);
    }
  }
  // create fake ports for non-decouple calls
  std::vector<jlm::rvsdg::SimpleNode *> other_calls;
  gather_other_calls(lambda_region, other_calls);
  for (auto call : other_calls)
  {
    port_nodes.emplace_back();
    std::get<2>(port_nodes.back()).push_back(call);
  }
  auto entry_states =
      jlm::llvm::LambdaEntryMemoryStateSplitOperation::Create(*state_arg, 1 + port_nodes.size());
  auto state_result = &llvm::GetMemoryStateRegionResult(*lambda);
  // handle existing state edge - TODO: remove entirely?
  auto common_edge = entry_states.back();
  entry_states.pop_back();
  state_user.divert_to(common_edge);
  entry_states.push_back(state_result->origin());
  auto & merged_state =
      jlm::llvm::LambdaExitMemoryStateMergeOperation::Create(*lambda_region, entry_states);
  entry_states.pop_back();
  state_result->divert_to(&merged_state);

  for (auto tp : port_nodes)
  {
    auto new_edge = entry_states.back();
    entry_states.pop_back();
    trace_edge(common_edge, new_edge, std::get<0>(tp), std::get<1>(tp), std::get<2>(tp));
  }
}

} // namespace jlm::hls<|MERGE_RESOLUTION|>--- conflicted
+++ resolved
@@ -104,50 +104,6 @@
   }
 }
 
-<<<<<<< HEAD
-=======
-/* assign each load and store its own state edge. */
-void
-mem_sep_independent(rvsdg::Region * region)
-{
-  auto lambda = dynamic_cast<const rvsdg::LambdaNode *>(region->Nodes().begin().ptr());
-  auto lambda_region = lambda->subregion();
-  auto state_arg = &llvm::GetMemoryStateRegionArgument(*lambda);
-  if (!state_arg)
-  {
-    // no memstate - i.e. no memory used
-    return;
-  }
-  auto & state_user = *state_arg->Users().begin();
-  std::vector<jlm::rvsdg::SimpleNode *> mem_nodes;
-  gather_mem_nodes(lambda_region, mem_nodes);
-  auto entry_states =
-      jlm::llvm::LambdaEntryMemoryStateSplitOperation::Create(*state_arg, 1 + mem_nodes.size());
-  auto state_result = &llvm::GetMemoryStateRegionResult(*lambda);
-  // handle existing state edge - TODO: remove entirely?
-  state_user.divert_to(entry_states.back());
-  entry_states.pop_back();
-  entry_states.push_back(state_result->origin());
-  auto & merged_state =
-      jlm::llvm::LambdaExitMemoryStateMergeOperation::Create(*lambda_region, entry_states);
-  entry_states.pop_back();
-  state_result->divert_to(&merged_state);
-  for (auto node : mem_nodes)
-  {
-    auto in_state = route_through(node->region(), entry_states.back());
-    auto & out_state = *in_state->Users().begin();
-    auto node_input = node->input(node->ninputs() - 1);
-    auto old_in_state = node_input->origin();
-    node_input->divert_to(in_state);
-    auto node_output = node->output(node->noutputs() - 1);
-    JLM_ASSERT(node_output->nusers() == 1);
-    node->output(node->noutputs() - 1)->divert_users(old_in_state);
-    out_state.divert_to(node_output);
-    entry_states.pop_back();
-  }
-}
-
->>>>>>> 75d5acda
 rvsdg::RegionResult *
 trace_edge(
     jlm::rvsdg::Output * common_edge,
