--- conflicted
+++ resolved
@@ -528,15 +528,6 @@
     // No memstate, i.e., no memory used
     return;
   }
-<<<<<<< HEAD
-=======
-  JLM_ASSERT(state_arg->nusers() == 1);
-  auto state_user = *state_arg->begin();
-  auto entry_input = jlm::util::AssertedCast<rvsdg::SimpleInput>(state_user);
-  auto entry_node = entry_input->node();
-  JLM_ASSERT(dynamic_cast<const jlm::llvm::LambdaEntryMemoryStateSplitOperation *>(
-      &entry_node->GetOperation()));
->>>>>>> c56dcec3
   // for each state edge:
   //    for each outer loop (theta/loop in lambda region):
   //        split state edge before the loop
