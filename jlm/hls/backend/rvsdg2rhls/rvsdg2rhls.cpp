--- conflicted
+++ resolved
@@ -447,15 +447,9 @@
   ioBarrierRemoval.Run(rhls, collector);
 
   // TODO: do mem state separation early, so there are no false dependencies between loops
-<<<<<<< HEAD
-  mem_sep_argument(rhls);
-  merge_gamma(rhls);
-  UnusedStateRemoval::CreateAndRun(rhls, collector);
-=======
   MemoryStateSeparation::CreateAndRun(rhls, collector);
   GammaMerge::CreateAndRun(rhls, collector);
-  RemoveUnusedStates(rhls);
->>>>>>> a3f34988
+  UnusedStateRemoval::CreateAndRun(rhls, collector);
 
   llvm::DeadNodeElimination llvmDne;
   llvmDne.Run(rhls, collector);
