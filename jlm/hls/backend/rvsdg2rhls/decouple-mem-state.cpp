--- conflicted
+++ resolved
@@ -87,25 +87,15 @@
     auto sn = si->node();
     auto new_si = util::AssertedCast<rvsdg::SimpleInput>(new_edge_user);
     auto new_sn = new_si->node();
-<<<<<<< HEAD
-    auto [branchNode, branchOperation] = rvsdg::TryGetSimpleNodeAndOp<branch_op>(*state_edge);
+    auto [branchNode, branchOperation] = rvsdg::TryGetSimpleNodeAndOp<BranchOperation>(*state_edge);
     auto [muxNode, muxOperation] = rvsdg::TryGetSimpleNodeAndOp<MuxOperation>(*state_edge);
-=======
-    auto [branchNode, branchOperation] = rvsdg::TryGetSimpleNodeAndOp<BranchOperation>(*state_edge);
-    auto [muxNode, muxOperation] = rvsdg::TryGetSimpleNodeAndOp<mux_op>(*state_edge);
->>>>>>> 75661ba5
     if (branchOperation
         && !branchOperation
                 ->loop) // this is an example of why preserving structural nodes would be nice
     {
       // start of gamma
-<<<<<<< HEAD
-      auto nbr = branch_op::create(*sn->input(0)->origin(), *new_edge);
+      auto nbr = BranchOperation::create(*sn->input(0)->origin(), *new_edge);
       auto nmux = MuxOperation::create(*sn->input(0)->origin(), nbr, false)[0];
-=======
-      auto nbr = BranchOperation::create(*sn->input(0)->origin(), *new_edge);
-      auto nmux = mux_op::create(*sn->input(0)->origin(), nbr, false)[0];
->>>>>>> 75661ba5
       new_edge_user->divert_to(nmux);
       rvsdg::Output * out = nullptr;
       for (size_t i = 0; i < sn->noutputs(); ++i)
@@ -351,13 +341,8 @@
     }
     auto si = jlm::util::AssertedCast<rvsdg::SimpleInput>(state_edge);
     auto sn = si->node();
-<<<<<<< HEAD
-    auto [branchNode, branchOperation] = rvsdg::TryGetSimpleNodeAndOp<branch_op>(*state_edge);
+    auto [branchNode, branchOperation] = rvsdg::TryGetSimpleNodeAndOp<BranchOperation>(*state_edge);
     auto [muxNode, muxOperation] = rvsdg::TryGetSimpleNodeAndOp<MuxOperation>(*state_edge);
-=======
-    auto [branchNode, branchOperation] = rvsdg::TryGetSimpleNodeAndOp<BranchOperation>(*state_edge);
-    auto [muxNode, muxOperation] = rvsdg::TryGetSimpleNodeAndOp<mux_op>(*state_edge);
->>>>>>> 75661ba5
     if (branchOperation
         && !branchOperation
                 ->loop) // this is an example of why preserving structural nodes would be nice
