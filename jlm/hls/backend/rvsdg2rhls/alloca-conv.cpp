/*
 * Copyright 2021 David Metz <david.c.metz@ntnu.no>
 * See COPYING for terms of redistribution.
 */

#include <jlm/hls/backend/rvsdg2rhls/alloca-conv.hpp>
#include <jlm/hls/backend/rvsdg2rhls/hls-function-util.hpp>
#include <jlm/hls/backend/rvsdg2rhls/mem-conv.hpp>
#include <jlm/hls/ir/hls.hpp>
#include <jlm/llvm/ir/operators/alloca.hpp>
#include <jlm/llvm/ir/operators/call.hpp>
#include <jlm/llvm/ir/operators/GetElementPtr.hpp>
#include <jlm/llvm/ir/operators/IntegerOperations.hpp>
#include <jlm/llvm/ir/operators/Load.hpp>
#include <jlm/llvm/ir/operators/MemoryStateOperations.hpp>
#include <jlm/llvm/ir/operators/operators.hpp>
#include <jlm/llvm/ir/operators/Store.hpp>
#include <jlm/rvsdg/bitstring/constant.hpp>
#include <jlm/rvsdg/substitution.hpp>
#include <jlm/rvsdg/traverser.hpp>

namespace jlm::hls
{

class TraceAllocaUses
{
public:
  std::vector<jlm::rvsdg::SimpleNode *> load_nodes;
  std::vector<jlm::rvsdg::SimpleNode *> store_nodes;

  TraceAllocaUses(jlm::rvsdg::Output * op)
  {
    trace(op);
  }

private:
  void
  trace(jlm::rvsdg::Output * op)
  {
    if (!rvsdg::is<llvm::PointerType>(op->Type()))
    {
      // only process pointer outputs
      return;
    }
    if (visited.count(op))
    {
      // skip already processed outputs
      return;
    }
    visited.insert(op);
    for (auto user : *op)
    {
      if (auto si = dynamic_cast<rvsdg::SimpleInput *>(user))
      {
        auto simplenode = si->node();
        if (dynamic_cast<const jlm::llvm::StoreNonVolatileOperation *>(&simplenode->GetOperation()))
        {
          store_nodes.push_back(simplenode);
        }
        else if (dynamic_cast<const jlm::llvm::LoadNonVolatileOperation *>(
                     &simplenode->GetOperation()))
        {
          load_nodes.push_back(simplenode);
        }
        else if (dynamic_cast<const jlm::llvm::CallOperation *>(&simplenode->GetOperation()))
        {
          // TODO: verify this is the right type of function call
          throw jlm::util::error("encountered a call for an alloca");
        }
        else
        {
          for (size_t i = 0; i < simplenode->noutputs(); ++i)
          {
            trace(simplenode->output(i));
          }
        }
      }
      else if (auto sti = dynamic_cast<rvsdg::StructuralInput *>(user))
      {
        for (auto & arg : sti->arguments)
        {
          trace(&arg);
        }
      }
      else if (auto r = dynamic_cast<rvsdg::RegionResult *>(user))
      {
        if (auto ber = dynamic_cast<backedge_result *>(r))
        {
          trace(ber->argument());
        }
        else
        {
          trace(r->output());
        }
      }
      else
      {
        JLM_UNREACHABLE("THIS SHOULD BE COVERED");
      }
    }
  }

  std::unordered_set<jlm::rvsdg::Output *> visited;
};

jlm::rvsdg::Output *
gep_to_index(jlm::rvsdg::Output * o)
{
  // TODO: handle geps that are not direct predecessors
  auto & node = rvsdg::AssertGetOwnerNode<rvsdg::SimpleNode>(*o);
  util::AssertedCast<const jlm::llvm::GetElementPtrOperation>(&node.GetOperation());
  // pointer to array, i.e. first index is zero
  // TODO: check
  JLM_ASSERT(node.ninputs() == 3);
  return node.input(2)->origin();
}

void
alloca_conv(rvsdg::Region * region)
{
  for (auto & node : rvsdg::TopDownTraverser(region))
  {
    if (auto structnode = dynamic_cast<rvsdg::StructuralNode *>(node))
    {
      for (size_t n = 0; n < structnode->nsubregions(); n++)
      {
        alloca_conv(structnode->subregion(n));
      }
    }
    else if (auto po = dynamic_cast<const jlm::llvm::AllocaOperation *>(&(node->GetOperation())))
    {
      // ensure that the size is one
      JLM_ASSERT(node->ninputs() == 1);
      auto constant_output = dynamic_cast<jlm::rvsdg::node_output *>(node->input(0)->origin());
      JLM_ASSERT(constant_output);
      auto constant_operation = dynamic_cast<const llvm::IntegerConstantOperation *>(
          &constant_output->node()->GetOperation());
      JLM_ASSERT(constant_operation);
      JLM_ASSERT(constant_operation->Representation().to_uint() == 1);
      // ensure that the alloca is an array type
      auto at = std::dynamic_pointer_cast<const llvm::ArrayType>(po->ValueType());
      JLM_ASSERT(at);
      // detect loads and stores attached to alloca
      TraceAllocaUses ta(node->output(0));
      // create memory + response
<<<<<<< HEAD
      auto mem_outs = local_mem_op::create(at, node->region());
      auto resp_outs = LocalMemoryResponseOperation::create(*mem_outs[0], ta.load_nodes.size());
=======
      auto mem_outs = LocalMemoryOperation::create(at, node->region());
      auto resp_outs = local_mem_resp_op::create(*mem_outs[0], ta.load_nodes.size());
>>>>>>> 1b2c8e6d
      std::cout << "alloca converted " << at->debug_string() << std::endl;
      // replace gep outputs (convert pointer to index calculation)
      // replace loads and stores
      std::vector<jlm::rvsdg::Output *> load_addrs;
      for (auto l : ta.load_nodes)
      {
        auto index = gep_to_index(l->input(0)->origin());
        auto response = route_response_rhls(l->region(), resp_outs.front());
        resp_outs.erase(resp_outs.begin());
        std::vector<jlm::rvsdg::Output *> states;
        for (size_t i = 1; i < l->ninputs(); ++i)
        {
          states.push_back(l->input(i)->origin());
        }
        auto load_outs = LocalLoadOperation::create(*index, states, *response);
        auto nn = dynamic_cast<jlm::rvsdg::node_output *>(load_outs[0])->node();
        for (size_t i = 0; i < l->noutputs(); ++i)
        {
          l->output(i)->divert_users(nn->output(i));
        }
        remove(l);
        auto addr = route_request_rhls(node->region(), load_outs.back());
        load_addrs.push_back(addr);
      }
      std::vector<jlm::rvsdg::Output *> store_operands;
      for (auto s : ta.store_nodes)
      {
        auto index = gep_to_index(s->input(0)->origin());
        std::vector<jlm::rvsdg::Output *> states;
        for (size_t i = 2; i < s->ninputs(); ++i)
        {
          states.push_back(s->input(i)->origin());
        }
        auto store_outs = local_store_op::create(*index, *s->input(1)->origin(), states);
        auto nn = dynamic_cast<jlm::rvsdg::node_output *>(store_outs[0])->node();
        for (size_t i = 0; i < s->noutputs(); ++i)
        {
          s->output(i)->divert_users(nn->output(i));
        }
        remove(s);
        auto addr = route_request_rhls(node->region(), store_outs[store_outs.size() - 2]);
        auto data = route_request_rhls(node->region(), store_outs.back());
        store_operands.push_back(addr);
        store_operands.push_back(data);
      }
      // TODO: ensure that loads/stores are either alloca or global, never both
      // TODO: ensure that loads/stores have same width and alignment and geps can be merged -
      // otherwise slice? create request
      auto req_outs = LocalMemoryRequestOperation::create(*mem_outs[1], load_addrs, store_operands);

      // remove alloca from memstate merge
      // TODO: handle general case of other nodes getting state edge without a merge
      JLM_ASSERT(node->output(1)->nusers() == 1);
      auto merge_in = *node->output(1)->begin();
      auto merge_node = rvsdg::TryGetOwnerNode<rvsdg::Node>(*merge_in);
      if (dynamic_cast<const llvm::MemoryStateMergeOperation *>(&merge_node->GetOperation()))
      {
        // merge after alloca -> remove merge
        JLM_ASSERT(merge_node->ninputs() == 2);
        auto other_index = merge_in->index() ? 0 : 1;
        merge_node->output(0)->divert_users(merge_node->input(other_index)->origin());
        jlm::rvsdg::remove(merge_node);
      }
      else
      {
        // TODO: fix this properly by adding a state edge to the LambdaEntryMemState and routing it
        // to the region
        JLM_ASSERT(false);
      }

      // TODO: run dne to
      //  remove loads/stores
      //  remove geps
      //  remove alloca pointer users
      //  remove alloca
    }
  }
}

void
alloca_conv(jlm::llvm::RvsdgModule & rm)
{
  auto & graph = rm.Rvsdg();
  auto root = &graph.GetRootRegion();
  alloca_conv(root);
}

} // namespace jlm::hls<|MERGE_RESOLUTION|>--- conflicted
+++ resolved
@@ -143,13 +143,8 @@
       // detect loads and stores attached to alloca
       TraceAllocaUses ta(node->output(0));
       // create memory + response
-<<<<<<< HEAD
-      auto mem_outs = local_mem_op::create(at, node->region());
+      auto mem_outs = LocalMemoryOperation::create(at, node->region());
       auto resp_outs = LocalMemoryResponseOperation::create(*mem_outs[0], ta.load_nodes.size());
-=======
-      auto mem_outs = LocalMemoryOperation::create(at, node->region());
-      auto resp_outs = local_mem_resp_op::create(*mem_outs[0], ta.load_nodes.size());
->>>>>>> 1b2c8e6d
       std::cout << "alloca converted " << at->debug_string() << std::endl;
       // replace gep outputs (convert pointer to index calculation)
       // replace loads and stores
