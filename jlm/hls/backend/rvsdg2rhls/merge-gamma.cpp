/*
 * Copyright 2021 David Metz <david.c.metz@ntnu.no>
 * See COPYING for terms of redistribution.
 */

#include <jlm/hls/backend/rvsdg2rhls/hls-function-util.hpp>
#include <jlm/hls/backend/rvsdg2rhls/merge-gamma.hpp>
#include <jlm/hls/ir/hls.hpp>
#include <jlm/llvm/ir/operators/IntegerOperations.hpp>
#include <jlm/rvsdg/gamma.hpp>
#include <jlm/rvsdg/region.hpp>
#include <jlm/rvsdg/substitution.hpp>
#include <jlm/rvsdg/theta.hpp>
#include <jlm/rvsdg/traverser.hpp>

namespace jlm::hls
{

bool
is_output_of(jlm::rvsdg::Output * output, rvsdg::Node * node)
{
  auto no = dynamic_cast<rvsdg::NodeOutput *>(output);
  return no && no->node() == node;
}

bool
depends_on(jlm::rvsdg::Output * output, rvsdg::Node * node)
{
  auto arg = dynamic_cast<rvsdg::RegionArgument *>(output);
  if (arg)
  {
    return false;
  }
  auto no = dynamic_cast<rvsdg::NodeOutput *>(output);
  JLM_ASSERT(no);
  if (no->node() == node)
  {
    return true;
  }
  for (size_t i = 0; i < no->node()->ninputs(); ++i)
  {
    if (depends_on(no->node()->input(i)->origin(), node))
    {
      return true;
    }
  }
  return false;
}

rvsdg::GammaNode::EntryVar
get_entryvar(jlm::rvsdg::Output * origin, rvsdg::GammaNode * gamma)
{
  for (auto & user : origin->Users())
  {
    if (rvsdg::TryGetOwnerNode<rvsdg::GammaNode>(user) == gamma)
    {
      auto rolevar = gamma->MapInput(user);
      if (auto entryvar = std::get_if<rvsdg::GammaNode::EntryVar>(&rolevar))
      {
        return *entryvar;
      }
    }
  }
  return gamma->AddEntryVar(origin);
}

bool
merge_gamma(rvsdg::GammaNode * gamma)
{
  for (auto & user : gamma->predicate()->origin()->Users())
  {
    auto other_gamma = rvsdg::TryGetOwnerNode<rvsdg::GammaNode>(user);
    if (other_gamma && gamma != other_gamma)
    {
      // other gamma depending on same predicate
      JLM_ASSERT(other_gamma->nsubregions() == gamma->nsubregions());
      bool can_merge = true;
      for (const auto & ev : gamma->GetEntryVars())
      {
        // we only merge gammas whose inputs directly, or not at all, depend on the gamma being
        // merged into
        can_merge &= is_output_of(ev.input->origin(), other_gamma)
                  || !depends_on(ev.input->origin(), other_gamma);
      }
      for (const auto & oev : other_gamma->GetEntryVars())
      {
        // prevent cycles
        can_merge &= !depends_on(oev.input->origin(), gamma);
      }
      if (can_merge)
      {
        std::vector<rvsdg::SubstitutionMap> rmap(gamma->nsubregions());
        // populate argument mappings
        for (const auto & ev : gamma->GetEntryVars())
        {
          if (rvsdg::TryGetOwnerNode<rvsdg::GammaNode>(*ev.input->origin()) == other_gamma)
          {
            auto oex = other_gamma->MapOutputExitVar(*ev.input->origin());
            for (size_t j = 0; j < gamma->nsubregions(); ++j)
            {
              rmap[j].insert(ev.branchArgument[j], oex.branchResult[j]->origin());
            }
          }
          else
          {
            auto oev = get_entryvar(ev.input->origin(), other_gamma);
            for (size_t j = 0; j < gamma->nsubregions(); ++j)
            {
              rmap[j].insert(ev.branchArgument[j], oev.branchArgument[j]);
            }
          }
        }
        // copy subregions
        for (size_t j = 0; j < gamma->nsubregions(); ++j)
        {
          gamma->subregion(j)->copy(other_gamma->subregion(j), rmap[j], false, false);
        }
        // handle exitvars
        for (const auto & ex : gamma->GetExitVars())
        {
          std::vector<jlm::rvsdg::Output *> operands;
          for (size_t j = 0; j < ex.branchResult.size(); j++)
          {
            operands.push_back(rmap[j].lookup(ex.branchResult[j]->origin()));
          }
          auto oex = other_gamma->AddExitVar(operands).output;
          ex.output->divert_users(oex);
        }
        remove(gamma);
        return true;
      }
    }
  }
  return false;
}

bool
eliminate_gamma_ctl(rvsdg::GammaNode * gamma)
{
  // eliminates gammas that just replicate the ctl input
  bool changed = false;
  for (size_t i = 0; i < gamma->noutputs(); ++i)
  {
    auto o = gamma->output(i);
    if (rvsdg::is<rvsdg::ControlType>(o->Type()))
    {
      bool eliminate = true;
      for (size_t j = 0; j < gamma->nsubregions(); ++j)
      {
        auto r = gamma->subregion(j)->result(i);
        if (auto simpleNode = rvsdg::TryGetOwnerNode<rvsdg::SimpleNode>(*r->origin()))
        {
          if (auto ctl = dynamic_cast<const rvsdg::ControlConstantOperation *>(
                  &simpleNode->GetOperation()))
          {
            if (j == ctl->value().alternative())
            {
              continue;
            }
          }
        }
        eliminate = false;
      }
      if (eliminate)
      {
        if (o->nusers())
        {
          o->divert_users(gamma->predicate()->origin());
          changed = true;
        }
      }
    }
  }
  return changed;
}

bool
<<<<<<< HEAD
bit_type_to_ctl_type(rvsdg::GammaNode * old_gamma)
{
  // for some reason some gamma nodes seem to have bittypes followed by a match instead of ctltypes
  for (size_t i = 0; i < old_gamma->noutputs(); ++i)
  {
    auto o = old_gamma->output(i);
    if (!std::dynamic_pointer_cast<const jlm::rvsdg::BitType>(o->Type()))
      continue;
    if (o->nusers() != 1)
      continue;
    auto & user = *o->Users().begin();
    auto [_, matchOperation] = rvsdg::TryGetSimpleNodeAndOptionalOp<rvsdg::MatchOperation>(user);
    if (!matchOperation)
      continue;
    // output is only used by match
    bool all_bittype = true;
    for (size_t j = 0; j < old_gamma->nsubregions(); ++j)
    {
      auto origin = old_gamma->subregion(j)->result(i)->origin();
      if (!rvsdg::IsOwnerNodeOperation<llvm::IntegerConstantOperation>(*origin))
      {
        all_bittype = false;
        break;
      }
    }
    if (!all_bittype)
      continue;
    // actual conversion - instead of copying we just add a new output
    std::vector<rvsdg::Output *> new_outputs;
    for (size_t j = 0; j < old_gamma->nsubregions(); ++j)
    {
      auto origin = old_gamma->subregion(j)->result(i)->origin();
      auto [_, constantOperation] =
          rvsdg::TryGetSimpleNodeAndOptionalOp<llvm::IntegerConstantOperation>(*origin);
      JLM_ASSERT(constantOperation);
      auto ctl_value = matchOperation->alternative(constantOperation->Representation().to_uint());
      auto no = &rvsdg::ControlConstantOperation::create(
          *origin->region(),
          { ctl_value, matchOperation->nalternatives() });
      new_outputs.push_back(no);
    }
    auto match_replacement = old_gamma->AddExitVar(new_outputs).output;
    auto match_node = rvsdg::TryGetOwnerNode<rvsdg::Node>(user);
    match_node->output(0)->divert_users(match_replacement);
    // TODO: divert match users
    remove(match_node);
    return true;
=======
fix_match_inversion(rvsdg::GammaNode * old_gamma)
{
  // inverts match and swaps regions for gammas that contain swapped control constants
  if (old_gamma->nsubregions() != 2)
  {
    return false;
  }
  bool swapped = false;
  size_t ctl_cnt = 0;
  for (size_t i = 0; i < old_gamma->noutputs(); ++i)
  {
    auto o = old_gamma->output(i);
    if (rvsdg::is<rvsdg::ControlType>(o->Type()))
    {
      ctl_cnt++;
      swapped = true;
      for (size_t j = 0; j < old_gamma->nsubregions(); ++j)
      {
        auto r = old_gamma->subregion(j)->result(i);
        if (auto simpleNode = rvsdg::TryGetOwnerNode<rvsdg::SimpleNode>(*r->origin()))
        {
          if (auto ctl = dynamic_cast<const rvsdg::ControlConstantOperation *>(
                  &simpleNode->GetOperation()))
          {
            if (j != ctl->value().alternative())
            {
              continue;
            }
          }
        }
        swapped = false;
      }
    }
  }
  if (ctl_cnt != 1 || !swapped)
  {
    return false;
  }
  if (auto pred_node = rvsdg::TryGetOwnerNode<rvsdg::SimpleNode>(*old_gamma->predicate()->origin()))
  {
    if (old_gamma->predicate()->origin()->nusers() != 1)
    {
      return false;
    }
    if (auto match = dynamic_cast<const rvsdg::MatchOperation *>(&pred_node->GetOperation()))
    {
      if (match->nalternatives() == 2)
      {
        uint64_t default_alternative = match->default_alternative() ? 0 : 1;
        auto new_match = rvsdg::MatchOperation::Create(
            *pred_node->input(0)->origin(),
            { { 0, match->alternative(1) }, { 1, match->alternative(0) } },
            default_alternative,
            match->nalternatives());
        auto new_gamma = rvsdg::GammaNode::create(new_match, match->nalternatives());
        rvsdg::SubstitutionMap rmap0; // subregion 0 of the new gamma - 1 of the old
        rvsdg::SubstitutionMap rmap1;
        for (const auto & oev : old_gamma->GetEntryVars())
        {
          auto nev = new_gamma->AddEntryVar(oev.input->origin());
          rmap0.insert(oev.branchArgument[1], nev.branchArgument[0]);
          rmap1.insert(oev.branchArgument[0], nev.branchArgument[1]);
        }
        /* copy subregions */
        old_gamma->subregion(0)->copy(new_gamma->subregion(1), rmap1, false, false);
        old_gamma->subregion(1)->copy(new_gamma->subregion(0), rmap0, false, false);

        for (auto oex : old_gamma->GetExitVars())
        {
          std::vector<rvsdg::Output *> operands;
          operands.push_back(rmap0.lookup(oex.branchResult[1]->origin()));
          operands.push_back(rmap1.lookup(oex.branchResult[0]->origin()));
          auto nex = new_gamma->AddExitVar(operands).output;
          oex.output->divert_users(nex);
        }
        remove(old_gamma);
        remove(pred_node);
        return true;
      }
    }
>>>>>>> 48e9a63f
  }
  return false;
}

bool
eliminate_gamma_eol(rvsdg::GammaNode * gamma)
{
  // eliminates gammas that are only active at the end of the loop and have unused outputs
  // seems to be mostly loop variables
  auto theta = dynamic_cast<rvsdg::ThetaNode *>(gamma->region()->node());
  if (!theta || theta->predicate()->origin() != gamma->predicate()->origin())
  {
    return false;
  }
  if (gamma->nsubregions() != 2)
  {
    return false;
  }
  bool changed = false;
  for (size_t i = 0; i < gamma->noutputs(); ++i)
  {
    auto o = gamma->output(i);
    if (o->nusers() != 1)
    {
      continue;
    }
    auto & user = *o->Users().begin();
    if (auto res = dynamic_cast<rvsdg::RegionResult *>(&user))
    {
      if (res->output() && res->output()->nusers() == 0)
      {
        // continue loop subregion
        if (auto arg =
                dynamic_cast<rvsdg::RegionArgument *>(gamma->subregion(1)->result(i)->origin()))
        {
          // value is just passed through
          if (o->nusers())
          {
            o->divert_users(arg->input()->origin());
            changed = true;
          }
        }
      }
    }
  }
  return changed;
}

void
merge_gamma(rvsdg::Region * region)
{
  bool changed = true;
  while (changed)
  {
    changed = false;
    for (auto & node : rvsdg::TopDownTraverser(region))
    {
      if (auto structnode = dynamic_cast<rvsdg::StructuralNode *>(node))
      {
        for (size_t n = 0; n < structnode->nsubregions(); n++)
          merge_gamma(structnode->subregion(n));
        if (auto gamma = dynamic_cast<rvsdg::GammaNode *>(node))
        {
<<<<<<< HEAD
          if (eliminate_gamma_ctl(gamma) || eliminate_gamma_eol(gamma) || merge_gamma(gamma)
              || bit_type_to_ctl_type(gamma))
=======
          if (fix_match_inversion(gamma) || eliminate_gamma_ctl(gamma) || eliminate_gamma_eol(gamma)
              || merge_gamma(gamma))
>>>>>>> 48e9a63f
          {
            changed = true;
            break;
          }
        }
      }
    }
  }
}

GammaMerge::~GammaMerge() noexcept = default;

GammaMerge::GammaMerge()
    : Transformation("GammaMerge")
{}

void
GammaMerge::Run(rvsdg::RvsdgModule & rvsdgModule, util::StatisticsCollector &)
{
  merge_gamma(&rvsdgModule.Rvsdg().GetRootRegion());
}

} // namespace jlm::hls<|MERGE_RESOLUTION|>--- conflicted
+++ resolved
@@ -175,7 +175,6 @@
 }
 
 bool
-<<<<<<< HEAD
 bit_type_to_ctl_type(rvsdg::GammaNode * old_gamma)
 {
   // for some reason some gamma nodes seem to have bittypes followed by a match instead of ctltypes
@@ -223,7 +222,11 @@
     // TODO: divert match users
     remove(match_node);
     return true;
-=======
+  }
+  return false;
+}
+
+bool
 fix_match_inversion(rvsdg::GammaNode * old_gamma)
 {
   // inverts match and swaps regions for gammas that contain swapped control constants
@@ -304,7 +307,6 @@
         return true;
       }
     }
->>>>>>> 48e9a63f
   }
   return false;
 }
@@ -368,13 +370,8 @@
           merge_gamma(structnode->subregion(n));
         if (auto gamma = dynamic_cast<rvsdg::GammaNode *>(node))
         {
-<<<<<<< HEAD
           if (eliminate_gamma_ctl(gamma) || eliminate_gamma_eol(gamma) || merge_gamma(gamma)
-              || bit_type_to_ctl_type(gamma))
-=======
-          if (fix_match_inversion(gamma) || eliminate_gamma_ctl(gamma) || eliminate_gamma_eol(gamma)
-              || merge_gamma(gamma))
->>>>>>> 48e9a63f
+              )
           {
             changed = true;
             break;
