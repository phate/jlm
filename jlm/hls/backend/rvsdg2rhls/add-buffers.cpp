--- conflicted
+++ resolved
@@ -224,13 +224,8 @@
       JLM_ASSERT(branchOperation->loop);
       auto oldBufInput = GetUser(branchNode->output(1));
       auto [oldBufferNode, oldBufferOperation] =
-<<<<<<< HEAD
           rvsdg::TryGetSimpleNodeAndOp<BufferOperation>(*oldBufInput);
-      if (std::get<1>(rvsdg::TryGetSimpleNodeAndOp<sink_op>(*oldBufInput)))
-=======
-          rvsdg::TryGetSimpleNodeAndOp<buffer_op>(*oldBufInput);
       if (std::get<1>(rvsdg::TryGetSimpleNodeAndOp<SinkOperation>(*oldBufInput)))
->>>>>>> 3c63ac8b
       {
         // no backedge
         continue;
