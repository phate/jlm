--- conflicted
+++ resolved
@@ -32,11 +32,7 @@
           // pass-through
           auto arg_replacement = rvsdg::SimpleNode::Create(*theta->subregion(), op, {}).output(0);
           loopvar.pre->divert_users(arg_replacement);
-<<<<<<< HEAD
           loopvar.output->divert_users(out);
-=======
-          loopvar.output->divert_users(rvsdg::SimpleNode::Create(*out->region(), op, {}).output(0));
->>>>>>> 2bf6956a
           distribute_constant(op, arg_replacement);
           theta->subregion()->RemoveResult(loopvar.post->index());
           theta->subregion()->RemoveArgument(loopvar.pre->index());
