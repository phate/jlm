/*
 * Copyright 2021 David Metz <david.c.metz@ntnu.no>
 * Copyright 2024 Håvard Krogstie <krogstie.havard@gmail.com>
 * See COPYING for terms of redistribution.
 */

#include <jlm/hls/backend/rhls2firrtl/verilator-harness-hls.hpp>
#include <jlm/llvm/ir/operators/delta.hpp>

#include <sstream>

namespace jlm::hls
{

// The number of cycles before a load is ready
static constexpr int MEMORY_RESPONSE_LATENCY = 10;

std::string
ConvertToCType(const rvsdg::Type * type)
{
  if (auto t = dynamic_cast<const rvsdg::bittype *>(type))
  {
    return "int" + util::strfmt(t->nbits()) + "_t";
  }
  if (jlm::rvsdg::is<llvm::PointerType>(*type))
  {
    return "void*";
  }
  if (auto t = dynamic_cast<const llvm::arraytype *>(type))
  {
    return ConvertToCType(&t->element_type()) + "*";
  }

  JLM_UNREACHABLE("Unimplemented C type");
}

/**
 * Takes an HLS kernel and determines the return type of the original C function.
 * If the function did not have a return value, i.e., returns "void", nullopt is returned.
 * @param kernel the lambda node representing the kernel
 * @return the return type of the kernel as written in C, or nullopt if it has no return value.
 */
std::optional<std::string>
GetReturnTypeAsC(const llvm::lambda::node & kernel)
{
  const auto & results = kernel.type().Results();

  if (results.empty())
    return std::nullopt;

  const auto & type = results.front();

  if (rvsdg::is<rvsdg::StateType>(type))
    return std::nullopt;

  return ConvertToCType(type.get());
}

/**
 * Takes an HLS kernel and determines the parameters of the original C function.
 * Returns a tuple, the first element of which is the number of parameters.
 * The second element is a string defining the C parameters, like "int32_t a0, void* a1, void* a2".
 * The third element is a string for calling the C function, like "a0, a1, a2".
 * @param kernel the lambda node representing the kernel
 * @return a tuple (number of parameters, string of parameters, string of call arguments)
 */
std::tuple<size_t, std::string, std::string>
GetParameterListAsC(const llvm::lambda::node & kernel)
{
  size_t argument_index = 0;
  std::ostringstream parameters;
  std::ostringstream arguments;

  for (auto & argType : kernel.type().Arguments())
  {
    if (rvsdg::is<rvsdg::StateType>(argType))
      continue;
    if (rvsdg::is<bundletype>(argType))
      continue;

    if (argument_index != 0)
    {
      parameters << ", ";
      arguments << ", ";
    }

    parameters << ConvertToCType(argType.get()) << " a" << argument_index;
    arguments << "a" << argument_index;
    argument_index++;
  }
<<<<<<< HEAD
  cpp << "    assert(!Verilated::gotFinish());\n"
         "    top->clk = 0;\n"
         "    top->eval();\n"
         "#ifdef TRACE_SIGNALS\n"
         "    tfp->dump(main_time * 2 + 1);\n"
         "#ifdef VCD_FLUSH\n"
         "    tfp->flush();\n"
         "#endif\n"
         "#endif\n"
         "    main_time++;\n"
         "}\n"
         "\n"
         "void clock_cycle() {\n"
         "    posedge();\n"
         "    finish_clock_cycle();\n"
         "}\n"
         "\n";

  cpp << "extern \"C\"\n" // TODO: parameter for linkage type here
         "{\n";
  // imports
  auto root = &rm.Rvsdg().GetRootRegion();
  for (size_t i = 0; i < root->narguments(); ++i)
=======

  return std::make_tuple(argument_index, parameters.str(), arguments.str());
}

std::string
VerilatorHarnessHLS::GetText(llvm::RvsdgModule & rm)
{
  std::ostringstream cpp;
  const auto & kernel = *get_hls_lambda(rm);
  const auto & function_name = kernel.name();

  // The request and response parts of memory queues
  const auto mem_reqs = get_mem_reqs(kernel);
  const auto mem_resps = get_mem_resps(kernel);
  JLM_ASSERT(mem_reqs.size() == mem_resps.size());

  // All inputs that are not memory queues
  const auto reg_args = get_reg_args(kernel);

  // Extract info about the kernel's function signature in C
  const auto c_return_type = GetReturnTypeAsC(kernel);
  const auto [num_c_params, c_params, c_call_args] = GetParameterListAsC(kernel);

  cpp << R"(
#define TRACE_CHUNK_SIZE 100000
#define TIMEOUT 10000000

#include <verilated.h>
#include <algorithm>
#include <cassert>
#include <iostream>
#include <csignal>
#include <cstdint>
#include <cstdio>
#include <cstdlib>
#include <cstring>
#include <deque>
#include <vector>
#ifdef FST
#include "verilated_fst_c.h"
#else
#include "verilated_vcd_c.h"
#endif
#define xstr(s) str(s)
#define str(s) #s
)" << std::endl;

  cpp << "#include \"V" << VerilogFile_.base() << ".h\"" << std::endl;
  cpp << "#define V_NAME V" << VerilogFile_.base() << std::endl;

  cpp << R"(
// ======== Global variables used for simulating the model ========
// The verilated model being simulated
V_NAME *top;

// Current simulation time, in number of cycles
uint64_t main_time = 0;

// Can be set from signal handlers, to trigger gracefull early termination
bool terminate = false;


// ======== Global variables imported from other modules ========
)";

  for (const auto arg : rm.Rvsdg().root()->Arguments())
>>>>>>> 507b9b4c
  {
    const auto graphImport = util::AssertedCast<llvm::GraphImport>(arg);
    cpp << "extern \"C\" char " << graphImport->Name() << ";" << std::endl;
  }
  cpp << R"(

// ======== Tracing accesses to main memory ==========
struct mem_access {
    void * addr;
    bool write;
    uint8_t width; // 2^width bytes
    uint64_t data;

    bool operator==(const mem_access & other) const {
        return addr == other.addr && write == other.write && width == other.width && data == other.data;
    }
};

// A log of memory accesses made by the kernel
std::vector<mem_access> memory_accesses;
// Accesses to regions in this vector of (start, length) pairs are not traced
std::vector<std::pair<void*, size_t>> ignored_memory_regions;

static void ignore_memory_region(void* start, size_t length) {
    ignored_memory_regions.emplace_back(start, length);
}

static bool in_ignored_region(void* addr) {
    for (auto [start, length] : ignored_memory_regions) {
        if (addr >= start && addr < (char*)start + length)
            return true;
    }
    return false;
}

static uint64_t instrumented_load(void* addr, uint8_t width) {
    uint64_t data = 0;
    assert(width <= 3);
    memcpy(&data, addr, 1 << width);
    if (!in_ignored_region(addr))
        memory_accesses.push_back({addr, false, width, data});
    return data;
}

static void instrumented_store(void* addr, uint64_t data, uint8_t width) {
    assert(width <= 3);
    memcpy(addr, &data, 1 << width);
    if(!in_ignored_region(addr))
        memory_accesses.push_back({addr, true, width, data});
}


// ======== Implementation of external memory queues, adding latency to loads ========
class MemoryQueue {
    struct Response {
        uint64_t request_time;
        uint64_t data;
        uint8_t id;
    };
    int latency;
    std::deque<Response> responses;

public:
    MemoryQueue(int latency) : latency(latency) {}

    // Called right before posedge, can only read from the model
    void accept_request(uint8_t req_ready, uint8_t req_valid, uint8_t req_write, uint64_t req_addr, uint8_t req_size, uint64_t req_data, uint8_t req_id, uint8_t res_valid, uint8_t res_ready) {
        if (top->reset) {
            responses.clear();
            return;
        }

        // If a response was consumed this cycle, remove it
        if (res_ready && res_valid) {
          assert(!responses.empty());
          responses.pop_front();
        }

        if (!req_ready || !req_valid)
            return;

        if (req_write) {
            // Stores are performed immediately
            instrumented_store((void*) req_addr, req_data, req_size);
        } else {
            // Loads are performed immediately, but their response is placed in the queue
            uint64_t data = instrumented_load((void*) req_addr, req_size);
            responses.push_back({main_time, data, req_id});
        }
    }

    // Called right after posedge, can only write to the model
    void produce_response(uint8_t& req_ready, uint8_t& res_valid, uint64_t& res_data, uint8_t& res_id) {
        if (!responses.empty() && responses.front().request_time + latency <= main_time + 1) {
            res_valid = 1;
            res_data = responses.front().data;
            res_id = responses.front().id;
        } else {
            res_valid = 0;
            res_data = 0xDEADBEEF;
            res_id = 0;
        }

        // Always ready for requests
        req_ready = 1;
    }

    bool empty() const {
      return responses.empty();
    }
};
)" << std::endl;

  cpp << "MemoryQueue memory_queues[] = {";
  for (size_t i = 0; i < mem_reqs.size(); i++)
    cpp << MEMORY_RESPONSE_LATENCY << ", ";
  cpp << "};"
      << R"(

// ======== Variables and functions for tracing the verilated model ========
#ifdef TRACE_SIGNALS
#ifdef FST
VerilatedFstC *tfp;
#else
VerilatedVcdC *tfp;
#endif
#endif

static void init_tracing() {
    #ifdef TRACE_SIGNALS
    #ifdef FST
    tfp = new VerilatedFstC;
    top->trace(tfp, 99);   // Trace 99 levels of hierarchy
    tfp->open(xstr(V_NAME) ".fst");
    #else
    tfp = new VerilatedVcdC;
    top->trace(tfp, 99);   // Trace 99 levels of hierarchy
    tfp->open(xstr(V_NAME) ".vcd");
    #endif
    #endif
}

// Saves the current state of all wires and registers at the given timestep
static void capture_trace(uint64_t time) {
    #ifdef TRACE_SIGNALS
    tfp->dump(time);
    #ifdef VCD_FLUSH
    tfp->flush();
    #endif
    #endif
}

static void finish_trace() {
    //  Coverage analysis (since test passed)
#if VM_COVERAGE
    Verilated::mkdir("logs");
    VerilatedCov::write("logs/coverage.dat");
#endif
#ifdef TRACE_SIGNALS
    tfp->close();
#endif
}

// ======== Setup and execution of the verilated model ========
static void posedge();
static void negedge();
static void verilator_finish();

// Called by $time in Verilog. Converts to real, to match SystemC
double sc_time_stamp() {
    return main_time;
}

// Called once to initialize the verilated model
static void verilator_init(int argc, char **argv) {
    // set up signaling so we can kill the program and still get waveforms
    struct sigaction action;
    memset(&action, 0, sizeof(struct sigaction));
    action.sa_handler = [](int sig){ terminate = true; };
    sigaction(SIGTERM, &action, NULL);
    sigaction(SIGKILL, &action, NULL);
    sigaction(SIGINT, &action, NULL);

    atexit(verilator_finish);

    // Set debug level, 0 is off, 9 is highest presently used
    // May be overridden by commandArgs
    Verilated::debug(0);

    // Randomization reset policy
    // May be overridden by commandArgs
    Verilated::randReset(2);

    // Verilator must compute traced signals
    Verilated::traceEverOn(true);

    // Pass arguments so Verilated code can see them, e.g., $value$plusargs
    // This needs to be called before you create any model
    Verilated::commandArgs(argc, argv);

    // Construct the Verilated model
    top = new V_NAME;
    main_time = 0;

    init_tracing();

    top->clk = 0;
    top->reset = 1;
    top->i_valid = 0;
    top->o_ready = 0;
)" << std::endl;

  // Zero out all kernel inputs, except for context variables
  size_t first_ctx_var = reg_args.size() - kernel.GetContextVars().size();
  for (size_t i = 0; i < first_ctx_var; i++)
  {
    cpp << "    top->i_data_" << i << " = 0;" << std::endl;
  }
  for (const auto & ctx : kernel.GetContextVars())
  {
    // Context variables should always be external symbols imported by name
    const auto import = util::AssertedCast<rvsdg::GraphImport>(ctx.input->origin());
    cpp << "    top->i_data_" << first_ctx_var << " = (uint64_t) &" << import->Name() << ";"
        << std::endl;
    first_ctx_var++;
  }

  cpp << R"(
    // Run some cycles with reset set HIGH
    posedge();
    negedge();
    posedge();
    top->reset = 0;
    negedge();
}

// Model outputs should be read right before posedge()
// Model inputs should be set right after posedge()
static void posedge() {
    if (terminate) {
        std::cout << "terminating\n";
        exit(-1);
    }
    assert(!Verilated::gotFinish());
    assert(top->clk == 0);

    // Read memory requests just before the rising edge
)";

  // Emit calls to MemoryQueue::accept_request()
  for (size_t i = 0; i < mem_reqs.size(); i++)
  {
    const auto req_bt = util::AssertedCast<const bundletype>(&mem_reqs[i]->type());
    const auto has_write = req_bt->get_element_type("write") != nullptr;

    cpp << "    memory_queues[" << i << "].accept_request(";
    cpp << "top->mem_" << i << "_req_ready, ";
    cpp << "top->mem_" << i << "_req_valid, ";
    if (has_write)
      cpp << "    top->mem_" << i << "_req_data_write, ";
    else
      cpp << "0, ";
    cpp << "top->mem_" << i << "_req_data_addr, ";
    cpp << "top->mem_" << i << "_req_data_size, ";
    if (has_write)
      cpp << "top->mem_" << i << "_req_data_data, ";
    else
      cpp << "0, ";
    cpp << "top->mem_" << i << "_req_data_id, ";
    cpp << "top->mem_" << i << "_res_ready, ";
    cpp << "top->mem_" << i << "_res_valid);" << std::endl;
  }

  cpp << R"(
    top->clk = 1;
    top->eval();
    // Capturing the posedge trace here would make external inputs appear on negedge
    // capture_trace(main_time * 2);
}

static void negedge() {
    assert(!Verilated::gotFinish());
    assert(top->clk == 1);

    // Memory responses are ready before the negedge
)";

  // Emit calls to MemoryQueue::produce_response
  for (size_t i = 0; i < mem_reqs.size(); i++)
  {
    cpp << "    memory_queues[" << i << "].produce_response(";
    cpp << "top->mem_" << i << "_req_ready, ";
    cpp << "top->mem_" << i << "_res_valid, ";
    cpp << "top->mem_" << i << "_res_data_data, ";
    cpp << "top->mem_" << i << "_res_data_id);" << std::endl;
  }

  cpp << R"(
    top->eval();

    // Capturing the posedge trace here makes external inputs appear to update with the posedge
    capture_trace(main_time * 2);

    top->clk = 0;
    top->eval();
    capture_trace(main_time * 2 + 1);
    main_time++;
}

static void verilator_finish() {
  if (!top)
    return;
  top->final();
  finish_trace();
  // delete top;
}

static )"
      << c_return_type.value_or("void") << " run_hls(" << std::endl;
  cpp << c_params << R"(
) {
    if(!top) {
        verilator_init(0, NULL);
    }
    int start = main_time;

    // Run cycles until i_ready becomes HIGH
    for (int i = 0; i < TIMEOUT && !top->i_ready; i++) {
        posedge();
        negedge();
    }
    if (!top->i_ready) {
        std::cout << "i_ready was not set within TIMEOUT" << std::endl;
        exit(-1);
    }

    posedge();

    // Pass in input data for one cycle
    top->i_valid = 1;
)";

  for (size_t i = 0; i < num_c_params; i++)
  {
    cpp << "top->i_data_" << i << " = (uint64_t) a" << i << ";" << std::endl;
  }

  cpp << R"(
    negedge();
    posedge();

    top->o_ready = 1;
    top->i_valid = 0;
)";

  // Zero out the kernel inputs again
  for (size_t i = 0; i < num_c_params; i++)
  {
    cpp << "top->i_data_" << i << " = 0;" << std::endl;
  }

  cpp << R"(
    negedge();

    // Cycle until o_valid becomes HIGH
    for (int i = 0; i < TIMEOUT && !top->o_valid; i++) {
        posedge();
        negedge();
    }
    if (!top->o_valid) {
        std::cout << "o_valid was not set within TIMEOUT" << std::endl;
        exit(-1);
    }

    std::cout << "finished - took " << (main_time - start) << " cycles" << std::endl;

  // Ensure all memory queues are empty
)";
  for (size_t i = 0; i < mem_reqs.size(); i++)
    cpp << "assert(memory_queues[" << i << "].empty());" << std::endl;

  if (c_return_type.has_value())
    cpp << "return top->o_data_0;" << std::endl;

  cpp << R"(
}


// ======== Running the kernel compiled as C, with intrumentation ========
extern "C" )"
      << c_return_type.value_or("void") << " instrumented_ref(" << c_params << ");"
      << R"(

extern "C" void reference_load(void* addr, uint64_t width) {
    instrumented_load(addr, width);
}

extern "C" void reference_store(void* addr, uint64_t data, uint64_t width) {
    instrumented_store(addr, data, width);
}

extern "C" void reference_alloca(void* start, uint64_t length) {
    ignore_memory_region(start, length);
}

std::vector<mem_access> ref_memory_accesses;

// Calls instrumented_ref in a forked process and stores its memory accesses
static void run_ref(
)" << c_params
      << R"(
) {
    int fd[2]; // channel 0 for reading and 1 for writing
    size_t tmp = pipe(fd);
    int pid = fork();
    if(pid == 0) { // child
        close(fd[0]); // close fd[0] since child will only write

        instrumented_ref()"
      << c_call_args << R"();

        // Send all memory accesses to the parent
        size_t cnt = memory_accesses.size();
        tmp = write(fd[1], &cnt, sizeof(size_t));
        for (auto & access : memory_accesses)
            tmp = write(fd[1], &access, sizeof(mem_access));

        close(fd[1]);
        exit(0);
    } else { // parent
        close(fd[1]); // close fd[1] since parent will only read

        // Retrieve all memory_accesses from the child
        size_t cnt;
        tmp = read(fd[0], &cnt, sizeof(size_t));
        ref_memory_accesses.resize(cnt);
        for (auto & access : ref_memory_accesses)
            tmp = read(fd[0], &access, sizeof(mem_access));

        close(fd[0]);
    }
}

// Checks that memory_accesses and ref_memory_accesses are identical within each address
static void compare_memory_accesses() {
    assert (memory_accesses.size() == ref_memory_accesses.size());

    // Stable sort the memory accesses by only address, keeping order within each address.
    auto addr_sort = [](const mem_access & a, const mem_access & b) {
        return a.addr < b.addr;
    };
    std::stable_sort(memory_accesses.begin(), memory_accesses.end(), addr_sort);
    std::stable_sort(ref_memory_accesses.begin(), ref_memory_accesses.end(), addr_sort);
    assert(memory_accesses == ref_memory_accesses);
}

// ======== Entry point for calling kernel from host device (C code) ========
extern "C" )"
      << c_return_type.value_or("void") << " " << function_name << "(" << c_params << ")"
      << R"(
{
    // Reset structures used for tracing memory operations
    memory_accesses.clear();
    ignored_memory_regions.clear();

    // Execute instrumented version of kernel compiled for the host in a fork
    run_ref()"
      << c_call_args << R"();

    // Execute the verilated model in this process
    )";
  if (c_return_type.has_value())
    cpp << "auto result = ";
  cpp << "run_hls(" << c_call_args << ");" << std::endl;

  cpp << R"(
    // Compare traced memory accesses
    compare_memory_accesses();
)";

  if (c_return_type.has_value())
    cpp << "    return result;" << std::endl;

  cpp << "}" << std::endl;

  return cpp.str();
}

} // namespace jlm::hls<|MERGE_RESOLUTION|>--- conflicted
+++ resolved
@@ -88,31 +88,6 @@
     arguments << "a" << argument_index;
     argument_index++;
   }
-<<<<<<< HEAD
-  cpp << "    assert(!Verilated::gotFinish());\n"
-         "    top->clk = 0;\n"
-         "    top->eval();\n"
-         "#ifdef TRACE_SIGNALS\n"
-         "    tfp->dump(main_time * 2 + 1);\n"
-         "#ifdef VCD_FLUSH\n"
-         "    tfp->flush();\n"
-         "#endif\n"
-         "#endif\n"
-         "    main_time++;\n"
-         "}\n"
-         "\n"
-         "void clock_cycle() {\n"
-         "    posedge();\n"
-         "    finish_clock_cycle();\n"
-         "}\n"
-         "\n";
-
-  cpp << "extern \"C\"\n" // TODO: parameter for linkage type here
-         "{\n";
-  // imports
-  auto root = &rm.Rvsdg().GetRootRegion();
-  for (size_t i = 0; i < root->narguments(); ++i)
-=======
 
   return std::make_tuple(argument_index, parameters.str(), arguments.str());
 }
@@ -179,7 +154,6 @@
 )";
 
   for (const auto arg : rm.Rvsdg().root()->Arguments())
->>>>>>> 507b9b4c
   {
     const auto graphImport = util::AssertedCast<llvm::GraphImport>(arg);
     cpp << "extern \"C\" char " << graphImport->Name() << ";" << std::endl;
