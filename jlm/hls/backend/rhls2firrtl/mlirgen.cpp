/*
 * Copyright 2021 Magnus Sjalander <work@sjalander.com> and
 * David Metz <david.c.metz@ntnu.no>
 * See COPYING for terms of redistribution.
 */

#include "jlm/hls/backend/rhls2firrtl/mlirgen.hpp"

#ifdef CIRCT

// Handles nodes with 2 inputs and 1 output
circt::firrtl::FModuleOp
jlm::hls::MLIRGenImpl::MlirGenSimpleNode(const jive::simple_node *node) {
	// Only handles nodes with a single output
	if (node->noutputs() != 1) {
		throw std::logic_error(node->operation().debug_string() + " has more than 1 output");
	}

	// Create the module and its input/output ports
	auto module = nodeToModule(node);
	// Get the body of the module such that we can add contents to the module
	auto body = module.getBodyBlock();

	llvm::SmallVector<mlir::Value> inBundles;

	// Get input signals
	for (size_t i=0; i<node->ninputs(); i++) {
		// Get the input bundle
		auto bundle = GetInPort(module, i);
		// Get the data signal from the bundle
		GetSubfield(body, bundle, "data");
		inBundles.push_back(bundle);
	}

	// Get the output bundle
	auto outBundle = GetOutPort(module, 0);
	// Get the data signal from the bundle
	auto outData = GetSubfield(body, outBundle, "data");

	if (dynamic_cast<const jive::bitadd_op *>(&(node->operation()))) {
		auto input0 = GetSubfield(body, inBundles[0], "data");
		auto input1 = GetSubfield(body, inBundles[1], "data");
		auto op = AddAddOp(body, input0, input1);
		// Connect the op to the output data
		int outSize = JlmSize(&node->output(0)->type());
		auto slice = AddBitsOp(body, op, outSize - 1, 0);
		Connect(body, outData, slice);
	} else if (dynamic_cast<const jive::bitsub_op *>(&(node->operation()))) {
		auto input0 = GetSubfield(body, inBundles[0], "data");
		auto input1 = GetSubfield(body, inBundles[1], "data");
		auto op = AddSubOp(body, input0, input1);
		// Connect the op to the output data
		int outSize = JlmSize(&node->output(0)->type());
		auto slice = AddBitsOp(body, op, outSize - 1, 0);
		Connect(body, outData, slice);
	} else if (dynamic_cast<const jive::bitand_op *>(&(node->operation()))) {
		auto input0 = GetSubfield(body, inBundles[0], "data");
		auto input1 = GetSubfield(body, inBundles[1], "data");
		auto op = AddAndOp(body, input0, input1);
		// Connect the op to the output data
		int outSize = JlmSize(&node->output(0)->type());
		auto slice = AddBitsOp(body, op, outSize - 1, 0);
		Connect(body, outData, slice);
	} else if (dynamic_cast<const jive::bitxor_op *>(&(node->operation()))) {
		auto input0 = GetSubfield(body, inBundles[0], "data");
		auto input1 = GetSubfield(body, inBundles[1], "data");
		auto op = AddXorOp(body, input0, input1);
		// Connect the op to the output data
		int outSize = JlmSize(&node->output(0)->type());
		auto slice = AddBitsOp(body, op, outSize - 1, 0);
		Connect(body, outData, slice);
	} else if (dynamic_cast<const jive::bitor_op *>(&(node->operation()))) {
		auto input0 = GetSubfield(body, inBundles[0], "data");
		auto input1 = GetSubfield(body, inBundles[1], "data");
		auto op = AddOrOp(body, input0, input1);
		// Connect the op to the output data
		int outSize = JlmSize(&node->output(0)->type());
		auto slice = AddBitsOp(body, op, outSize - 1, 0);
		Connect(body, outData, slice);
	} else if (dynamic_cast<const jive::bitmul_op *>(&(node->operation()))) {
		auto input0 = GetSubfield(body, inBundles[0], "data");
		auto input1 = GetSubfield(body, inBundles[1], "data");
		auto op = AddMulOp(body, input0, input1);
		// Connect the op to the output data
		int outSize = JlmSize(&node->output(0)->type());
		auto slice = AddBitsOp(body, op, outSize - 1, 0);
		Connect(body, outData, slice);
	} else if (dynamic_cast<const jive::bitsdiv_op *>(&(node->operation()))) {
		auto input0 = GetSubfield(body, inBundles[0], "data");
		auto input1 = GetSubfield(body, inBundles[1], "data");
		auto sIntOp0 = AddAsSIntOp(body, input0);
		auto sIntOp1 = AddAsSIntOp(body, input1);
		auto divOp = AddDivOp(body, sIntOp0, sIntOp1);
		auto uIntOp = AddAsUIntOp(body, divOp);
		// Connect the op to the output data
		int outSize = JlmSize(&node->output(0)->type());
		auto slice = AddBitsOp(body, uIntOp, outSize - 1, 0);
		Connect(body, outData, slice);
	} else if (dynamic_cast<const jive::bitshr_op *>(&(node->operation()))) {
		auto input0 = GetSubfield(body, inBundles[0], "data");
		auto input1 = GetSubfield(body, inBundles[1], "data");
		auto op = AddDShrOp(body, input0, input1);
		// Connect the op to the output data
		Connect(body, outData, op);
	} else if (dynamic_cast<const jive::bitashr_op *>(&(node->operation()))) {
		auto input0 = GetSubfield(body, inBundles[0], "data");
		auto input1 = GetSubfield(body, inBundles[1], "data");
		auto sIntOp0 = AddAsSIntOp(body, input0);
		auto shrOp = AddDShrOp(body, sIntOp0, input1);
		auto uIntOp = AddAsUIntOp(body, shrOp);
		// Connect the op to the output data
		Connect(body, outData, uIntOp);
	} else if (dynamic_cast<const jive::bitshl_op *>(&(node->operation()))) {
		auto input0 = GetSubfield(body, inBundles[0], "data");
		auto input1 = GetSubfield(body, inBundles[1], "data");
		auto bitsOp = AddBitsOp(body, input1, 7, 0);
		auto op = AddDShlOp(body, input0, bitsOp);
		int outSize = JlmSize(&node->output(0)->type());
		auto slice = AddBitsOp(body, op, outSize - 1, 0);
		// Connect the op to the output data
		Connect(body, outData, slice);
	} else if (dynamic_cast<const jive::bitsmod_op *>(&(node->operation()))) {
		auto input0 = GetSubfield(body, inBundles[0], "data");
		auto input1 = GetSubfield(body, inBundles[1], "data");
		auto sIntOp0 = AddAsSIntOp(body, input0);
		auto sIntOp1 = AddAsSIntOp(body, input1);
		auto remOp = AddRemOp(body, sIntOp0, sIntOp1);
		auto uIntOp = AddAsUIntOp(body, remOp);
		Connect(body, outData, uIntOp);
	} else if (dynamic_cast<const jive::biteq_op *>(&(node->operation()))) {
		auto input0 = GetSubfield(body, inBundles[0], "data");
		auto input1 = GetSubfield(body, inBundles[1], "data");
		auto op = AddEqOp(body, input0, input1);
		// Connect the op to the output data
		Connect(body, outData, op);
	}  else if (dynamic_cast<const jive::bitne_op *>(&(node->operation()))) {
		auto input0 = GetSubfield(body, inBundles[0], "data");
		auto input1 = GetSubfield(body, inBundles[1], "data");
		auto op = AddNeqOp(body, input0, input1);
		// Connect the op to the output data
		Connect(body, outData, op);
	} else if (dynamic_cast<const jive::bitsgt_op *>(&(node->operation()))) {
		auto input0 = GetSubfield(body, inBundles[0], "data");
		auto input1 = GetSubfield(body, inBundles[1], "data");
		auto sIntOp0 = AddAsSIntOp(body, input0);
		auto sIntOp1 = AddAsSIntOp(body, input1);
		auto op = AddGtOp(body, sIntOp0, sIntOp1);
		// Connect the op to the output data
		Connect(body, outData, op);
	}  else if (dynamic_cast<const jive::bitult_op *>(&(node->operation()))) {
		auto input0 = GetSubfield(body, inBundles[0], "data");
		auto input1 = GetSubfield(body, inBundles[1], "data");
		auto op = AddLtOp(body, input0, input1);
		// Connect the op to the output data
		Connect(body, outData, op);
	} else if (dynamic_cast<const jive::bitsge_op *>(&(node->operation()))) {
		auto input0 = GetSubfield(body, inBundles[0], "data");
		auto input1 = GetSubfield(body, inBundles[1], "data");
		auto sIntOp0 = AddAsSIntOp(body, input0);
		auto sIntOp1 = AddAsSIntOp(body, input1);
		auto op = AddGeqOp(body, sIntOp0, sIntOp1);
		// Connect the op to the output data
		Connect(body, outData, op);
	} else if (dynamic_cast<const jive::bitsle_op *>(&(node->operation()))) {
		auto input0 = GetSubfield(body, inBundles[0], "data");
		auto input1 = GetSubfield(body, inBundles[1], "data");
		auto sIntOp0 = AddAsSIntOp(body, input0);
		auto sIntOp1 = AddAsSIntOp(body, input1);
		auto op = AddLeqOp(body, sIntOp0, sIntOp1);
		// Connect the op to the output data
		Connect(body, outData, op);
	} else if (dynamic_cast<const jlm::zext_op *>(&(node->operation()))) {
		auto input0 = GetSubfield(body, inBundles[0], "data");
		Connect(body, outData, input0);
	} else if (dynamic_cast<const jlm::trunc_op *>(&(node->operation()))) {
		auto inData = GetSubfield(body, inBundles[0], "data");
		int outSize = JlmSize(&node->output(0)->type());
		Connect(body, outData, AddBitsOp(body, inData, outSize-1, 0));
	} else if (auto op = dynamic_cast<const sext_op *>(&(node->operation()))) {
		auto input0 = GetSubfield(body, inBundles[0], "data");
		auto sintOp = AddAsSIntOp(body, input0);
		auto padOp = AddPadOp(body, sintOp, op->ndstbits());
		auto uintOp = AddAsUIntOp(body, padOp);
		Connect(body, outData, uintOp);
	} else if (auto op = dynamic_cast<const jive::bitconstant_op *>(&(node->operation()))) {
		auto value = op->value();
		auto size = value.nbits();
		// Create a constant of UInt<size>(value) and connect to output data
		auto constant = GetConstant(body, size, value.to_uint());
		Connect(body, outData, constant);
	} else if (auto op = dynamic_cast<const jive::ctlconstant_op *>(&(node->operation()))) {
		auto value = op->value().alternative();
		auto size = ceil(log2(op->value().nalternatives()));
		auto constant = GetConstant(body, size, value);
		Connect(body, outData, constant);
	} else if (dynamic_cast<const jive::bitslt_op *>(&(node->operation()))) {
		auto input0 = GetSubfield(body, inBundles[0], "data");
		auto input1 = GetSubfield(body, inBundles[1], "data");
		auto sInt0 = AddAsSIntOp(body, input0);
		auto sInt1 = AddAsSIntOp(body, input1);
		auto op = AddLtOp(body, sInt0, sInt1);
		Connect(body, outData, op);
	} else if (auto op = dynamic_cast<const jive::match_op *>(&(node->operation()))) {
		auto inData = GetSubfield(body, inBundles[0], "data");
		auto outData = GetSubfield(body, outBundle, "data");
		int inSize = JlmSize(&node->input(0)->type());
		int outSize = JlmSize(&node->output(0)->type());
		if (IsIdentityMapping(*op)) {
			if(inSize == outSize){
				Connect(body, outData, inData);
			} else{
				Connect(body, outData, AddBitsOp(body, inData, outSize-1, 0));
			}
		} else {
			auto size = op->nbits();
			mlir::Value result = GetConstant(body, size, op->default_alternative());
			for (auto it = op->begin(); it != op->end(); it++) {
				auto comparison = AddEqOp(body, inData, GetConstant(body, size, it->first));
				auto value = GetConstant(body, size, it->second);
				result = AddMuxOp(body, comparison, value, result);
			}
			if((unsigned long) outSize != size){
				result = AddBitsOp(body, result, outSize-1, 0);
			}
			Connect(body,outData,result);
		}
	} else if (auto op = dynamic_cast<const jlm::GetElementPtrOperation *>(&(node->operation()))) {
		// Start of with base pointer
		auto input0 = GetSubfield(body, inBundles[0], "data");
		mlir::Value result = AddCvtOp(body, input0);

		//TODO: support structs
		const jive::type *pointeeType = &op->GetPointeeType();
		for (size_t i = 1; i < node->ninputs(); i++) {
			int bits = JlmSize(pointeeType);
			if (dynamic_cast<const jive::bittype *>(pointeeType)) {
				;
			} else if (auto arrayType = dynamic_cast<const jlm::arraytype *>(pointeeType)) {
				pointeeType = &arrayType->element_type();
			} else {
				throw std::logic_error(pointeeType->debug_string() + " pointer not implemented!");
			}
			// GEP inputs are signed
			auto input = GetSubfield(body, inBundles[i], "data");
			auto asSInt = AddAsSIntOp(body, input);
			int bytes = bits / 8;
			auto constantOp = GetConstant(body, 64, bytes);
			auto cvtOp = AddCvtOp(body, constantOp);
			auto offset = AddMulOp(body, asSInt, cvtOp);
			result = AddAddOp(body, result, offset);
		}
		auto asUInt = AddAsUIntOp(body, result);
		Connect(body, outData, AddBitsOp(body, asUInt, 63, 0));
	} else if (dynamic_cast<const jlm::UndefValueOperation *>(&(node->operation()))) {
		Connect(body, outData, GetConstant(body, 1, 0));
	} else {
		throw std::logic_error("Simple node " + node->operation().debug_string() + " not implemented!");
	}

	// Generate the output valid signal
	auto oneBitValue = GetConstant(body, 1, 1);
	mlir::Value prevAnd = oneBitValue;
	for (size_t i=0; i<node->ninputs(); i++) {
		auto bundle = inBundles[i];
		prevAnd = AddAndOp(body, prevAnd, GetSubfield(body, bundle, "valid"));
	}
	// Connect the valide signal to the output bundle
	auto outValid = GetSubfield(body, outBundle, "valid");
	Connect(body, outValid, prevAnd);

	// Generate the ready signal
	auto outReady = GetSubfield(body, outBundle, "ready");
	auto andReady = AddAndOp(body, outReady, prevAnd);
	// Connect it to the ready signal of the two input bundles
	for (size_t i=0; i<node->ninputs(); i++) {
		auto bundle = inBundles[i];
		auto ready = GetSubfield(body, bundle, "ready");
		Connect(body, ready, andReady);
	}

	return module;
}

circt::firrtl::FModuleOp
jlm::hls::MLIRGenImpl::MlirGenSink(const jive::simple_node *node) {
	// Create the module and its input/output ports
	auto module = nodeToModule(node);
	auto body = module.getBodyBlock();

	// Create a constant of UInt<1>(1)
	auto intType= GetIntType(1);
	auto constant = builder.create<circt::firrtl::ConstantOp>(
				location,
				intType,
				llvm::APInt(1, 1));
	body->push_back(constant);

	// Get the input bundle
	auto bundle = GetInPort(module, 0);
	// Get the ready signal from the bundle (first signal in the bundle)
	auto ready = GetSubfield(body, bundle, "ready");
	// Connect the constant to the ready signal
	Connect(body, ready, constant);

	return module;
}

circt::firrtl::FModuleOp
jlm::hls::MLIRGenImpl::MlirGenFork(const jive::simple_node *node) {
	// Create the module and its input/output ports
	auto module = nodeToModule(node);
	auto body = module.getBodyBlock();

	// Input signals
	auto inBundle = GetInPort(module, 0);
	auto inReady = GetSubfield(body, inBundle, "ready");
	auto inValid = GetSubfield(body, inBundle, "valid");
	auto inData  = GetSubfield(body, inBundle, "data");

	//
	// Output registers
	//
	auto clock = GetClockSignal(module);
	auto reset = GetResetSignal(module);
	llvm::SmallVector<circt::firrtl::RegResetOp> firedRegs;
	llvm::SmallVector<circt::firrtl::AndPrimOp> whenConditions;
	auto oneBitValue = GetConstant(body, 1, 1);
	auto zeroBitValue = GetConstant(body, 1, 0);
	mlir::Value prevAnd = oneBitValue;
	for (size_t i = 0; i < node->noutputs(); ++i) {
		std::string validName("out");
		validName.append(std::to_string(i));
		validName.append("_fired_reg");
		auto firedReg = builder.create<circt::firrtl::RegResetOp>(
				location,
				GetIntType(1),
				clock,
				reset,
				zeroBitValue,
				builder.getStringAttr(validName));
		body->push_back(firedReg);
		firedRegs.push_back(firedReg);

		// Get the bundle
		auto port = GetOutPort(module, i);
		auto portReady = GetSubfield(body, port, "ready");
		auto portValid = GetSubfield(body, port, "valid");
		auto portData = GetSubfield(body, port, "data");

		auto notFiredReg = AddNotOp(body, firedReg.getResult());
		auto andOp = AddAndOp(body, inValid, notFiredReg);
		Connect(body, portValid, andOp);
		Connect(body, portData, inData);

		auto orOp = AddOrOp(body, portReady, firedReg.getResult());
	        prevAnd = AddAndOp(body, prevAnd, orOp);

		// Conditions needed for the when statements
		whenConditions.push_back(AddAndOp(body, portReady, portValid));
	}
	Connect(body, inReady, prevAnd);

	// When statement
	auto condition = AddNotOp(body, prevAnd);
	auto whenOp = AddWhenOp(body, condition, true);
	// getThenBlock() cause an error during commpilation
	// So we first get the builder and then its associated body
	auto thenBody = whenOp.getThenBodyBuilder().getBlock();
	// Then region
	for (size_t i=0; i<node->noutputs(); i++) {
		auto nestedWhen = AddWhenOp(thenBody, whenConditions[i], false);
		auto nestedBody = nestedWhen.getThenBodyBuilder().getBlock();
		Connect(nestedBody, firedRegs[i].getResult(), oneBitValue);
	}
	// Else region
	auto elseBody = whenOp.getElseBodyBuilder().getBlock();
	for (size_t i=0; i<node->noutputs(); i++) {
		Connect(elseBody, firedRegs[i].getResult(), zeroBitValue);
	}

	return module;
}

circt::firrtl::FModuleOp
jlm::hls::MLIRGenImpl::MlirGenMem(const jive::simple_node *node) {
	// Create the module and its input/output ports
	auto module = nodeToModule(node, true);
	auto body = module.getBodyBlock();

	// Check if it's a load or store operation
	bool store = dynamic_cast<const jlm::StoreOperation *>(&(node->operation()));

	InitializeMemReq(module);
	// Input signals
	auto inBundle0 = GetInPort(module, 0);
	auto inReady0 = GetSubfield(body, inBundle0, "ready");
	auto inValid0 = GetSubfield(body, inBundle0, "valid");
	auto inData0  = GetSubfield(body, inBundle0, "data");

	auto inBundle1 = GetInPort(module, 1);
	auto inReady1 = GetSubfield(body, inBundle1, "ready");
	auto inValid1 = GetSubfield(body, inBundle1, "valid");
	auto inData1  = GetSubfield(body, inBundle1, "data");

	// Stores also have a data input that needs to be handled
	// The input is not used by loads but code below reference
	// these variables so we need to define them
	mlir::BlockArgument inBundle2 = NULL;
	circt::firrtl::SubfieldOp inReady2 = NULL;
	circt::firrtl::SubfieldOp inValid2 = NULL;
	circt::firrtl::SubfieldOp inData2 = NULL;
	if (store) {
		inBundle2 = GetInPort(module, 2);
		inReady2 = GetSubfield(body, inBundle2, "ready");
		inValid2 = GetSubfield(body, inBundle2, "valid");
		inData2  = GetSubfield(body, inBundle2, "data");
	}

	// Output signals
	auto outBundle0 = GetOutPort(module, 0);
	auto outReady0 = GetSubfield(body, outBundle0, "ready");
	auto outValid0 = GetSubfield(body, outBundle0, "valid");
	auto outData0  = GetSubfield(body, outBundle0, "data");

	// Mem signals
	mlir::BlockArgument memReq = GetPort(module, "mem_req");
	mlir::BlockArgument memRes = GetPort(module, "mem_res");

	auto memReqReady = GetSubfield(body, memReq, "ready");
	auto memReqValid = GetSubfield(body, memReq, "valid");
	auto memReqAddr  = GetSubfield(body, memReq, "addr");
	auto memReqData  = GetSubfield(body, memReq, "data");
	auto memReqWrite = GetSubfield(body, memReq, "write");
	auto memReqWidth = GetSubfield(body, memReq, "width");

	auto memResValid = GetSubfield(body, memRes, "valid");
	auto memResData  = GetSubfield(body, memRes, "data");

	auto clock = GetClockSignal(module);
	auto reset = GetResetSignal(module);
	auto zeroBitValue = GetConstant(body, 1, 0);
	auto oneBitValue = GetConstant(body, 1, 1);

	// Registers
	llvm::SmallVector<circt::firrtl::RegResetOp> oValidRegs;
	llvm::SmallVector<circt::firrtl::RegResetOp> oDataRegs;
	for (size_t i=0; i<node->noutputs(); i++) {
		std::string validName("o");
		validName.append(std::to_string(i));
		validName.append("_valid_reg");
		auto validReg = builder.create<circt::firrtl::RegResetOp>(
					location,
					GetIntType(1),
					clock,
					reset,
					zeroBitValue,
					builder.getStringAttr(validName));
		body->push_back(validReg);
		oValidRegs.push_back(validReg);

		auto zeroValue = GetConstant(body, JlmSize(&node->output(i)->type()), 0);
		std::string dataName("o");
		dataName.append(std::to_string(i));
		dataName.append("_data_reg");
		auto dataReg = builder.create<circt::firrtl::RegResetOp>(
					location,
					GetIntType(&node->output(i)->type()),
					clock,
					reset,
					zeroValue,
					builder.getStringAttr(dataName));
		body->push_back(dataReg);
		oDataRegs.push_back(dataReg);
	}
	auto sentReg = builder.create<circt::firrtl::RegResetOp>(
					location,
					GetIntType(1),
					clock,
					reset,
					zeroBitValue,
					builder.getStringAttr("sent_reg"));
	body->push_back(sentReg);

	mlir::Value canRequest = AddNotOp(body, sentReg.getResult());
	canRequest = AddAndOp(body, canRequest, inValid0);
	canRequest = AddAndOp(body, canRequest, inValid1);
	if (store) {
		canRequest = AddAndOp(body, canRequest, inValid2);
	}
	for (size_t i = 0; i < node->noutputs(); i++) {
		canRequest = AddAndOp(body, canRequest, AddNotOp(body, oValidRegs[i].getResult()));
	}

	// Block until all inputs and no outputs are valid
	Connect(body, memReqValid, canRequest);
	Connect(body, memReqAddr, inData0);

	int bitWidth;
	if (store) {
		Connect(body, memReqWrite, oneBitValue);
		Connect(body, memReqData, inData1);
		bitWidth = dynamic_cast<const jive::bittype *>(&node->input(1)->type())->nbits();
	} else {
		Connect(body, memReqWrite, zeroBitValue);
		auto invalid = GetInvalid(body, 32);
		Connect(body, memReqData, invalid);
		if (auto bitType = dynamic_cast<const jive::bittype *>(&node->output(0)->type())) {
			bitWidth = bitType->nbits();
		} else if (dynamic_cast<const jlm::PointerType *>(&node->output(0)->type())) {
			bitWidth = 64;
		} else {
			throw jlm::error("unknown width for mem request");
		}
	}

	int log2Bytes = log2(bitWidth / 8);
	Connect(body, memReqWidth, GetConstant(body, 3, log2Bytes));

	// mem_req fire
	auto whenReqFireOp = AddWhenOp(body, memReqReady, false);
	auto whenReqFireBody = whenReqFireOp.getThenBodyBuilder().getBlock();
	Connect(whenReqFireBody, sentReg.getResult(), oneBitValue);
	if (store) {
		Connect(whenReqFireBody, oValidRegs[0].getResult(), oneBitValue);
		Connect(whenReqFireBody, oDataRegs[0].getResult(), inData2);
	} else {
		Connect(whenReqFireBody, oValidRegs[1].getResult(), oneBitValue);
		Connect(whenReqFireBody, oDataRegs[1].getResult(), inData1);
	}

	// mem_res fire
	auto whenResFireOp = AddWhenOp(body, AddAndOp(body, sentReg.getResult(), memResValid), false);
	auto whenResFireBody = whenResFireOp.getThenBodyBuilder().getBlock();
	Connect(whenResFireBody, sentReg.getResult(), zeroBitValue);
	if (!store) {
		Connect(whenResFireBody, oValidRegs[0].getResult(), oneBitValue);
		if(bitWidth!=64){
			auto bitsOp = AddBitsOp(whenResFireBody, memResData, bitWidth-1, 0);
			Connect(whenResFireBody, oDataRegs[0].getResult(), bitsOp);
		} else{
			Connect(whenResFireBody, oDataRegs[0].getResult(), memResData);
		}
	}

	// Handshaking
	Connect(body, inReady0, memReqReady);
	Connect(body, inReady1, memReqReady);
	if (store) {
		Connect(body, inReady2, memReqReady);
	}

	Connect(body, outValid0, oValidRegs[0].getResult());
	Connect(body, outData0, oDataRegs[0].getResult());
	auto andOp = AddAndOp(body, outReady0, outValid0);
	Connect(
		// When o0 fires
		AddWhenOp(body, andOp, false).getThenBodyBuilder().getBlock(),
		oValidRegs[0].getResult(), zeroBitValue
		);
	if (!store) {
        auto outBundle1 = GetOutPort(module, 1);
        auto outReady1 = GetSubfield(body, outBundle1, "ready");
        auto outValid1 = GetSubfield(body, outBundle1, "valid");
        auto outData1  = GetSubfield(body, outBundle1, "data");

		Connect(body, outValid1, oValidRegs[1].getResult());
		Connect(body, outData1, oDataRegs[1].getResult());
		auto andOp = AddAndOp(body, outReady1, outValid1);
		Connect(
			// When o1 fires
			AddWhenOp(body, andOp, false).getThenBodyBuilder().getBlock(),
			oValidRegs[1].getResult(), zeroBitValue
			);
	}

	return module;
}

circt::firrtl::FModuleOp
jlm::hls::MLIRGenImpl::MlirGenTrigger(const jive::simple_node *node) {
	// Create the module and its input/output ports
	auto module = nodeToModule(node);
	auto body = module.getBodyBlock();

	// Input signals
	auto inBundle0 = GetInPort(module, 0);
	auto inReady0 = GetSubfield(body, inBundle0, "ready");
	auto inValid0 = GetSubfield(body, inBundle0, "valid");
	// auto inData0  = GetSubfield(body, inBundle0, "data");
	auto inBundle1 = GetInPort(module, 1);
	auto inReady1 = GetSubfield(body, inBundle1, "ready");
	auto inValid1 = GetSubfield(body, inBundle1, "valid");
	auto inData1  = GetSubfield(body, inBundle1, "data");
        // Output signals
	auto outBundle = GetOutPort(module, 0);
	auto outReady = GetSubfield(body, outBundle, "ready");
	auto outValid = GetSubfield(body, outBundle, "valid");
	auto outData  = GetSubfield(body, outBundle, "data");

	auto andOp0 = AddAndOp(body, outReady, inValid1);
	auto andOp1 = AddAndOp(body, outReady, inValid0);
	auto andOp2 = AddAndOp(body, inValid0, inValid1);

	Connect(body, inReady0, andOp0);
	Connect(body, inReady1, andOp1);
	Connect(body, outValid, andOp2);
	Connect(body, outData, inData1);

	return module;
}

circt::firrtl::FModuleOp
jlm::hls::MLIRGenImpl::MlirGenPrint(const jive::simple_node *node) {
	// Create the module and its input/output ports
	auto module = nodeToModule(node);
	auto body = module.getBodyBlock();

	auto clock = GetClockSignal(module);
	auto reset = GetResetSignal(module);

	// Input signals
	auto inBundle = GetInPort(module, 0);
	auto inReady = GetSubfield(body, inBundle, "ready");
	auto inValid = GetSubfield(body, inBundle, "valid");
	auto inData = GetSubfield(body, inBundle, "data");
        // Output signals
	auto outBundle = GetOutPort(module, 0);
	Connect(body, outBundle, inBundle);
	auto trigger = AddAndOp(body,
				AddAndOp(body, inReady, inValid),
				AddNotOp(body, reset));
	auto pn = dynamic_cast<const jlm::hls::print_op *>(&node->operation());
	auto formatString = "print node " + std::to_string(pn->id()) + ": %x\n";
	auto name = "print_node_" + std::to_string(pn->id());
	auto printValue = AddPadOp(body, inData, 64);
	llvm::SmallVector<mlir::Value> operands;
	operands.push_back(printValue);
	body->push_back(builder.create<circt::firrtl::PrintFOp>(location, clock, trigger, formatString, operands, name));
	return module;
}

circt::firrtl::FModuleOp
jlm::hls::MLIRGenImpl::MlirGenPredicationBuffer(const jive::simple_node *node) {
	// Create the module and its input/output ports
	auto module = nodeToModule(node);
	auto body = module.getBodyBlock();

	auto clock = GetClockSignal(module);
	auto reset = GetResetSignal(module);
	auto zeroBitValue = GetConstant(body, 1,0);
	auto oneBitValue = GetConstant(body, 1,1);

	std::string validName("buf_valid_reg");
	auto validReg = builder.create<circt::firrtl::RegResetOp>(
				location,
				GetIntType(1),
				clock,
				reset,
				oneBitValue,
				builder.getStringAttr(validName));
	body->push_back(validReg);

	std::string dataName("buf_data_reg");
	auto dataReg = builder.create<circt::firrtl::RegResetOp>(
				location,
				GetIntType(&node->input(0)->type()),
				clock,
				reset,
				zeroBitValue,
				builder.getStringAttr(dataName));
	body->push_back(dataReg);

	auto inBundle = GetInPort(module, 0);
	auto inReady = GetSubfield(body, inBundle, "ready");
	auto inValid = GetSubfield(body, inBundle, "valid");
	auto inData = GetSubfield(body, inBundle, "data");

	auto outBundle = GetOutPort(module, 0);
	auto outReady = GetSubfield(body, outBundle, "ready");
	auto outValid = GetSubfield(body, outBundle, "valid");
	auto outData = GetSubfield(body, outBundle, "data");

	auto orOp = AddOrOp(body, validReg.getResult(), inValid);
	Connect(body, outValid, orOp);
	auto muxOp = AddMuxOp(body, validReg.getResult(), dataReg.getResult(), inData);
	Connect(body, outData, muxOp);
	auto notOp = AddNotOp(body, validReg.getResult());
	Connect(body, inReady, notOp);

	// When
	auto condition = AddAndOp(body, inValid, inReady);
	auto whenOp = AddWhenOp(body, condition, false);
	auto thenBody = whenOp.getThenBodyBuilder().getBlock();
	Connect(thenBody, validReg.getResult(), oneBitValue);
	Connect(thenBody, dataReg.getResult(), inData);

	// When
	condition = AddAndOp(body, outValid, outReady);
	whenOp = AddWhenOp(body, condition, false);
	thenBody = whenOp.getThenBodyBuilder().getBlock();
	Connect(thenBody, validReg.getResult(), zeroBitValue);

	return module;
}

circt::firrtl::FModuleOp
jlm::hls::MLIRGenImpl::MlirGenBuffer(const jive::simple_node *node) {
	// Create the module and its input/output ports
	auto module = nodeToModule(node);
	auto body = module.getBodyBlock();

	auto op = dynamic_cast<const hls::buffer_op *>(&(node->operation()));
	auto capacity = op->capacity;

	auto clock = GetClockSignal(module);
	auto reset = GetResetSignal(module);
	auto zeroBitValue = GetConstant(body, 1, 0);
	auto zeroValue = GetConstant(body, JlmSize(&node->input(0)->type()), 0);
	auto oneBitValue = GetConstant(body, 1, 1);

	// Registers
	llvm::SmallVector<circt::firrtl::RegResetOp> validRegs;
	llvm::SmallVector<circt::firrtl::RegResetOp> dataRegs;
	for (size_t i=0; i<=capacity; i++) {
		std::string validName("buf");
		validName.append(std::to_string(i));
		validName.append("_valid_reg");
		auto validReg = builder.create<circt::firrtl::RegResetOp>(
				location,
				GetIntType(1),
				clock,
				reset,
				zeroBitValue,
				builder.getStringAttr(validName));
		body->push_back(validReg);
		validRegs.push_back(validReg);

		std::string dataName("buf");
		dataName.append(std::to_string(i));
		dataName.append("_data_reg");
		auto dataReg = builder.create<circt::firrtl::RegResetOp>(
				location,
				GetIntType(&node->input(0)->type()),
				clock,
				reset,
				zeroValue,
				builder.getStringAttr(dataName));
		body->push_back(dataReg);
		dataRegs.push_back(dataReg);
	}
	// FIXME
	// Resource waste as the registers will constantly be set to zero
	// This simplifies the code below but might waste resources unless
	// the tools are clever anough to replace it with a constant
	Connect(body, validRegs[capacity].getResult(), zeroBitValue);
	Connect(body, dataRegs[capacity].getResult(), zeroValue);

	// Add wires
	llvm::SmallVector<circt::firrtl::WireOp> shiftWires;
	llvm::SmallVector<circt::firrtl::WireOp> consumedWires;
	for (size_t i=0; i<=capacity; i++) {
		std::string shiftName("shift_out");
		shiftName.append(std::to_string(i));
		shiftWires.push_back(AddWireOp(body, shiftName, 1));
		std::string consumedName("in_consumed");
		consumedName.append(std::to_string(i));
		consumedWires.push_back(AddWireOp(body, consumedName, 1));
	}

	auto inBundle = GetInPort(module, 0);
	auto inReady = GetSubfield(body, inBundle, "ready");
	auto inValid = GetSubfield(body, inBundle, "valid");
	auto inData = GetSubfield(body, inBundle, "data");

	auto outBundle = GetOutPort(module, 0);
	auto outReady = GetSubfield(body, outBundle, "ready");
	auto outValid = GetSubfield(body, outBundle, "valid");
	auto outData = GetSubfield(body, outBundle, "data");

	// Connect out to buf0
	Connect(body, outValid, validRegs[0].getResult());
	Connect(body, outData, dataRegs[0].getResult());
	auto andOp = AddAndOp(body, outReady, outValid);
	Connect(body, shiftWires[0].getResult(), andOp);
	if (op->pass_through) {
		auto notOp = AddNotOp(body, validRegs[0].getResult());
		andOp = AddAndOp(body, notOp, outReady);
		Connect(body, consumedWires[0].getResult(), andOp);
		auto whenOp = AddWhenOp(body, notOp, false);
		auto thenBody = whenOp.getThenBodyBuilder().getBlock();
		Connect(thenBody, outData, inData);
	} else {
		Connect(body, consumedWires[0].getResult(), zeroBitValue);
	}

	// The buffer is ready if the last one is empty
	auto notOp = AddNotOp(body, validRegs[capacity-1].getResult());
	Connect(body, inReady, notOp);

	andOp = AddAndOp(body, inReady, inValid);
	for (size_t i = 0; i < capacity; ++i) {
		Connect(body, consumedWires[i+1].getResult(), consumedWires[i].getResult());
		Connect(body, shiftWires[i+1].getResult(), zeroBitValue);

		// When valid reg
		auto whenOp = AddWhenOp(body, shiftWires[i].getResult(), false);
		auto thenBody = whenOp.getThenBodyBuilder().getBlock();
		Connect(thenBody, validRegs[i].getResult(), zeroBitValue);

		// When will be empty
		auto notOp = AddNotOp(body, validRegs[i].getResult());
		auto condition = AddOrOp(body, shiftWires[i].getResult(), notOp);
		whenOp = AddWhenOp(body, condition, false);
		thenBody = whenOp.getThenBodyBuilder().getBlock();
		// Create the condition needed in nested when
		notOp = AddNotOp(thenBody, consumedWires[i].getResult());
		auto elseCondition = AddAndOp(thenBody, andOp, notOp);

		// Nested when valid reg
		whenOp = AddWhenOp(thenBody, validRegs[i+1].getResult(), true);
		thenBody = whenOp.getThenBodyBuilder().getBlock();
		Connect(thenBody, validRegs[i].getResult(), oneBitValue);
		Connect(thenBody, dataRegs[i].getResult(), dataRegs[i+1].getResult());
		Connect(thenBody, shiftWires[i+1].getResult(), oneBitValue);

		// Nested else in available
		auto elseBody = whenOp.getElseBodyBuilder().getBlock();
		auto nestedWhen = AddWhenOp(elseBody, elseCondition, false);
		thenBody = nestedWhen.getThenBodyBuilder().getBlock();
		Connect(thenBody, consumedWires[i+1].getResult(), oneBitValue);
		Connect(thenBody, validRegs[i].getResult(), oneBitValue);
		Connect(thenBody, dataRegs[i].getResult(), inData);
	}

	return module;
}

circt::firrtl::FModuleOp
jlm::hls::MLIRGenImpl::MlirGenDMux(const jive::simple_node *node) {
	// Create the module and its input/output ports
	auto module = nodeToModule(node);
	auto body = module.getBodyBlock();

	auto zeroBitValue = GetConstant(body, 1, 0);
	auto oneBitValue  = GetConstant(body, 1, 1);

	auto inputs = node->ninputs();
	auto outBundle = GetOutPort(module, 0);
	auto outReady = GetSubfield(body, outBundle, "ready");
	// Out valid
	auto outValid = GetSubfield(body, outBundle, "valid");
	Connect(body, outValid, zeroBitValue);
	// Out data
	auto invalid = GetInvalid(body, JlmSize(&node->output(0)->type()));
	auto outData = GetSubfield(body, outBundle, "data");
	Connect(body, outData, invalid);
	// Input ready 0
	auto inBundle0 = GetInPort(module, 0);
	auto inReady0 = GetSubfield(body, inBundle0, "ready");
	auto inValid0 = GetSubfield(body, inBundle0, "valid");
	auto inData0  = GetSubfield(body, inBundle0, "data");
	Connect(body, inReady0, zeroBitValue);

	// Add discard registers
	auto clock = GetClockSignal(module);
	auto reset = GetResetSignal(module);
	llvm::SmallVector<circt::firrtl::RegResetOp> discardRegs;
	llvm::SmallVector<circt::firrtl::WireOp> discardWires;
	mlir::Value anyDiscardReg = GetConstant(body, 1, 0);
	for (size_t i=1; i<inputs; i++) {
		std::string regName("i");
		regName.append(std::to_string(i));
		regName.append("_discard_reg");
		auto reg = builder.create<circt::firrtl::RegResetOp>(
				location,
				GetIntType(1),
				clock,
				reset,
				zeroBitValue,
				builder.getStringAttr(regName));
		body->push_back(reg);
		discardRegs.push_back(reg);
		anyDiscardReg = AddOrOp(body, anyDiscardReg, reg.getResult());

		std::string wireName("i");
		wireName.append(std::to_string(i));
		wireName.append("_discard");
		auto wire = AddWireOp(body, wireName, 1);
	        discardWires.push_back(wire);
		Connect(body, wire.getResult(), reg.getResult());
		Connect(body, reg.getResult(), wire.getResult());
	}
	auto notAnyDiscardReg = AddNotOp(body, anyDiscardReg);

	auto processedReg = builder.create<circt::firrtl::RegResetOp>(
				location,
				GetIntType(1),
				clock,
				reset,
				zeroBitValue,
				builder.getStringAttr("processed_reg"));
	body->push_back(processedReg);
	auto notProcessedReg = AddNotOp(body, processedReg.getResult());

	for (size_t i=1; i<inputs; i++) {
		auto inBundle = GetInPort(module, i);
		auto inReady = GetSubfield(body, inBundle, "ready");
		auto inValid = GetSubfield(body, inBundle, "valid");
		auto inData  = GetSubfield(body, inBundle, "data");

		Connect(body, inReady, discardWires[i-1].getResult());

		// First when
		auto andOp = AddAndOp(body, inReady, inValid);
		auto whenOp = AddWhenOp(body, andOp, false);
		auto thenBody = whenOp.getThenBodyBuilder().getBlock();
		Connect(thenBody, discardRegs[i-1].getResult(), zeroBitValue);

		// Second when
		auto constant = GetConstant(body, 64, i-1);
		auto eqOp = AddEqOp(body, inData0, constant);
		auto andOp0 = AddAndOp(body, inValid0, eqOp);
		auto andOp1 = AddAndOp(body, notAnyDiscardReg.getResult(), andOp0);
		whenOp = AddWhenOp(body, andOp1, false);
		thenBody = whenOp.getThenBodyBuilder().getBlock();
		Connect(thenBody, outValid, inValid);
		Connect(thenBody, outData, inData);
		Connect(thenBody, inReady, outReady);
		auto andOp2 = AddAndOp(thenBody, outReady, inValid);
		Connect(thenBody, inReady0, andOp2);

		// Nested when
		whenOp = AddWhenOp(thenBody, notProcessedReg.getResult(), false);
		thenBody = whenOp.getThenBodyBuilder().getBlock();
		Connect(thenBody, processedReg.getResult(), oneBitValue);
		for (size_t j = 1; j < inputs; ++j) {
			if (i != j) {
				Connect(thenBody, discardWires[j-1].getResult(), oneBitValue);
			}
		}
	}

	auto andOp = AddAndOp(body, outValid, outReady);
	auto whenOp = AddWhenOp(body, andOp, false);
	auto thenBody = whenOp.getThenBodyBuilder().getBlock();
	Connect(thenBody, processedReg.getResult(), zeroBitValue);

	return module;
}

circt::firrtl::FModuleOp
jlm::hls::MLIRGenImpl::MlirGenNDMux(const jive::simple_node *node) {
	// Create the module and its input/output ports
	auto module = nodeToModule(node);
	auto body = module.getBodyBlock();

	auto inputs = node->ninputs();
	auto outBundle = GetOutPort(module, 0);
	auto outReady = GetSubfield(body, outBundle, "ready");
	// Out valid
	auto outValid = GetSubfield(body, outBundle, "valid");
	auto zeroBitValue = GetConstant(body, 1, 0);
	Connect(body, outValid, zeroBitValue);
	// Out data
	auto invalid = GetInvalid(body, JlmSize(&node->output(0)->type()));
	auto outData = GetSubfield(body, outBundle, "data");
	Connect(body, outData, invalid);

	auto inBundle0 = GetInPort(module, 0);
	auto inReady0 = GetSubfield(body, inBundle0, "ready");
	auto inValid0 = GetSubfield(body, inBundle0, "valid");
	Connect(body, inReady0, zeroBitValue);
	auto inData0 = GetSubfield(body, inBundle0, "data");

	// We have already handled the first input (i.e., i == 0)
	for (size_t i = 1; i < inputs; i++) {
		auto inBundle = GetInPort(module, i);
		auto inReady = GetSubfield(body, inBundle, "ready");
		auto inValid = GetSubfield(body, inBundle, "valid");
		auto inData = GetSubfield(body, inBundle, "data");
		Connect(body, inReady, zeroBitValue);
		auto constant = GetConstant(body, JlmSize(&node->input(0)->type()), i-1);
		auto eqOp = AddEqOp(body, inData0, constant);
		auto andOp = AddAndOp(body, inValid0, eqOp);
		auto whenOp = AddWhenOp(body, andOp, false);
		auto thenBody = whenOp.getThenBodyBuilder().getBlock();
		Connect(thenBody, outValid, inValid);
		Connect(thenBody, outData, inData);
		Connect(thenBody, inReady, outReady);
		auto whenAnd = AddAndOp(thenBody, outReady, inValid);
		Connect(thenBody, inReady0, whenAnd);
	}
	return module;
}

circt::firrtl::FModuleOp
jlm::hls::MLIRGenImpl::MlirGenBranch(const jive::simple_node *node) {
	// Create the module and its input/output ports
	auto module = nodeToModule(node);
	auto body = module.getBodyBlock();

	auto zeroBitValue = GetConstant(body, 1, 0);

	auto inBundle0 = GetInPort(module, 0);
	auto inReady0 = GetSubfield(body, inBundle0, "ready");
	auto inValid0 = GetSubfield(body, inBundle0, "valid");
	auto inData0 = GetSubfield(body, inBundle0, "data");

	auto inBundle1 = GetInPort(module, 1);
	auto inReady1 = GetSubfield(body, inBundle1, "ready");
	auto inValid1 = GetSubfield(body, inBundle1, "valid");
	auto inData1 = GetSubfield(body, inBundle1, "data");

	Connect(body, inReady0, zeroBitValue);
	Connect(body, inReady1, zeroBitValue);

	auto invalid = GetInvalid(body, 1);
	for (size_t i = 0; i < node->noutputs(); i++) {
		auto outBundle = GetOutPort(module, i);
		auto outReady = GetSubfield(body, outBundle, "ready");
		auto outValid = GetSubfield(body, outBundle, "valid");
		auto outData = GetSubfield(body, outBundle, "data");
		Connect(body, outValid, zeroBitValue);
		Connect(body, outData, invalid);

		auto constant = GetConstant(body, JlmSize(&node->input(0)->type()), i);
		auto eqOp = AddEqOp(body, inData0, constant);
		auto condition = AddAndOp(body, inValid0, eqOp);
		auto whenOp = AddWhenOp(body, condition, false);
		auto thenBody = whenOp.getThenBodyBuilder().getBlock();
		Connect(thenBody, inReady1, outReady);
		auto andOp = AddAndOp(thenBody, outReady, inValid1);
		Connect(thenBody, inReady0, andOp);
		Connect(thenBody, outValid, inValid1);
		Connect(thenBody, outData, inData1);
	}

	return module;
}

circt::firrtl::FModuleOp
jlm::hls::MLIRGenImpl::MlirGen(const jive::simple_node *node) {
	if (dynamic_cast<const hls::sink_op *>(&(node->operation()))) {
		return MlirGenSink(node);
	} else if (dynamic_cast<const hls::fork_op *>(&(node->operation()))) {
		return MlirGenFork(node);
	} else if (dynamic_cast<const jlm::LoadOperation *>(&(node->operation()))) {
		return MlirGenMem(node);
	} else if (dynamic_cast<const jlm::StoreOperation *>(&(node->operation()))) {
		return MlirGenMem(node);
	} else if (dynamic_cast<const hls::predicate_buffer_op *>(&(node->operation()))) {
		return MlirGenPredicationBuffer(node);
	} else if (dynamic_cast<const hls::buffer_op *>(&(node->operation()))) {
		return MlirGenBuffer(node);
	} else if (dynamic_cast<const hls::branch_op *>(&(node->operation()))) {
		return MlirGenBranch(node);
	} else if (dynamic_cast<const hls::trigger_op *>(&(node->operation()))) {
		return MlirGenTrigger(node);
	} else if (dynamic_cast<const hls::sink_op *>(&(node->operation()))) {
		//return sink_to_firrtl(n);
		throw std::logic_error(node->operation().debug_string() + " not implemented!");
	} else if (dynamic_cast<const hls::print_op *>(&(node->operation()))) {
        return MlirGenPrint(node);
	} else if (dynamic_cast<const hls::fork_op *>(&(node->operation()))) {
		//return fork_to_firrtl(n);
		throw std::logic_error(node->operation().debug_string() + " not implemented!");
	} else if (dynamic_cast<const hls::merge_op *>(&(node->operation()))) {
		// return merge_to_firrtl(n);
		throw std::logic_error(node->operation().debug_string() + " not implemented!");
	} else if (auto o = dynamic_cast<const hls::mux_op *>(&(node->operation()))) {
		if (o->discarding) {
			return MlirGenDMux(node);
		} else {
		        return MlirGenNDMux(node);
		}
	}
	return MlirGenSimpleNode(node);
}

std::unordered_map<jive::simple_node *, circt::firrtl::InstanceOp>
jlm::hls::MLIRGenImpl::MlirGen(hls::loop_node *loopNode, mlir::Block *body, mlir::Block *circuitBody) {
	auto subRegion = loopNode->subregion();

	// First we create and instantiate all the modules and keep them in a dictionary
	auto clock = body->getArgument(0);
	auto reset = body->getArgument(1);
	std::unordered_map<jive::simple_node *, circt::firrtl::InstanceOp> instances;
	for (const auto node : jive::topdown_traverser(subRegion)) {
		if (auto sn = dynamic_cast<jive::simple_node *>(node)) {
			instances[sn] = AddInstanceOp(circuitBody, sn);
			body->push_back(instances[sn]);
			Connect(body, instances[sn]->getResult(0), clock);
			Connect(body, instances[sn]->getResult(1), reset);
		} else if (auto oln = dynamic_cast<hls::loop_node *>(node)) {
			auto inst = MlirGen(oln, body, circuitBody);
			instances.merge(inst);
		} else {
			throw jlm::error("Unimplemented op (unexpected structural node) : " +
					 node->operation().debug_string());
		}
	}
	return instances;
}

// Trace the argument back to the "node" generating the value
// Returns the output of a node or the argument of a region that has
// been instantiated as a module
jive::output *
jlm::hls::MLIRGenImpl::TraceArgument(jive::argument *arg) {
	// Check if the argument is part of a hls::loop_node
	auto region = arg->region();
	auto node = region->node();
	if (dynamic_cast<hls::loop_node *>(node)) {
		if (auto ba = dynamic_cast<jlm::hls::backedge_argument*>(arg)) {
            return ba->result()->origin();
        } else {
            // Check if the argument is connected to an input,
            // i.e., if the argument exits the region
            assert(arg->input() != nullptr);
			// Check if we are in a nested region and directly
			// connected to the outer regions argument
			auto origin = arg->input()->origin();
			if (auto o = dynamic_cast<jive::argument *>(origin)) {
				// Need to find the source of the outer regions argument
				return TraceArgument(o);
			} else if (auto o = dynamic_cast<jive::structural_output *>(origin)) {
				// Check if we the input of one loop_node is connected to the output of another structural_node,
				// i.e., if the input is connected to the output of another loop_node
				return TraceStructuralOutput(o);
			}
			// Else we have reached the source
			return origin;
		}
	}
	// Reached the argument of a structural node that is not a hls::loop_node
	return arg;
}

circt::firrtl::FModuleOp
jlm::hls::MLIRGenImpl::MlirGen(jive::region *subRegion, mlir::Block *circuitBody) {
	// Generate a vector with all inputs and outputs of the module
	llvm::SmallVector<circt::firrtl::PortInfo> ports;

	// Clock and reset ports
	AddClockPort(&ports);
	AddResetPort(&ports);
	// Argument ports
	for (size_t i = 0; i < subRegion->narguments(); ++i) {
		AddBundlePort(
			&ports,
			circt::firrtl::Direction::In,
			get_port_name(subRegion->argument(i)),
			GetIntType(&subRegion->argument(i)->type()));
	}
	// Result ports
	for (size_t i = 0; i < subRegion->nresults(); ++i) {
		AddBundlePort(
			&ports,
			circt::firrtl::Direction::Out,
			get_port_name(subRegion->result(i)),
			GetIntType(&subRegion->result(i)->type()));
	}
	// Memory ports
	AddMemReqPort(&ports);
	AddMemResPort(&ports);

	// Create a name for the module
	auto moduleName = builder.getStringAttr("subregion_mod");
	// Now when we have all the port information we can create the module
	auto module = builder.create<circt::firrtl::FModuleOp>(location, moduleName, conventionAttr, ports);
	// Get the body of the module such that we can add contents to the module
	auto body = module.getBodyBlock();

	// Initialize the signals of mem_req
	InitializeMemReq(module);

	// Get the clock and reset signal of the module
	auto clock = GetClockSignal(module);
	auto reset = GetResetSignal(module);
	// First we create and instantiate all the modules and keep them in a dictionary
	std::unordered_map<jive::simple_node *, circt::firrtl::InstanceOp> instances;
	for (const auto node : jive::topdown_traverser(subRegion)) {
		if (auto sn = dynamic_cast<jive::simple_node *>(node)) {
			instances[sn] = AddInstanceOp(circuitBody, sn);
			body->push_back(instances[sn]);
			// Connect clock and reset to the instance
			Connect(body, instances[sn]->getResult(0), clock);
			Connect(body, instances[sn]->getResult(1), reset);
		} else if (auto oln = dynamic_cast<hls::loop_node *>(node)) {
			auto inst = MlirGen(oln, body, circuitBody);
			instances.merge(inst);
		} else {
			throw jlm::error("Unimplemented op (unexpected structural node) : " +
					 node->operation().debug_string());
		}
	}

	// Need to keep track of memory operations such that they can be connected
	// to the main memory port.
	//
	// TODO: The use of unorderd_maps for tracking instances maybe can break the
	//       memory order, i.e., not adhear to WAR, RAW, and WAW
	std::unordered_map<jive::simple_node *, circt::firrtl::InstanceOp> memInstances;
	// Wire up the instances
	for (const auto & instance : instances) {
		// RVSDG node
		auto rvsdgNode = instance.first;
		// Corresponding InstanceOp
		auto sinkNode = instance.second;

		// Memory instances will need to be connected to the main memory ports
		// So we keep track of them to handle them later
		if (dynamic_cast<const jlm::LoadOperation *>(&(rvsdgNode->operation()))) {
		  memInstances.insert(instance);
		} else if (dynamic_cast<const jlm::StoreOperation *>(&(rvsdgNode->operation()))) {
		  memInstances.insert(instance);
		}

		// Go through each of the inputs of the RVSDG node and try to connect
		// the corresponding port on the InstanceOp
		for (size_t i = 0; i < rvsdgNode->ninputs(); i++) {
			// The port of the instance is connected to another instance

			// Get the RVSDG node that's the origin of this input
			jive::simple_input *input = rvsdgNode->input(i);
			auto origin = input->origin();

			// If the origin is a jive::simple_node then we connect the source output
			// with the sink input
			if (auto o = dynamic_cast<jive::simple_output *>(origin)) {
				// Get RVSDG node of the source
				auto source = o->node();
				// Calculate the result port of the instance:
				//   2 for clock and reset +
				//   Number of inputs of the node +
				//   The index of the output of the node
				auto sourceIndex = 2 + source->ninputs() + o->index();
				// Get the corresponding InstanceOp
				auto sourceNode = instances[source];

				auto sourcePort = sourceNode->getResult(sourceIndex);
				auto sinkPort = sinkNode->getResult(i+2);
				Connect(body, sinkPort, sourcePort);
			} else if (auto o = dynamic_cast<jive::argument *>(origin)) {
				auto origin = TraceArgument(o);
				if (auto o = dynamic_cast<jive::argument *>(origin)) {
					// The port of the instance is connected to an argument
					// of the region
					// Calculate the result port of the instance:
					//   2 for clock and reset +
					//   The index of the input of the region
					auto sourceIndex = 2 + o->index();
					auto sourcePort = body->getArgument(sourceIndex);
					auto sinkPort = sinkNode->getResult(i+2);
					Connect(body, sinkPort, sourcePort);
				} else if (auto o = dynamic_cast<jive::simple_output *>(origin)) {
					// Get RVSDG node of the source
					auto source = o->node();
					// Calculate the result port of the instance:
					//   2 for clock and reset +
					//   Number of inputs of the node +
					//   The index of the output of the node
					auto sourceIndex = 2 + source->ninputs() + o->index();
					// Get the corresponding InstanceOp
					auto sourceNode = instances[source];
					auto sourcePort = sourceNode->getResult(sourceIndex);
					auto sinkPort = sinkNode->getResult(i+2);
					Connect(body, sinkPort, sourcePort);
				} else {
					throw std::logic_error("Unsupported output");
				}
			} else if (auto o = dynamic_cast<jive::structural_output *>(origin)) {
				// Need to trace through the region to find the source node
				auto output = TraceStructuralOutput(o);
				// Get the node of the output
				jive::simple_node *source = output->node();
				// Get the corresponding InstanceOp
				auto sourceNode = instances[source];
				// Calculate the result port of the instance:
				//   2 for clock and reset +
				//   Number of inputs of the node +
				//   The index of the output of the node
				auto sourceIndex = 2 + source->ninputs() + output->index();
				auto sourcePort = sourceNode->getResult(sourceIndex);
				auto sinkPort = sinkNode->getResult(i+2);
				Connect(body, sinkPort, sourcePort);
			} else {
				throw std::logic_error("Unsupported output");
			}
		}
	}

	// Connect memory instances to the main memory ports
	mlir::Value previousGranted = GetConstant(body, 1, 0);
	for (const auto & instance : memInstances) {
		// RVSDG node
		auto rvsdgNode = instance.first;
		// Corresponding InstanceOp
		auto node = instance.second;

		// Get the index to the last port of the subregion and the node
		auto mainIndex = body->getArguments().size();
		auto nodeIndex = 2 + rvsdgNode->ninputs() + rvsdgNode->noutputs() - 1;

		// mem_res (last argument of the region and result of the instance)
		auto mainMemRes = body->getArgument(mainIndex-1);
		auto nodeMemRes = node->getResult(nodeIndex+2);
		Connect(body, nodeMemRes, mainMemRes);

		// mem_req (second to last argument of the region and result of the instance)
		// The arbitration is prioritized for now so the first memory operation
		// (as given by memInstances) that makes a request will be granted.
		auto mainMemReq = body->getArgument(mainIndex-2);
		auto nodeMemReq = node->getResult(nodeIndex+1);
		auto memReqReady = GetSubfield(body, nodeMemReq, "ready");
		Connect(body, memReqReady, GetConstant(body, 1, 0));
		auto memReqValid = GetSubfield(body, nodeMemReq, "valid");
		auto notOp = AddNotOp(body, previousGranted);
		auto condition = AddAndOp(body, notOp, memReqValid);
		auto whenOp = AddWhenOp(body, condition, false);
		auto thenBody = whenOp.getThenBodyBuilder().getBlock();
		// The direction is inverted compared to mem_res
		Connect(thenBody, mainMemReq, nodeMemReq);
		// update for next iteration
		previousGranted = AddOrOp(body, previousGranted, memReqValid);
	}

	// Connect the results of the region
	for (size_t i = 0; i < subRegion->nresults(); i++) {
		auto result = subRegion->result(i);
		auto origin = result->origin();
		jive::simple_output *output;
		if (auto o = dynamic_cast<jive::simple_output *>(origin)) {
			// We have found the source output
			output = o;
		} else if (auto o = dynamic_cast<jive::structural_output *>(origin)) {
			// Need to trace through the region to find the source node
			output = TraceStructuralOutput(o);
		} else {
			throw std::logic_error("Unsupported output");
		}
		// Get the node of the output
		jive::simple_node *source = output->node();
		// Get the corresponding InstanceOp
		auto sourceNode = instances[source];
		// Calculate the result port of the instance:
		//   2 for clock and reset +
		//   Number of inputs of the node +
		//   The index of the output of the node
		auto sourceIndex = 2 + source->ninputs() + output->index();
		auto sourcePort = sourceNode->getResult(sourceIndex);

		// Calculate the result port of the region:
		//   2 for clock and reset +
		//   Number of inputs of the region +
		//   The index of the result of the region (== i)
		auto sinkIndex = 2 + subRegion->narguments() + i;
		auto sinkPort = body->getArgument(sinkIndex);

		// Connect the InstanceOp output to the result of the region
		Connect(body, sinkPort, sourcePort);
	}

        return module;
}


// Trace a structural output back to the "node" generating the value
// Returns the output of the node
jive::simple_output *
jlm::hls::MLIRGenImpl::TraceStructuralOutput(jive::structural_output *output) {
	auto node = output->node();

	// We are only expecting hls::loop_node to have a structural output
	if (!dynamic_cast<hls::loop_node *>(node)) {
		throw std::logic_error("Expected a hls::loop_node but found: " + node->operation().debug_string());
	}
    assert(output->results.size()==1);
    auto origin = output->results.begin().ptr()->origin();
    if (auto o = dynamic_cast<jive::structural_output *>(origin)) {
        // Need to trace the output of the nested structural node
        return TraceStructuralOutput(o);
    } else if (auto o = dynamic_cast<jive::simple_output *>(origin)) {
        // Found the source node
        return o;
    } else {
        throw std::logic_error("Encountered an unexpected output type");
    }
}


// Emit a circuit
circt::firrtl::CircuitOp
jlm::hls::MLIRGenImpl::MlirGen(const jlm::lambda::node *lambdaNode) {

    // Ensure consistent naming across runs
    create_node_names(lambdaNode->subregion());
	// The same name is used for the circuit and main module
	auto moduleName = builder.getStringAttr(lambdaNode->name() + "_lambda_mod");
	// Create the top level FIRRTL circuit
	auto circuit = builder.create<circt::firrtl::CircuitOp>(location, moduleName);
	// The body will be populated with a list of modules
	auto circuitBody = circuit.getBodyBlock();

	// Get the region of the function
	auto subRegion = lambdaNode->subregion();

	//
	//   Add ports
	//
	// Generate a vector with all inputs and outputs of the module
	llvm::SmallVector<circt::firrtl::PortInfo> ports;

	// Clock and reset ports
	AddClockPort(&ports);
	AddResetPort(&ports);

	// Input bundle
	using BundleElement = circt::firrtl::BundleType::BundleElement;
	llvm::SmallVector<BundleElement> inputElements;
	inputElements.push_back(GetReadyElement());
	inputElements.push_back(GetValidElement());
	for (size_t i = 0; i < subRegion->narguments(); ++i) {
		std::string portName("data");
		portName.append(std::to_string(i));
		inputElements.push_back(BundleElement(
						builder.getStringAttr(portName),
						false,
						GetIntType(&subRegion->argument(i)->type()))
					 );
	}
	auto inputType = circt::firrtl::BundleType::get(builder.getContext(), inputElements);
	struct circt::firrtl::PortInfo iBundle = {
		builder.getStringAttr("i"),
		inputType,
		circt::firrtl::Direction::In,
		{},
		location,
	};
	ports.push_back(iBundle);

	// Output bundle
	llvm::SmallVector<BundleElement> outputElements;
	outputElements.push_back(GetReadyElement());
	outputElements.push_back(GetValidElement());
	for (size_t i = 0; i < subRegion->nresults(); ++i) {
		std::string portName("data");
		portName.append(std::to_string(i));
		outputElements.push_back(BundleElement(
						builder.getStringAttr(portName),
						false,
						GetIntType(&subRegion->result(i)->type()))
					 );

	}
	auto outputType = circt::firrtl::BundleType::get(builder.getContext(), outputElements);
	struct circt::firrtl::PortInfo oBundle = {
		builder.getStringAttr("o"),
		outputType,
		circt::firrtl::Direction::Out,
		{},
		location,
	};
	ports.push_back(oBundle);

	// Memory ports
	AddMemReqPort(&ports);
	AddMemResPort(&ports);

	// Now when we have all the port information we can create the module
	// The same name is used for the circuit and main module
	auto module = builder.create<circt::firrtl::FModuleOp>(location, moduleName, conventionAttr, ports);
	// Get the body of the module such that we can add contents to the module
	auto body = module.getBodyBlock();

	// Initialize the signals of mem_req
	InitializeMemReq(module);

	// Create a module of the region
	auto srModule = MlirGen(subRegion, circuitBody);
	circuitBody->push_back(srModule);
	// Instantiate the region
	auto instance = builder.create<circt::firrtl::InstanceOp>(location, srModule, "sr");
	body->push_back(instance);
	// Connect the Clock
	auto clock = GetClockSignal(module);
	Connect(body, instance->getResult(0), clock);
	// Connect the Reset
	auto reset = GetResetSignal(module);
	Connect(body, instance->getResult(1), reset);

	//
	// Add registers to the module
	//
	// Reset when low (0 == false) 1-bit
	auto zeroBitValue = GetConstant(body, 1,0);

	// Input registers
	llvm::SmallVector<circt::firrtl::RegResetOp> inputValidRegs;
	llvm::SmallVector<circt::firrtl::RegResetOp> inputDataRegs;
	for (size_t i = 0; i < subRegion->narguments(); ++i) {
		std::string validName("i");
		validName.append(std::to_string(i));
		validName.append("_valid_reg");
		auto validReg = builder.create<circt::firrtl::RegResetOp>(
				location,
				GetIntType(1),
				clock,
				reset,
				zeroBitValue,
				builder.getStringAttr(validName));
		body->push_back(validReg);
		inputValidRegs.push_back(validReg);

		std::string dataName("i");
		dataName.append(std::to_string(i));
		dataName.append("_data_reg");
		auto dataReg = builder.create<circt::firrtl::RegResetOp>(
				location,
				GetIntType(&subRegion->argument(i)->type()),
				clock,
				reset,
				zeroBitValue,
				builder.getStringAttr(dataName));
		body->push_back(dataReg);
		inputDataRegs.push_back(dataReg);

		auto port = instance.getResult(i+2);
		auto portValid = GetSubfield(body, port, "valid");
		Connect(body, portValid, validReg.getResult());
		auto portData = GetSubfield(body, port, "data");
		Connect(body, portData, dataReg.getResult());

		// When statement
		auto portReady = GetSubfield(body, port, "ready");
		auto whenCondition = AddAndOp(body, portReady, portValid);
		auto whenOp = AddWhenOp(body, whenCondition, false);

		// getThenBlock() cause an error during commpilation
		// So we first get the builder and then its associated body
		auto thenBody = whenOp.getThenBodyBuilder().getBlock();
		Connect(thenBody, validReg.getResult(), zeroBitValue);
	}

	// Output registers

	// Need to know the number of inputs so we can calculate the
	// correct index for outputs
	auto numInputs = subRegion->narguments();
	llvm::SmallVector<circt::firrtl::RegResetOp> outputValidRegs;
	llvm::SmallVector<circt::firrtl::RegResetOp> outputDataRegs;

	auto oneBitValue = GetConstant(body, 1, 1);
	for (size_t i = 0; i < subRegion->nresults(); ++i) {
		std::string validName("o");
		validName.append(std::to_string(i));
		validName.append("_valid_reg");
		auto validReg = builder.create<circt::firrtl::RegResetOp>(
				location,
				GetIntType(1),
				clock,
				reset,
				zeroBitValue,
				builder.getStringAttr(validName));
		body->push_back(validReg);
		outputValidRegs.push_back(validReg);

		std::string dataName("o");
		dataName.append(std::to_string(i));
		dataName.append("_data_reg");
		auto dataReg = builder.create<circt::firrtl::RegResetOp>(
				location,
				GetIntType(&subRegion->result(i)->type()),
				clock,
				reset,
				zeroBitValue,
				builder.getStringAttr(dataName));
		body->push_back(dataReg);
		outputDataRegs.push_back(dataReg);

		// Get the bundle
		auto port = instance.getResult(2 + numInputs + i);

		auto portReady = GetSubfield(body, port, "ready");
		auto notValidReg = builder.create<circt::firrtl::NotPrimOp>(
				location,
				circt::firrtl::IntType::get(builder.getContext(), false, 1),
				validReg.getResult());
		body->push_back(notValidReg);
		Connect(body, portReady, notValidReg);

		// When statement
		auto portValid = GetSubfield(body, port, "valid");
		auto portData = GetSubfield(body, port, "data");
		auto whenCondition = AddAndOp(body, portReady, portValid);
		auto whenOp = AddWhenOp(body, whenCondition, false);

		// getThenBlock() cause an error during commpilation
		// So we first get the builder and then its associated body
		auto thenBody = whenOp.getThenBodyBuilder().getBlock();
		Connect(thenBody, validReg.getResult(), oneBitValue);
		Connect(thenBody, dataReg.getResult(), portData);
	}

	// Create the ready signal for the input bundle
	mlir::Value prevAnd = oneBitValue;
	for (size_t i=0; i<inputValidRegs.size(); i++) {
		auto notReg = builder.create<circt::firrtl::NotPrimOp>(
				location,
				circt::firrtl::IntType::get(builder.getContext(), false, 1),
				inputValidRegs[i].getResult());
		body->push_back(notReg);
		auto andOp = AddAndOp(body, notReg, prevAnd);
		prevAnd = andOp;
	}
	auto inBundle = body->getArgument(2);
	auto inReady = GetSubfield(body, inBundle, "ready");
	Connect(body, inReady, prevAnd);

	// Create the valid signal for the output bundle
	prevAnd = oneBitValue;
	for (size_t i=0; i<outputValidRegs.size(); i++) {
		auto andOp = AddAndOp(body, outputValidRegs[i].getResult(), prevAnd);
		prevAnd = andOp;
	}
	auto outBundle = body->getArgument(3);
	auto outValid = GetSubfield(body, outBundle, "valid");
	Connect(body, outValid, prevAnd);

	// Connect output data signals
	for (size_t i=0; i<outputDataRegs.size(); i++) {
		auto outData = GetSubfield(body, outBundle, 2+i);
		Connect(body, outData, outputDataRegs[i].getResult());
	}

	// Input when statement
	auto inValid = GetSubfield(body, inBundle, "valid");
	auto whenCondition = AddAndOp(body, inReady, inValid);
	auto whenOp = AddWhenOp(body, whenCondition, false);

	// getThenBlock() cause an error during commpilation
	// So we first get the builder and then its associated body
	auto thenBody = whenOp.getThenBodyBuilder().getBlock();
	for (size_t i=0; i<inputValidRegs.size(); i++) {
		Connect(thenBody, inputValidRegs[i].getResult(), oneBitValue);
		auto inData = GetSubfield(thenBody, inBundle, 2+i);
		Connect(thenBody, inputDataRegs[i].getResult(), inData);
	}

	// Output when statement
	auto outReady = GetSubfield(body, outBundle, "ready");
	whenCondition = AddAndOp(body, outReady, outValid);
	whenOp = AddWhenOp(body, whenCondition, false);
	// getThenBlock() cause an error during commpilation
	// So we first get the builder and then its associated body
	thenBody = whenOp.getThenBodyBuilder().getBlock();
	for (size_t i=0; i<outputValidRegs.size(); i++) {
		Connect(thenBody, outputValidRegs[i].getResult(), zeroBitValue);
	}

	// Connect the memory ports
	auto args = body->getArguments().size();
	auto memResBundle = body->getArgument(args-1);
	auto memResValid = GetSubfield(body, memResBundle, "valid");
	auto memResData  = GetSubfield(body, memResBundle, "data");

	auto memReqBundle = body->getArgument(args-2);
	auto memReqValid = GetSubfield(body, memReqBundle, "valid");
	auto memReqAddr  = GetSubfield(body, memReqBundle, "addr");
	auto memReqData  = GetSubfield(body, memReqBundle, "data");
	auto memReqWrite = GetSubfield(body, memReqBundle, "write");
	auto memReqWidth = GetSubfield(body, memReqBundle, "width");

	auto srArgs = instance.getResults().size();
	auto srMemResBundle = instance->getResult(srArgs-1);
	auto srMemResValid = GetSubfield(body, srMemResBundle, "valid");
	auto srMemResData  = GetSubfield(body, srMemResBundle, "data");

	auto srMemReqBundle = instance->getResult(srArgs-2);
	auto srMemReqReady = GetSubfield(body, srMemReqBundle, "ready");
	auto srMemReqValid = GetSubfield(body, srMemReqBundle, "valid");
	auto srMemReqAddr  = GetSubfield(body, srMemReqBundle, "addr");
	auto srMemReqData  = GetSubfield(body, srMemReqBundle, "data");
	auto srMemReqWrite = GetSubfield(body, srMemReqBundle, "write");
	auto srMemReqWidth = GetSubfield(body, srMemReqBundle, "width");

	Connect(body, srMemResValid, memResValid);
	Connect(body, srMemResData,  memResData);
	Connect(body, srMemReqReady, zeroBitValue);

	// When statement
	whenOp = AddWhenOp(body, srMemReqValid, false);
	// getThenBlock() cause an error during commpilation
	// So we first get the builder and then its associated body
	thenBody = whenOp.getThenBodyBuilder().getBlock();
	Connect(thenBody, srMemReqReady, oneBitValue);
	Connect(thenBody, memReqValid, oneBitValue);
	Connect(thenBody, memReqAddr, srMemReqAddr);
	Connect(thenBody, memReqData, srMemReqData);
	Connect(thenBody, memReqWrite, srMemReqWrite);
	Connect(thenBody, memReqWidth, srMemReqWidth);

	// Add the module to the body of the circuit
	circuitBody->push_back(module);

	return circuit;
}

/*
  Helper functions
*/

// Returns a PortInfo of ClockType
void
jlm::hls::MLIRGenImpl::AddClockPort(llvm::SmallVector<circt::firrtl::PortInfo> *ports) {
	struct circt::firrtl::PortInfo port = {
		builder.getStringAttr("clk"),
		circt::firrtl::ClockType::get(builder.getContext()),
		circt::firrtl::Direction::In,
		{},
		location,
	};
	ports->push_back(port);
}

// Returns a PortInfo of unsigned IntType with width of 1
void
jlm::hls::MLIRGenImpl::AddResetPort(llvm::SmallVector<circt::firrtl::PortInfo> *ports) {
	struct circt::firrtl::PortInfo port = {
		builder.getStringAttr("reset"),
		circt::firrtl::IntType::get(builder.getContext(), false, 1),
		circt::firrtl::Direction::In,
		{},
		location,
	};
	ports->push_back(port);
}

void
jlm::hls::MLIRGenImpl::AddMemReqPort(llvm::SmallVector<circt::firrtl::PortInfo> *ports) {
	using BundleElement = circt::firrtl::BundleType::BundleElement;

	llvm::SmallVector<BundleElement> memReqElements;
	memReqElements.push_back(GetReadyElement());
	memReqElements.push_back(GetValidElement());
	memReqElements.push_back(BundleElement(
					builder.getStringAttr("addr"),
					false,
					circt::firrtl::IntType::get(builder.getContext(),
								    false, 64))
			       );
	memReqElements.push_back(BundleElement(
					builder.getStringAttr("data"),
					false,
					circt::firrtl::IntType::get(builder.getContext(),
								    false, 64))
			       );
	memReqElements.push_back(BundleElement(
					builder.getStringAttr("write"),
					false,
					circt::firrtl::IntType::get(builder.getContext(),
								    false, 1))
			       );
	memReqElements.push_back(BundleElement(
					builder.getStringAttr("width"),
					false,
					circt::firrtl::IntType::get(builder.getContext(),
								    false, 3))
			       );

	auto memType = circt::firrtl::BundleType::get(builder.getContext(), memReqElements);
	struct circt::firrtl::PortInfo memBundle = {
		builder.getStringAttr("mem_req"),
		memType,
		circt::firrtl::Direction::Out,
		{},
		location,
	};
	ports->push_back(memBundle);
}

void
jlm::hls::MLIRGenImpl::AddMemResPort(llvm::SmallVector<circt::firrtl::PortInfo> *ports) {
	using BundleElement = circt::firrtl::BundleType::BundleElement;

	llvm::SmallVector<BundleElement> memResElements;
	memResElements.push_back(GetValidElement());
	memResElements.push_back(BundleElement(
					builder.getStringAttr("data"),
					false,
					circt::firrtl::IntType::get(builder.getContext(),
								    false, 64))
			       );

	auto memResType = circt::firrtl::BundleType::get(builder.getContext(), memResElements);
	struct circt::firrtl::PortInfo memResBundle = {
		builder.getStringAttr("mem_res"),
		memResType,
		circt::firrtl::Direction::In,
		{},
		location,
	};
	ports->push_back(memResBundle);
}

void
jlm::hls::MLIRGenImpl::AddBundlePort(
			llvm::SmallVector<circt::firrtl::PortInfo> *ports,
			circt::firrtl::Direction direction,
			std::string name,
			circt::firrtl::FIRRTLBaseType type) {
	using BundleElement = circt::firrtl::BundleType::BundleElement;

	llvm::SmallVector<BundleElement> elements;
	elements.push_back(GetReadyElement());
	elements.push_back(GetValidElement());
	elements.push_back(BundleElement(
					builder.getStringAttr("data"),
					false,
					type));

	auto bundleType = circt::firrtl::BundleType::get(builder.getContext(), elements);
	struct circt::firrtl::PortInfo bundle = {
		builder.getStringAttr(name),
		bundleType,
		direction,
		{},
		location,
	};
	ports->push_back(bundle);
}

circt::firrtl::SubfieldOp
jlm::hls::MLIRGenImpl::GetSubfield(mlir::Block *body, mlir::Value value, int index) {
	auto subfield = builder.create<circt::firrtl::SubfieldOp>(location, value, index);
	body->push_back(subfield);
	return subfield;
}

circt::firrtl::SubfieldOp
jlm::hls::MLIRGenImpl::GetSubfield(mlir::Block *body, mlir::Value value, llvm::StringRef fieldName) {
	auto subfield = builder.create<circt::firrtl::SubfieldOp>(location, value, fieldName);
	body->push_back(subfield);
	return subfield;
}

mlir::BlockArgument
jlm::hls::MLIRGenImpl::GetPort(circt::firrtl::FModuleOp& module, std::string portName) {
    for (size_t i = 0; i < module.getNumPorts(); ++i) {
        if(module.getPortName(i) == portName){
            return module.getArgument(i);
        }
    }
    llvm_unreachable("port not found");
}

mlir::BlockArgument
jlm::hls::MLIRGenImpl::GetInPort(circt::firrtl::FModuleOp& module, size_t portNr) {
    return GetPort(module, "i"+std::to_string(portNr));
}

mlir::BlockArgument
jlm::hls::MLIRGenImpl::GetOutPort(circt::firrtl::FModuleOp& module, size_t portNr) {
    return GetPort(module, "o"+std::to_string(portNr));
}

void
jlm::hls::MLIRGenImpl::Connect(mlir::Block *body, mlir::Value sink, mlir::Value source) {
	body->push_back(builder.create<circt::firrtl::ConnectOp>(
				location,
				sink,
				source));
}

circt::firrtl::BitsPrimOp
jlm::hls::MLIRGenImpl::AddBitsOp(mlir::Block *body, mlir::Value value, int high, int low) {
	auto intType = builder.getIntegerType(32);
	auto op = builder.create<circt::firrtl::BitsPrimOp>(
				location,
				value,
				builder.getIntegerAttr(intType, high),
				builder.getIntegerAttr(intType, low));
	body->push_back(op);
	return op;
}

circt::firrtl::AndPrimOp
jlm::hls::MLIRGenImpl::AddAndOp(mlir::Block *body, mlir::Value first, mlir::Value second) {
	auto op = builder.create<circt::firrtl::AndPrimOp>(
				location,
				first,
				second);
	body->push_back(op);
	return op;
}

circt::firrtl::XorPrimOp
jlm::hls::MLIRGenImpl::AddXorOp(mlir::Block *body, mlir::Value first, mlir::Value second) {
	auto op = builder.create<circt::firrtl::XorPrimOp>(
				location,
				first,
				second);
	body->push_back(op);
	return op;
}

circt::firrtl::OrPrimOp
jlm::hls::MLIRGenImpl::AddOrOp(mlir::Block *body, mlir::Value first, mlir::Value second) {
	auto op = builder.create<circt::firrtl::OrPrimOp>(
				location,
				first,
				second);
	body->push_back(op);
	return op;
}

circt::firrtl::NotPrimOp
jlm::hls::MLIRGenImpl::AddNotOp(mlir::Block *body, mlir::Value first) {
	auto op = builder.create<circt::firrtl::NotPrimOp>(
				location,
				first);
	body->push_back(op);
	return op;
}

circt::firrtl::AddPrimOp
jlm::hls::MLIRGenImpl::AddAddOp(mlir::Block *body, mlir::Value first, mlir::Value second) {
	auto op = builder.create<circt::firrtl::AddPrimOp>(
				location,
				first,
				second);
	body->push_back(op);
	return op;
}

circt::firrtl::SubPrimOp
jlm::hls::MLIRGenImpl::AddSubOp(mlir::Block *body, mlir::Value first, mlir::Value second) {
	auto op = builder.create<circt::firrtl::SubPrimOp>(
				location,
				first,
				second);
	body->push_back(op);
	return op;
}

circt::firrtl::MulPrimOp
jlm::hls::MLIRGenImpl::AddMulOp(mlir::Block *body, mlir::Value first, mlir::Value second) {
	auto op = builder.create<circt::firrtl::MulPrimOp>(
				location,
				first,
				second);
	body->push_back(op);
	return op;
}

circt::firrtl::DivPrimOp
jlm::hls::MLIRGenImpl::AddDivOp(mlir::Block *body, mlir::Value first, mlir::Value second) {
	auto op = builder.create<circt::firrtl::DivPrimOp>(
				location,
				first,
				second);
	body->push_back(op);
	return op;
}

circt::firrtl::DShrPrimOp
jlm::hls::MLIRGenImpl::AddDShrOp(mlir::Block *body, mlir::Value first, mlir::Value second) {
	auto op = builder.create<circt::firrtl::DShrPrimOp>(
				location,
				first,
				second);
	body->push_back(op);
	return op;
}

circt::firrtl::DShlPrimOp
jlm::hls::MLIRGenImpl::AddDShlOp(mlir::Block *body, mlir::Value first, mlir::Value second) {
	auto op = builder.create<circt::firrtl::DShlPrimOp>(
				location,
				first,
				second);
	body->push_back(op);
	return op;
}

circt::firrtl::RemPrimOp
jlm::hls::MLIRGenImpl::AddRemOp(mlir::Block *body, mlir::Value first, mlir::Value second) {
	auto op = builder.create<circt::firrtl::RemPrimOp>(
				location,
				first,
				second);
	body->push_back(op);
	return op;
}

circt::firrtl::EQPrimOp
jlm::hls::MLIRGenImpl::AddEqOp(mlir::Block *body, mlir::Value first, mlir::Value second) {
	auto op = builder.create<circt::firrtl::EQPrimOp>(
				location,
				first,
				second);
	body->push_back(op);
	return op;
}

circt::firrtl::NEQPrimOp
jlm::hls::MLIRGenImpl::AddNeqOp(mlir::Block *body, mlir::Value first, mlir::Value second) {
	auto op = builder.create<circt::firrtl::NEQPrimOp>(
				location,
				first,
				second);
	body->push_back(op);
	return op;
}

circt::firrtl::GTPrimOp
jlm::hls::MLIRGenImpl::AddGtOp(mlir::Block *body, mlir::Value first, mlir::Value second) {
	auto op = builder.create<circt::firrtl::GTPrimOp>(
				location,
				first,
				second);
	body->push_back(op);
	return op;
}

circt::firrtl::GEQPrimOp
jlm::hls::MLIRGenImpl::AddGeqOp(mlir::Block *body, mlir::Value first, mlir::Value second) {
	auto op = builder.create<circt::firrtl::GEQPrimOp>(
				location,
				first,
				second);
	body->push_back(op);
	return op;
}

circt::firrtl::LTPrimOp
jlm::hls::MLIRGenImpl::AddLtOp(mlir::Block *body, mlir::Value first, mlir::Value second) {
	auto op = builder.create<circt::firrtl::LTPrimOp>(
				location,
				first,
				second);
	body->push_back(op);
	return op;
}

circt::firrtl::LEQPrimOp
jlm::hls::MLIRGenImpl::AddLeqOp(mlir::Block *body, mlir::Value first, mlir::Value second) {
	auto op = builder.create<circt::firrtl::LEQPrimOp>(
				location,
				first,
				second);
	body->push_back(op);
	return op;
}

circt::firrtl::MuxPrimOp
jlm::hls::MLIRGenImpl::AddMuxOp(mlir::Block *body, mlir::Value select, mlir::Value high, mlir::Value low) {
	auto op = builder.create<circt::firrtl::MuxPrimOp>(
				location,
				select,
				high,
				low);
	body->push_back(op);
	return op;
}

circt::firrtl::AsSIntPrimOp
jlm::hls::MLIRGenImpl::AddAsSIntOp(mlir::Block *body, mlir::Value value) {
	auto op = builder.create<circt::firrtl::AsSIntPrimOp>(
				location,
				value);
	body->push_back(op);
	return op;
}

circt::firrtl::AsUIntPrimOp
jlm::hls::MLIRGenImpl::AddAsUIntOp(mlir::Block *body, mlir::Value value) {
	auto op = builder.create<circt::firrtl::AsUIntPrimOp>(
				location,
				value);
	body->push_back(op);
	return op;
}

circt::firrtl::PadPrimOp
jlm::hls::MLIRGenImpl::AddPadOp(mlir::Block *body, mlir::Value value, int amount) {
	auto op = builder.create<circt::firrtl::PadPrimOp>(
				location,
				value,
				amount);
	body->push_back(op);
	return op;
}

circt::firrtl::CvtPrimOp
jlm::hls::MLIRGenImpl::AddCvtOp(mlir::Block *body, mlir::Value value) {
	auto op = builder.create<circt::firrtl::CvtPrimOp>(
				location,
				value);
	body->push_back(op);
	return op;
}

circt::firrtl::WireOp
jlm::hls::MLIRGenImpl::AddWireOp(mlir::Block *body, std::string name, int size) {
	auto op = builder.create<circt::firrtl::WireOp>(
				location,
				GetIntType(size),
				name);
	body->push_back(op);
	return op;
}

circt::firrtl::WhenOp
jlm::hls::MLIRGenImpl::AddWhenOp(mlir::Block *body, mlir::Value condition, bool elseStatement) {
	auto op = builder.create<circt::firrtl::WhenOp>(
				location,
				condition,
				elseStatement);
	body->push_back(op);
	return op;
}

circt::firrtl::InstanceOp
jlm::hls::MLIRGenImpl::AddInstanceOp(mlir::Block *body, jive::simple_node *node) {
	auto name = GetModuleName(node);
	// Check if the module has already been instantiated else we need to generate it
	if (!modules[name]) {
		auto module = MlirGen(node);
		modules[name] = module;
		body->push_back(module);
	}
	// We increment a counter for each node that is instantiated
	// to assure the name is unique while still being relatively
	// easy to ready (which helps when debugging).
    auto node_name = get_node_name(node);
	return builder.create<circt::firrtl::InstanceOp>(location, modules[name], node_name);
}

circt::firrtl::ConstantOp
jlm::hls::MLIRGenImpl::GetConstant(mlir::Block *body, int size, int value) {
	auto intType= GetIntType(size);
	auto constant = builder.create<circt::firrtl::ConstantOp>(
			location,
			intType,
			llvm::APInt(size, value));
	body->push_back(constant);
	return constant;
}

circt::firrtl::InvalidValueOp
jlm::hls::MLIRGenImpl::GetInvalid(mlir::Block *body, int size) {

	auto invalid = builder.create<circt::firrtl::InvalidValueOp>(
				location,
				GetIntType(size));
	body->push_back(invalid);
	return invalid;
}

// Get the clock signal in the module
mlir::BlockArgument
jlm::hls::MLIRGenImpl::GetClockSignal(circt::firrtl::FModuleOp module) {
	auto clock = module.getArgument(0);
	auto ctype = clock.getType().cast<circt::firrtl::FIRRTLType>();
	if (!ctype.isa<circt::firrtl::ClockType>()) {
		assert("Not a ClockType");
	}
	return clock;
}


// Get the reset signal in the module
mlir::BlockArgument
jlm::hls::MLIRGenImpl::GetResetSignal(circt::firrtl::FModuleOp module) {
	auto reset = module.getArgument(1);
	auto rtype = reset.getType().cast<circt::firrtl::FIRRTLType>();
	if (!rtype.isa<circt::firrtl::ResetType>()) {
		assert("Not a ResetType");
	}
	return reset;
}

circt::firrtl::BundleType::BundleElement
jlm::hls::MLIRGenImpl::GetReadyElement() {
	using BundleElement = circt::firrtl::BundleType::BundleElement;

	return BundleElement(
		builder.getStringAttr("ready"),
		true,
		circt::firrtl::IntType::get(builder.getContext(), false, 1));
}

circt::firrtl::BundleType::BundleElement
jlm::hls::MLIRGenImpl::GetValidElement() {
	using BundleElement = circt::firrtl::BundleType::BundleElement;

	return BundleElement(
		builder.getStringAttr("valid"),
		false,
		circt::firrtl::IntType::get(builder.getContext(), false, 1));
}

void
jlm::hls::MLIRGenImpl::InitializeMemReq(circt::firrtl::FModuleOp module) {
	mlir::BlockArgument mem = GetPort(module, "mem_req");
	mlir::Block *body = module.getBodyBlock();

	auto zeroBitValue = GetConstant(body, 1, 0);
	auto invalid1 = GetInvalid(body, 1);
	auto invalid3 = GetInvalid(body, 3);
	auto invalid64 = GetInvalid(body, 64);

	auto memValid = GetSubfield(body, mem, "valid");
	auto memAddr  = GetSubfield(body, mem, "addr");
	auto memData  = GetSubfield(body, mem, "data");
	auto memWrite = GetSubfield(body, mem, "write");
	auto memWidth = GetSubfield(body, mem, "width");

	Connect(body, memValid, zeroBitValue);
	Connect(body, memAddr,  invalid64);
	Connect(body, memData,  invalid64);
	Connect(body, memWrite, invalid1);
	Connect(body, memWidth, invalid3);
}

// Takes a jive::simple_node and creates a firrtl module with an input
// bundle for each node input and output bundle for each node output
// Returns a circt::firrtl::FModuleOp with an empty body
circt::firrtl::FModuleOp
jlm::hls::MLIRGenImpl::nodeToModule(const jive::simple_node *node, bool mem) {
	// Generate a vector with all inputs and outputs of the module
	llvm::SmallVector<circt::firrtl::PortInfo> ports;

	// Clock and reset ports
	AddClockPort(&ports);
	AddResetPort(&ports);
	// Input bundle port
	for (size_t i = 0; i < node->ninputs(); ++i) {
		std::string name("i");
		name.append(std::to_string(i));
		AddBundlePort(
			&ports,
			circt::firrtl::Direction::In,
			name,
			GetIntType(&node->input(i)->type()));
	}
	for (size_t i = 0; i < node->noutputs(); ++i) {
		std::string name("o");
		name.append(std::to_string(i));
		AddBundlePort(
			&ports,
			circt::firrtl::Direction::Out,
			name,
			GetIntType(&node->output(i)->type()));
	}

    if(mem){
        AddMemReqPort(&ports);
        AddMemResPort(&ports);
    }

	// Creat a name for the module
	auto nodeName = GetModuleName(node);
	mlir::StringAttr name = builder.getStringAttr(nodeName);
	// Create the module
	return builder.create<circt::firrtl::FModuleOp>(location, name, conventionAttr, ports);
}

//
// HLS only works with wires so all types are represented as unsigned integers
//

// Returns IntType of the specified width
circt::firrtl::IntType
jlm::hls::MLIRGenImpl::GetIntType(int size) {
	return circt::firrtl::IntType::get(builder.getContext(), false, size);
}

// Return unsigned IntType with the bit width specified by the
// jive::type. The extend argument extends the width of the IntType,
// which is usefull for, e.g., additions where the result has to be 1
// larger than the operands to accomodate for the carry.
circt::firrtl::IntType
jlm::hls::MLIRGenImpl::GetIntType(const jive::type *type, int extend) {
	return circt::firrtl::IntType::get(builder.getContext(), false, JlmSize(type)+extend);
}

std::string
jlm::hls::MLIRGenImpl::GetModuleName(const jive::node *node) {

	std::string append = "";
	for (size_t i = 0; i < node->ninputs(); ++i) {
		append.append("_I");
		append.append(std::to_string(JlmSize(&node->input(i)->type())));
		append.append("W");
	}
	for (size_t i = 0; i < node->noutputs(); ++i) {
		append.append("_O");
		append.append(std::to_string(JlmSize(&node->output(i)->type())));
		append.append("W");
	}
    if(auto op = dynamic_cast<const jlm::GetElementPtrOperation *>(&node->operation())){
        const jive::type *pointeeType = &op->GetPointeeType();
        for (size_t i = 1; i < node->ninputs(); i++) {
            int bits = JlmSize(pointeeType);
            if (dynamic_cast<const jive::bittype *>(pointeeType)) {
                ;
            } else if (auto arrayType = dynamic_cast<const jlm::arraytype *>(pointeeType)) {
                pointeeType = &arrayType->element_type();
            } else {
                throw std::logic_error(pointeeType->debug_string() + " pointer not implemented!");
            }
            int bytes = bits / 8;
            append.append("_");
            append.append(std::to_string(bytes));
        }
    }
<<<<<<< HEAD
	auto name = jlm::util::strfmt("op_", node->operation().debug_string() + append);
=======
	auto name = strfmt("op_", node->operation().debug_string() + append);
>>>>>>> d4812d33
	// Remove characters that are not valid in firrtl module names
	std::replace_if(name.begin(), name.end(), isForbiddenChar, '_');
	return name;
}

bool
jlm::hls::MLIRGenImpl::IsIdentityMapping(const jive::match_op &op) {
	for (const auto &pair : op) {
		if (pair.first != pair.second)
			return false;
	}

	return true;
}

// Used for debugging a module by wrapping it in a circuit and writing it to a file
// Node is simply a convenience for generating the circuit name
void
jlm::hls::MLIRGenImpl::WriteModuleToFile(const circt::firrtl::FModuleOp fModuleOp, const jive::node *node) {
	if (!fModuleOp)
		return;

	auto name = GetModuleName(node);
	auto moduleName = builder.getStringAttr(name);

	// Adde the fModuleOp to a circuit
	auto circuit = builder.create<circt::firrtl::CircuitOp>(location, moduleName);
	auto body = circuit.getBodyBlock();
	body->push_back(fModuleOp);

	WriteCircuitToFile(circuit, name);
}

// Verifies the circuit and writes the FIRRTL to a file
void
jlm::hls::MLIRGenImpl::WriteCircuitToFile(const circt::firrtl::CircuitOp circuit, std::string name) {
	// Add the circuit to a top module
	auto module = mlir::ModuleOp::create(location);
	module.push_back(circuit);

	// Verify the module
	if (failed(mlir::verify(module))) {
		module.emitError("module verification error");
        throw std::logic_error("Verification of firrtl failed");
	}

	// Print the FIRRTL IR
	module.print(llvm::outs());

	// Write the module to file
	std::string fileName = name + extension();
	std::error_code EC;
	llvm::raw_fd_ostream output(fileName, EC);
	auto status = circt::firrtl::exportFIRFile(module, output);
	if (status.failed())
		throw jlm::error("Exporting of FIRRTL failed");
	output.close();
	std::cout << "\nWritten firrtl to " << fileName << "\n";
}

std::string
jlm::hls::MLIRGenImpl::toString(const circt::firrtl::CircuitOp circuit) {
	// Add the circuit to a top module
	auto module = mlir::ModuleOp::create(location);
	module.push_back(circuit);

	// Verify the module
	if (failed(mlir::verify(module))) {
		module.emitError("module verification error");
        throw std::logic_error("Verification of firrtl failed");
	}

	// Export FIRRTL to string
	std::string outputString;
	llvm::raw_string_ostream output(outputString);
	auto status = circt::firrtl::exportFIRFile(module, output);
	if (status.failed())
		throw std::logic_error("Exporting of firrtl failed");

	return outputString;
}

#endif //CIRCT<|MERGE_RESOLUTION|>--- conflicted
+++ resolved
@@ -2316,11 +2316,8 @@
             append.append(std::to_string(bytes));
         }
     }
-<<<<<<< HEAD
+
 	auto name = jlm::util::strfmt("op_", node->operation().debug_string() + append);
-=======
-	auto name = strfmt("op_", node->operation().debug_string() + append);
->>>>>>> d4812d33
 	// Remove characters that are not valid in firrtl module names
 	std::replace_if(name.begin(), name.end(), isForbiddenChar, '_');
 	return name;
