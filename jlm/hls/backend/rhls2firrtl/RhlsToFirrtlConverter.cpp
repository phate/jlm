/*
 * Copyright 2021 Magnus Sjalander <work@sjalander.com> and
 * David Metz <david.c.metz@ntnu.no>
 * See COPYING for terms of redistribution.
 */

#include <jlm/hls/backend/rhls2firrtl/RhlsToFirrtlConverter.hpp>
#include <jlm/llvm/opt/alias-analyses/Operators.hpp>
#include <jlm/util/strfmt.hpp>

#include <llvm/ADT/SmallPtrSet.h>

namespace jlm::hls
{

// Handles nodes with 2 inputs and 1 output
circt::firrtl::FModuleOp
RhlsToFirrtlConverter::MlirGenSimpleNode(const jlm::rvsdg::simple_node * node)
{
  // Only handles nodes with a single output
  if (node->noutputs() != 1)
  {
    throw std::logic_error(node->operation().debug_string() + " has more than 1 output");
  }

  // Create the module and its input/output ports
  auto module = nodeToModule(node);
  // Get the body of the module such that we can add contents to the module
  auto body = module.getBodyBlock();

  ::llvm::SmallVector<mlir::Value> inBundles;

  // Get input signals
  for (size_t i = 0; i < node->ninputs(); i++)
  {
    // Get the input bundle
    auto bundle = GetInPort(module, i);
    // Get the data signal from the bundle
    GetSubfield(body, bundle, "data");
    inBundles.push_back(bundle);
  }

  // Get the output bundle
  auto outBundle = GetOutPort(module, 0);
  // Get the data signal from the bundle
  auto outData = GetSubfield(body, outBundle, "data");

  if (dynamic_cast<const jlm::rvsdg::bitadd_op *>(&(node->operation())))
  {
    auto input0 = GetSubfield(body, inBundles[0], "data");
    auto input1 = GetSubfield(body, inBundles[1], "data");
    auto op = AddAddOp(body, input0, input1);
    // Connect the op to the output data
    // We drop the carry bit
    Connect(body, outData, DropMSBs(body, op, 1));
  }
  else if (dynamic_cast<const jlm::rvsdg::bitsub_op *>(&(node->operation())))
  {
    auto input0 = GetSubfield(body, inBundles[0], "data");
    auto input1 = GetSubfield(body, inBundles[1], "data");
    auto op = AddSubOp(body, input0, input1);
    // Connect the op to the output data
    // We drop the carry bit
    Connect(body, outData, DropMSBs(body, op, 1));
  }
  else if (dynamic_cast<const jlm::rvsdg::bitand_op *>(&(node->operation())))
  {
    auto input0 = GetSubfield(body, inBundles[0], "data");
    auto input1 = GetSubfield(body, inBundles[1], "data");
    auto op = AddAndOp(body, input0, input1);
    // Connect the op to the output data
    Connect(body, outData, op);
  }
  else if (dynamic_cast<const jlm::rvsdg::bitxor_op *>(&(node->operation())))
  {
    auto input0 = GetSubfield(body, inBundles[0], "data");
    auto input1 = GetSubfield(body, inBundles[1], "data");
    auto op = AddXorOp(body, input0, input1);
    // Connect the op to the output data
    Connect(body, outData, op);
  }
  else if (dynamic_cast<const jlm::rvsdg::bitor_op *>(&(node->operation())))
  {
    auto input0 = GetSubfield(body, inBundles[0], "data");
    auto input1 = GetSubfield(body, inBundles[1], "data");
    auto op = AddOrOp(body, input0, input1);
    // Connect the op to the output data
    Connect(body, outData, op);
  }
  else if (auto bitmulOp = dynamic_cast<const jlm::rvsdg::bitmul_op *>(&(node->operation())))
  {
    auto input0 = GetSubfield(body, inBundles[0], "data");
    auto input1 = GetSubfield(body, inBundles[1], "data");
    auto op = AddMulOp(body, input0, input1);
    // Connect the op to the output data
    // Multiplication results are double the input width, so we drop the upper half of the result
    Connect(body, outData, DropMSBs(body, op, bitmulOp->type().nbits()));
  }
  else if (dynamic_cast<const jlm::rvsdg::bitsdiv_op *>(&(node->operation())))
  {
    auto input0 = GetSubfield(body, inBundles[0], "data");
    auto input1 = GetSubfield(body, inBundles[1], "data");
    auto sIntOp0 = AddAsSIntOp(body, input0);
    auto sIntOp1 = AddAsSIntOp(body, input1);
    auto divOp = AddDivOp(body, sIntOp0, sIntOp1);
    auto uIntOp = AddAsUIntOp(body, divOp);
    // Connect the op to the output data
    Connect(body, outData, DropMSBs(body, uIntOp, 1));
  }
  else if (dynamic_cast<const jlm::rvsdg::bitshr_op *>(&(node->operation())))
  {
    auto input0 = GetSubfield(body, inBundles[0], "data");
    auto input1 = GetSubfield(body, inBundles[1], "data");
    auto op = AddDShrOp(body, input0, input1);
    // Connect the op to the output data
    Connect(body, outData, op);
  }
  else if (dynamic_cast<const jlm::rvsdg::bitashr_op *>(&(node->operation())))
  {
    auto input0 = GetSubfield(body, inBundles[0], "data");
    auto input1 = GetSubfield(body, inBundles[1], "data");
    auto sIntOp0 = AddAsSIntOp(body, input0);
    auto shrOp = AddDShrOp(body, sIntOp0, input1);
    auto uIntOp = AddAsUIntOp(body, shrOp);
    // Connect the op to the output data
    Connect(body, outData, uIntOp);
  }
  else if (dynamic_cast<const jlm::rvsdg::bitshl_op *>(&(node->operation())))
  {
    auto input0 = GetSubfield(body, inBundles[0], "data");
    auto input1 = GetSubfield(body, inBundles[1], "data");
    auto bitsOp = AddBitsOp(body, input1, 7, 0);
    auto op = AddDShlOp(body, input0, bitsOp);
    int outSize = JlmSize(&node->output(0)->type());
    auto slice = AddBitsOp(body, op, outSize - 1, 0);
    // Connect the op to the output data
    Connect(body, outData, slice);
  }
  else if (dynamic_cast<const jlm::rvsdg::bitsmod_op *>(&(node->operation())))
  {
    auto input0 = GetSubfield(body, inBundles[0], "data");
    auto input1 = GetSubfield(body, inBundles[1], "data");
    auto sIntOp0 = AddAsSIntOp(body, input0);
    auto sIntOp1 = AddAsSIntOp(body, input1);
    auto remOp = AddRemOp(body, sIntOp0, sIntOp1);
    auto uIntOp = AddAsUIntOp(body, remOp);
    Connect(body, outData, uIntOp);
  }
  else if (dynamic_cast<const jlm::rvsdg::biteq_op *>(&(node->operation())))
  {
    auto input0 = GetSubfield(body, inBundles[0], "data");
    auto input1 = GetSubfield(body, inBundles[1], "data");
    auto op = AddEqOp(body, input0, input1);
    // Connect the op to the output data
    Connect(body, outData, op);
  }
  else if (dynamic_cast<const jlm::rvsdg::bitne_op *>(&(node->operation())))
  {
    auto input0 = GetSubfield(body, inBundles[0], "data");
    auto input1 = GetSubfield(body, inBundles[1], "data");
    auto op = AddNeqOp(body, input0, input1);
    // Connect the op to the output data
    Connect(body, outData, op);
  }
  else if (dynamic_cast<const jlm::rvsdg::bitsgt_op *>(&(node->operation())))
  {
    auto input0 = GetSubfield(body, inBundles[0], "data");
    auto input1 = GetSubfield(body, inBundles[1], "data");
    auto sIntOp0 = AddAsSIntOp(body, input0);
    auto sIntOp1 = AddAsSIntOp(body, input1);
    auto op = AddGtOp(body, sIntOp0, sIntOp1);
    // Connect the op to the output data
    Connect(body, outData, op);
  }
  else if (dynamic_cast<const jlm::rvsdg::bitult_op *>(&(node->operation())))
  {
    auto input0 = GetSubfield(body, inBundles[0], "data");
    auto input1 = GetSubfield(body, inBundles[1], "data");
    auto op = AddLtOp(body, input0, input1);
    // Connect the op to the output data
    Connect(body, outData, op);
  }
  else if (dynamic_cast<const jlm::rvsdg::bitule_op *>(&(node->operation())))
  {
    auto input0 = GetSubfield(body, inBundles[0], "data");
    auto input1 = GetSubfield(body, inBundles[1], "data");
    auto op = AddLeqOp(body, input0, input1);
    // Connect the op to the output data
    Connect(body, outData, op);
  }
  else if (dynamic_cast<const jlm::rvsdg::bitugt_op *>(&(node->operation())))
  {
    auto input0 = GetSubfield(body, inBundles[0], "data");
    auto input1 = GetSubfield(body, inBundles[1], "data");
    auto op = AddGtOp(body, input0, input1);
    // Connect the op to the output data
    Connect(body, outData, op);
  }
  else if (dynamic_cast<const jlm::rvsdg::bitsge_op *>(&(node->operation())))
  {
    auto input0 = GetSubfield(body, inBundles[0], "data");
    auto input1 = GetSubfield(body, inBundles[1], "data");
    auto sIntOp0 = AddAsSIntOp(body, input0);
    auto sIntOp1 = AddAsSIntOp(body, input1);
    auto op = AddGeqOp(body, sIntOp0, sIntOp1);
    // Connect the op to the output data
    Connect(body, outData, op);
  }
  else if (dynamic_cast<const jlm::rvsdg::bitsle_op *>(&(node->operation())))
  {
    auto input0 = GetSubfield(body, inBundles[0], "data");
    auto input1 = GetSubfield(body, inBundles[1], "data");
    auto sIntOp0 = AddAsSIntOp(body, input0);
    auto sIntOp1 = AddAsSIntOp(body, input1);
    auto op = AddLeqOp(body, sIntOp0, sIntOp1);
    // Connect the op to the output data
    Connect(body, outData, op);
  }
  else if (dynamic_cast<const llvm::zext_op *>(&(node->operation())))
  {
    auto input0 = GetSubfield(body, inBundles[0], "data");
    Connect(body, outData, input0);
  }
  else if (dynamic_cast<const llvm::trunc_op *>(&(node->operation())))
  {
    auto inData = GetSubfield(body, inBundles[0], "data");
    int outSize = JlmSize(&node->output(0)->type());
    Connect(body, outData, AddBitsOp(body, inData, outSize - 1, 0));
  }
  else if (dynamic_cast<const llvm::aa::LambdaExitMemStateOperator *>(&(node->operation())))
  {
    auto inData = GetSubfield(body, inBundles[0], "data");
    Connect(body, outData, inData);
  }
  else if (dynamic_cast<const llvm::MemStateMergeOperator *>(&(node->operation())))
  {
    auto inData = GetSubfield(body, inBundles[0], "data");
    Connect(body, outData, inData);
  }
  else if (auto op = dynamic_cast<const llvm::sext_op *>(&(node->operation())))
  {
    auto input0 = GetSubfield(body, inBundles[0], "data");
    auto sintOp = AddAsSIntOp(body, input0);
    auto padOp = AddPadOp(body, sintOp, op->ndstbits());
    auto uintOp = AddAsUIntOp(body, padOp);
    Connect(body, outData, uintOp);
  }
  else if (auto op = dynamic_cast<const jlm::rvsdg::bitconstant_op *>(&(node->operation())))
  {
    auto value = op->value();
    auto size = value.nbits();
    // Create a constant of UInt<size>(value) and connect to output data
    auto constant = GetConstant(body, size, value.to_uint());
    Connect(body, outData, constant);
  }
  else if (auto op = dynamic_cast<const jlm::rvsdg::ctlconstant_op *>(&(node->operation())))
  {
    auto value = op->value().alternative();
    auto size = ceil(log2(op->value().nalternatives()));
    auto constant = GetConstant(body, size, value);
    Connect(body, outData, constant);
  }
  else if (dynamic_cast<const jlm::rvsdg::bitslt_op *>(&(node->operation())))
  {
    auto input0 = GetSubfield(body, inBundles[0], "data");
    auto input1 = GetSubfield(body, inBundles[1], "data");
    auto sInt0 = AddAsSIntOp(body, input0);
    auto sInt1 = AddAsSIntOp(body, input1);
    auto op = AddLtOp(body, sInt0, sInt1);
    Connect(body, outData, op);
  }
  else if (dynamic_cast<const llvm::bitcast_op *>(&(node->operation())))
  {
    auto input0 = GetSubfield(body, inBundles[0], "data");
    Connect(body, outData, input0);
  }
  else if (auto op = dynamic_cast<const jlm::rvsdg::match_op *>(&(node->operation())))
  {
    auto inData = GetSubfield(body, inBundles[0], "data");
    auto outData = GetSubfield(body, outBundle, "data");
    int inSize = JlmSize(&node->input(0)->type());
    int outSize = JlmSize(&node->output(0)->type());
    if (IsIdentityMapping(*op))
    {
      if (inSize == outSize)
      {
        Connect(body, outData, inData);
      }
      else
      {
        Connect(body, outData, AddBitsOp(body, inData, outSize - 1, 0));
      }
    }
    else
    {
      auto size = op->nbits();
      mlir::Value result = GetConstant(body, size, op->default_alternative());
      for (auto it = op->begin(); it != op->end(); it++)
      {
        auto comparison = AddEqOp(body, inData, GetConstant(body, size, it->first));
        auto value = GetConstant(body, size, it->second);
        result = AddMuxOp(body, comparison, value, result);
      }
      if ((unsigned long)outSize != size)
      {
        result = AddBitsOp(body, result, outSize - 1, 0);
      }
      Connect(body, outData, result);
    }
  }
  else if (auto op = dynamic_cast<const llvm::GetElementPtrOperation *>(&(node->operation())))
  {
    // Start of with base pointer
    auto input0 = GetSubfield(body, inBundles[0], "data");
    mlir::Value result = AddCvtOp(body, input0);

    // TODO: support structs
    const jlm::rvsdg::type * pointeeType = &op->GetPointeeType();
    for (size_t i = 1; i < node->ninputs(); i++)
    {
      int bits = JlmSize(pointeeType);
      if (dynamic_cast<const jlm::rvsdg::bittype *>(pointeeType))
      {
        ;
      }
      else if (auto arrayType = dynamic_cast<const llvm::arraytype *>(pointeeType))
      {
        pointeeType = &arrayType->element_type();
      }
      else
      {
        throw std::logic_error(pointeeType->debug_string() + " pointer not implemented!");
      }
      // GEP inputs are signed
      auto input = GetSubfield(body, inBundles[i], "data");
      auto asSInt = AddAsSIntOp(body, input);
      int bytes = bits / 8;
      auto constantOp = GetConstant(body, 64, bytes);
      auto cvtOp = AddCvtOp(body, constantOp);
      auto offset = AddMulOp(body, asSInt, cvtOp);
      result = AddAddOp(body, result, offset);
    }
    auto asUInt = AddAsUIntOp(body, result);
    Connect(body, outData, AddBitsOp(body, asUInt, 63, 0));
  }
  else if (dynamic_cast<const llvm::UndefValueOperation *>(&(node->operation())))
  {
    Connect(body, outData, GetConstant(body, 1, 0));
  }
  else
  {
    throw std::logic_error("Simple node " + node->operation().debug_string() + " not implemented!");
  }

  // Generate the output valid signal
  auto oneBitValue = GetConstant(body, 1, 1);
  mlir::Value prevAnd = oneBitValue;
  for (size_t i = 0; i < node->ninputs(); i++)
  {
    auto bundle = inBundles[i];
    prevAnd = AddAndOp(body, prevAnd, GetSubfield(body, bundle, "valid"));
  }
  // Connect the valide signal to the output bundle
  auto outValid = GetSubfield(body, outBundle, "valid");
  Connect(body, outValid, prevAnd);

  // Generate the ready signal
  auto outReady = GetSubfield(body, outBundle, "ready");
  auto andReady = AddAndOp(body, outReady, prevAnd);
  // Connect it to the ready signal of the two input bundles
  for (size_t i = 0; i < node->ninputs(); i++)
  {
    auto bundle = inBundles[i];
    auto ready = GetSubfield(body, bundle, "ready");
    Connect(body, ready, andReady);
  }

  return module;
}

circt::firrtl::FModuleOp
RhlsToFirrtlConverter::MlirGenSink(const jlm::rvsdg::simple_node * node)
{
  // Create the module and its input/output ports
  auto module = nodeToModule(node);
  auto body = module.getBodyBlock();

  // Create a constant of UInt<1>(1)
  auto intType = GetIntType(1);
  auto constant = Builder_->create<circt::firrtl::ConstantOp>(
      Builder_->getUnknownLoc(),
      intType,
      ::llvm::APInt(1, 1));
  body->push_back(constant);

  // Get the input bundle
  auto bundle = GetInPort(module, 0);
  // Get the ready signal from the bundle (first signal in the bundle)
  auto ready = GetSubfield(body, bundle, "ready");
  // Connect the constant to the ready signal
  Connect(body, ready, constant);

  return module;
}

circt::firrtl::FModuleOp
RhlsToFirrtlConverter::MlirGenLoopConstBuffer(const jlm::rvsdg::simple_node * node)
{
  // Create the module and its input/output ports
  auto module = nodeToModule(node);
  auto body = module.getBodyBlock();

  auto clock = GetClockSignal(module);

  // Input signals
  auto predBundle = GetInPort(module, 0);
  auto predReady = GetSubfield(body, predBundle, "ready");
  auto predValid = GetSubfield(body, predBundle, "valid");
  auto predData = GetSubfield(body, predBundle, "data");

  auto inBundle = GetInPort(module, 1);
  auto inReady = GetSubfield(body, inBundle, "ready");
  auto inValid = GetSubfield(body, inBundle, "valid");
  auto inData = GetSubfield(body, inBundle, "data");

  // Output signals
  auto outBundle = GetOutPort(module, 0);
  auto outReady = GetSubfield(body, outBundle, "ready");
  auto outValid = GetSubfield(body, outBundle, "valid");
  auto outData = GetSubfield(body, outBundle, "data");

  auto dataReg = Builder_->create<circt::firrtl::RegOp>(
      Builder_->getUnknownLoc(),
      GetIntType(&node->input(1)->type()),
      clock,
      Builder_->getStringAttr("data_reg"));
  body->push_back(dataReg);
  // predicate 0 updates register, passes through and consumes input
  // we always start with predicate 0 due to pred_buf
  // predicate 1 uses data in register
  Connect(body, predReady, AddAndOp(body, outReady, outValid));
  Connect(
      body,
      inReady,
      AddAndOp(body, AddAndOp(body, outReady, AddNotOp(body, predData)), predValid));

  Connect(body, outValid, AddAndOp(body, AddOrOp(body, predData, inValid), predValid));
  Connect(body, outData, dataReg.getResult());
  auto dataPassThrough = AddAndOp(body, inValid, AddNotOp(body, predData));
  auto dataPassThroughBody =
      AddWhenOp(body, dataPassThrough, false).getThenBodyBuilder().getBlock();
  Connect(dataPassThroughBody, outData, inData);

  auto inFire = AddAndOp(body, inReady, inValid);
  auto inFireBody = AddWhenOp(body, inFire, false).getThenBodyBuilder().getBlock();
  Connect(inFireBody, dataReg.getResult(), inData);

  return module;
}

circt::firrtl::FModuleOp
RhlsToFirrtlConverter::MlirGenFork(const jlm::rvsdg::simple_node * node)
{
  // Create the module and its input/output ports
  auto module = nodeToModule(node);
  auto body = module.getBodyBlock();

  // Input signals
  auto inBundle = GetInPort(module, 0);
  auto inReady = GetSubfield(body, inBundle, "ready");
  auto inValid = GetSubfield(body, inBundle, "valid");
  auto inData = GetSubfield(body, inBundle, "data");

  //
  // Output registers
  //
  auto clock = GetClockSignal(module);
  auto reset = GetResetSignal(module);
  ::llvm::SmallVector<circt::firrtl::RegResetOp> firedRegs;
  ::llvm::SmallVector<circt::firrtl::AndPrimOp> whenConditions;
  auto oneBitValue = GetConstant(body, 1, 1);
  auto zeroBitValue = GetConstant(body, 1, 0);
  // outputs can only fire if input is valid. This should not be necessary, unless other components
  // misbehave
  mlir::Value allFired = inValid;
  for (size_t i = 0; i < node->noutputs(); ++i)
  {
    std::string validName("out");
    validName.append(std::to_string(i));
    validName.append("_fired_reg");
    auto firedReg = Builder_->create<circt::firrtl::RegResetOp>(
        Builder_->getUnknownLoc(),
        GetIntType(1),
        clock,
        reset,
        zeroBitValue,
        Builder_->getStringAttr(validName));
    body->push_back(firedReg);
    firedRegs.push_back(firedReg);

    // Get the bundle
    auto port = GetOutPort(module, i);
    auto portReady = GetSubfield(body, port, "ready");
    auto portValid = GetSubfield(body, port, "valid");
    auto portData = GetSubfield(body, port, "data");

    auto notFiredReg = AddNotOp(body, firedReg.getResult());
    auto andOp = AddAndOp(body, inValid, notFiredReg);
    Connect(body, portValid, andOp);
    Connect(body, portData, inData);

    auto orOp = AddOrOp(body, portReady, firedReg.getResult());
    allFired = AddAndOp(body, allFired, orOp);

    // Conditions needed for the when statements
    whenConditions.push_back(AddAndOp(body, portReady, portValid));
  }
  allFired = AddNodeOp(body, allFired, "all_fired")->getResult(0);
  Connect(body, inReady, allFired);

  // When statement
  auto condition = AddNotOp(body, allFired);
  auto whenOp = AddWhenOp(body, condition, true);
  // getThenBlock() cause an error during commpilation
  // So we first get the builder and then its associated body
  auto thenBody = whenOp.getThenBodyBuilder().getBlock();
  // Then region
  for (size_t i = 0; i < node->noutputs(); i++)
  {
    auto nestedWhen = AddWhenOp(thenBody, whenConditions[i], false);
    auto nestedBody = nestedWhen.getThenBodyBuilder().getBlock();
    Connect(nestedBody, firedRegs[i].getResult(), oneBitValue);
  }
  // Else region
  auto elseBody = whenOp.getElseBodyBuilder().getBlock();
  for (size_t i = 0; i < node->noutputs(); i++)
  {
    Connect(elseBody, firedRegs[i].getResult(), zeroBitValue);
  }

  return module;
}

circt::firrtl::FModuleOp
RhlsToFirrtlConverter::MlirGenStateGate(const jlm::rvsdg::simple_node * node)
{
  // Create the module and its input/output ports
  auto module = nodeToModule(node);
  auto body = module.getBodyBlock();

<<<<<<< HEAD
  //
  // Output registers
  //
=======
  // Check if it's a load or store operation
  bool store = dynamic_cast<const llvm::StoreNonVolatileOperation *>(&(node->operation()));

  InitializeMemReq(module);
  // Input signals
  auto inBundle0 = GetInPort(module, 0);
  auto inReady0 = GetSubfield(body, inBundle0, "ready");
  auto inValid0 = GetSubfield(body, inBundle0, "valid");
  auto inData0 = GetSubfield(body, inBundle0, "data");

  auto inBundle1 = GetInPort(module, 1);
  auto inReady1 = GetSubfield(body, inBundle1, "ready");
  auto inValid1 = GetSubfield(body, inBundle1, "valid");
  auto inData1 = GetSubfield(body, inBundle1, "data");

  // Stores also have a data input that needs to be handled
  // The input is not used by loads but code below reference
  // these variables so we need to define them
  mlir::BlockArgument inBundle2 = NULL;
  circt::firrtl::SubfieldOp inReady2 = NULL;
  circt::firrtl::SubfieldOp inValid2 = NULL;
  circt::firrtl::SubfieldOp inData2 = NULL;
  if (store)
  {
    inBundle2 = GetInPort(module, 2);
    inReady2 = GetSubfield(body, inBundle2, "ready");
    inValid2 = GetSubfield(body, inBundle2, "valid");
    inData2 = GetSubfield(body, inBundle2, "data");
  }

  // Output signals
  auto outBundle0 = GetOutPort(module, 0);
  auto outReady0 = GetSubfield(body, outBundle0, "ready");
  auto outValid0 = GetSubfield(body, outBundle0, "valid");
  auto outData0 = GetSubfield(body, outBundle0, "data");

  // Mem signals
  mlir::BlockArgument memReq = GetPort(module, "mem_req");
  mlir::BlockArgument memRes = GetPort(module, "mem_res");

  auto memReqReady = GetSubfield(body, memReq, "ready");
  auto memReqValid = GetSubfield(body, memReq, "valid");
  auto memReqAddr = GetSubfield(body, memReq, "addr");
  auto memReqData = GetSubfield(body, memReq, "data");
  auto memReqWrite = GetSubfield(body, memReq, "write");
  auto memReqWidth = GetSubfield(body, memReq, "width");

  auto memResValid = GetSubfield(body, memRes, "valid");
  auto memResData = GetSubfield(body, memRes, "data");

>>>>>>> a1d8e528
  auto clock = GetClockSignal(module);
  auto reset = GetResetSignal(module);
  ::llvm::SmallVector<circt::firrtl::RegResetOp> firedRegs;
  ::llvm::SmallVector<circt::firrtl::AndPrimOp> whenConditions;
  auto oneBitValue = GetConstant(body, 1, 1);
  auto zeroBitValue = GetConstant(body, 1, 0);
  mlir::Value allInsValid = oneBitValue;
  for (size_t i = 0; i < node->ninputs(); ++i)
  {
    auto inBundle = GetInPort(module, i);
    //        auto inReady = GetSubfield(body, inBundle, "ready");
    auto inValid = GetSubfield(body, inBundle, "valid");
    //        auto inData  = GetSubfield(body, inBundle, "data");
    allInsValid = AddAndOp(body, allInsValid, inValid);
  }
  allInsValid = AddNodeOp(body, allInsValid, "all_ins_valid").getResult();
  mlir::Value allFired = oneBitValue;
  for (size_t i = 0; i < node->noutputs(); ++i)
  {
    std::string validName("out");
    validName.append(std::to_string(i));
    validName.append("_fired_reg");
    auto firedReg = Builder_->create<circt::firrtl::RegResetOp>(
        Builder_->getUnknownLoc(),
        GetIntType(1),
        clock,
        reset,
        zeroBitValue,
        Builder_->getStringAttr(validName));
    body->push_back(firedReg);
    firedRegs.push_back(firedReg);

    // Get the bundle
    auto out = GetOutPort(module, i);
    auto outReady = GetSubfield(body, out, "ready");
    auto outValid = GetSubfield(body, out, "valid");
    auto outData = GetSubfield(body, out, "data");
    auto in = GetInPort(module, i);
    auto inData = GetSubfield(body, in, "data");

    auto notFiredReg = AddNotOp(body, firedReg.getResult());
    auto andOp = AddAndOp(body, allInsValid, notFiredReg);
    Connect(body, outValid, andOp);
    Connect(body, outData, inData);

    auto orOp = AddOrOp(body, AddAndOp(body, outValid, outReady), firedReg.getResult());
    allFired = AddAndOp(body, allFired, orOp);

    // Conditions needed for the when statements
    whenConditions.push_back(AddAndOp(body, outReady, outValid));
  }
  allFired = AddNodeOp(body, allFired, "all_fired").getResult();
  for (size_t i = 0; i < node->ninputs(); ++i)
  {
    auto in = GetInPort(module, i);
    auto inReady = GetSubfield(body, in, "ready");
    Connect(body, inReady, allFired);
  }

  // When statement
  auto condition = AddNotOp(body, allFired);
  auto whenOp = AddWhenOp(body, condition, true);
  // getThenBlock() cause an error during commpilation
  // So we first get the builder and then its associated body
  auto thenBody = whenOp.getThenBodyBuilder().getBlock();
  // Then region
  for (size_t i = 0; i < node->noutputs(); i++)
  {
    auto nestedWhen = AddWhenOp(thenBody, whenConditions[i], false);
    auto nestedBody = nestedWhen.getThenBodyBuilder().getBlock();
    Connect(nestedBody, firedRegs[i].getResult(), oneBitValue);
  }
  // Else region
  auto elseBody = whenOp.getElseBodyBuilder().getBlock();
  for (size_t i = 0; i < node->noutputs(); i++)
  {
    Connect(elseBody, firedRegs[i].getResult(), zeroBitValue);
  }

  return module;
}

circt::firrtl::FModuleOp
RhlsToFirrtlConverter::MlirGenHlsMemResp(const jlm::rvsdg::simple_node * node)
{
  // Create the module and its input/output ports
  auto module = nodeToModule(node, false);
  auto body = module.getBodyBlock();

  mlir::BlockArgument memRes = GetInPort(module, 0);
  auto memResValid = GetSubfield(body, memRes, "valid");
  auto memResReady = GetSubfield(body, memRes, "ready");
  auto memResBundle = GetSubfield(body, memRes, "data");
  auto memResId = GetSubfield(body, memResBundle, "id");
  auto memResData = GetSubfield(body, memResBundle, "data");

  auto zeroBitValue = GetConstant(body, 1, 0);
  auto oneBitValue = GetConstant(body, 1, 1);
  Connect(body, memResReady, zeroBitValue);

  for (size_t i = 0; i < node->noutputs(); ++i)
  {
    auto outBundle = GetOutPort(module, i);
    auto outValid = GetSubfield(body, outBundle, "valid");
    auto outData = GetSubfield(body, outBundle, "data");
    Connect(body, outValid, zeroBitValue);

    int nbits = JlmSize(&node->output(i)->type());
    if (nbits == 64)
    {
      Connect(body, outData, memResData);
    }
    else
    {
      Connect(body, outData, AddBitsOp(body, memResData, nbits - 1, 0));
    }
  }
  auto elseBody = body;
  for (size_t i = 0; i < node->noutputs(); ++i)
  {
    auto outBundle = GetOutPort(module, i);
    auto outValid = GetSubfield(elseBody, outBundle, "valid");
    auto outReady = GetSubfield(elseBody, outBundle, "ready");

    auto condition = AddEqOp(elseBody, GetConstant(elseBody, 8, i), memResId);
    auto whenOp = AddWhenOp(elseBody, condition, true);
    auto thenBody = whenOp.getThenBodyBuilder().getBlock();
    Connect(thenBody, outValid, memResValid);
    Connect(thenBody, memResReady, outReady);
    elseBody = whenOp.getElseBodyBuilder().getBlock();
  }
  // connect to ready for other ids - for example stores
  Connect(elseBody, memResReady, oneBitValue);
  return module;
}

circt::firrtl::FModuleOp
RhlsToFirrtlConverter::MlirGenHlsMemReq(const jlm::rvsdg::simple_node * node)
{
  // Create the module and its input/output ports
  auto module = nodeToModule(node, false);
  auto body = module.getBodyBlock();
  auto op = dynamic_cast<const mem_req_op *>(&node->operation());

  auto reqType = dynamic_cast<const bundletype *>(&node->output(0)->type());
  // TODO: more robust check
  auto hasWrite = reqType->elements_->size() == 5;

  mlir::BlockArgument memReq = GetOutPort(module, 0);
  mlir::Value memReqData;
  mlir::Value memReqWrite;
  auto memReqReady = GetSubfield(body, memReq, "ready");
  auto memReqValid = GetSubfield(body, memReq, "valid");
  auto memReqBundle = GetSubfield(body, memReq, "data");
  auto memReqAddr = GetSubfield(body, memReqBundle, "addr");
  auto memReqSize = GetSubfield(body, memReqBundle, "size");
  auto memReqId = GetSubfield(body, memReqBundle, "id");
  if (hasWrite)
  {
    memReqData = GetSubfield(body, memReqBundle, "data");
    memReqWrite = GetSubfield(body, memReqBundle, "write");
  }

  auto loadTypes = op->GetLoadTypes();
  ::llvm::SmallVector<circt::firrtl::SubfieldOp> loadAddrReadys;
  ::llvm::SmallVector<circt::firrtl::SubfieldOp> loadAddrValids;
  ::llvm::SmallVector<circt::firrtl::SubfieldOp> loadAddrDatas;
  ::llvm::SmallVector<mlir::Value> loadIds;

  auto storeTypes = op->GetStoreTypes();
  ::llvm::SmallVector<circt::firrtl::SubfieldOp> storeAddrReadys;
  ::llvm::SmallVector<circt::firrtl::SubfieldOp> storeAddrValids;
  ::llvm::SmallVector<circt::firrtl::SubfieldOp> storeAddrDatas;
  ::llvm::SmallVector<circt::firrtl::SubfieldOp> storeDataReadys;
  ::llvm::SmallVector<circt::firrtl::SubfieldOp> storeDataValids;
  ::llvm::SmallVector<circt::firrtl::SubfieldOp> storeDataDatas;
  ::llvm::SmallVector<mlir::Value> storeIds;
  // the ports for loads come first and consist only of addresses. Stores have both addresses and
  // data
  size_t id = 0;
  for (size_t i = 0; i < op->get_nloads(); ++i)
  {
    //        loadAddrTypes.push_back(&node->input(i)->type());
    auto bundle = GetInPort(module, i);
    loadAddrReadys.push_back(GetSubfield(body, bundle, "ready"));
    loadAddrValids.push_back(GetSubfield(body, bundle, "valid"));
    loadAddrDatas.push_back(GetSubfield(body, bundle, "data"));
    loadIds.push_back(GetConstant(body, 8, id));
    id++;
  }
  for (size_t i = op->get_nloads(); i < node->ninputs(); ++i)
  {
    // Store
    //        storeAddrTypes.push_back(&node->input(i)->type());
    auto addrBundle = GetInPort(module, i);
    storeAddrReadys.push_back(GetSubfield(body, addrBundle, "ready"));
    storeAddrValids.push_back(GetSubfield(body, addrBundle, "valid"));
    storeAddrDatas.push_back(GetSubfield(body, addrBundle, "data"));
    i++;
    auto dataBundle = GetInPort(module, i);
    storeDataReadys.push_back(GetSubfield(body, dataBundle, "ready"));
    storeDataValids.push_back(GetSubfield(body, dataBundle, "valid"));
    storeDataDatas.push_back(GetSubfield(body, dataBundle, "data"));
    storeIds.push_back(GetConstant(body, 8, id));
    id++;
  }

  auto zeroBitValue = GetConstant(body, 1, 0);
  auto oneBitValue = GetConstant(body, 1, 1);
  // default req connection
  Connect(body, memReqValid, zeroBitValue);
  ConnectInvalid(body, memReqBundle);
  mlir::Value previousGranted = GetConstant(body, 1, 0);
  for (size_t i = 0; i < loadTypes->size(); ++i)
  {
    Connect(body, loadAddrReadys[i], zeroBitValue);
    auto notOp = AddNotOp(body, previousGranted);
    auto condition = AddAndOp(body, notOp, loadAddrValids[i]);
    auto whenOp = AddWhenOp(body, condition, false);
    auto thenBody = whenOp.getThenBodyBuilder().getBlock();
    Connect(thenBody, loadAddrReadys[i], memReqReady);
    Connect(thenBody, memReqValid, loadAddrValids[i]);
    Connect(thenBody, memReqAddr, loadAddrDatas[i]);
    Connect(thenBody, memReqId, loadIds[i]);
    // no data or write
    int bitWidth;
    auto loadType = loadTypes->at(i).get();
    if (auto bitType = dynamic_cast<const jlm::rvsdg::bittype *>(loadType))
    {
      bitWidth = bitType->nbits();
    }
    else if (dynamic_cast<const jlm::llvm::PointerType *>(loadType))
    {
      bitWidth = 64;
    }
    else
    {
      throw jlm::util::error("unknown width for mem request");
    }
    int log2Bytes = log2(bitWidth / 8);
    Connect(thenBody, memReqSize, GetConstant(thenBody, 3, log2Bytes));
    if (hasWrite)
    {
      Connect(thenBody, memReqWrite, zeroBitValue);
    }
    // update for next iteration
    previousGranted = AddOrOp(body, previousGranted, loadAddrValids[i]);
  }
  // stores
  for (size_t i = 0; i < storeTypes->size(); ++i)
  {
    Connect(body, storeAddrReadys[i], zeroBitValue);
    Connect(body, storeDataReadys[i], zeroBitValue);
    auto notOp = AddNotOp(body, previousGranted);
    auto condition = AddAndOp(body, notOp, storeAddrValids[i]);
    condition = AddAndOp(body, condition, storeDataValids[i]);
    auto whenOp = AddWhenOp(body, condition, false);
    auto thenBody = whenOp.getThenBodyBuilder().getBlock();
    Connect(thenBody, storeAddrReadys[i], memReqReady);
    Connect(thenBody, storeDataReadys[i], memReqReady);
    Connect(thenBody, memReqValid, storeAddrValids[i]);
    Connect(thenBody, memReqAddr, storeAddrDatas[i]);
    // TODO: pad
    Connect(thenBody, memReqData, storeDataDatas[i]);
    Connect(thenBody, memReqId, storeIds[i]);
    // no data or write
    int bitWidth;
    auto storeType = storeTypes->at(i).get();
    if (auto bitType = dynamic_cast<const jlm::rvsdg::bittype *>(storeType))
    {
      bitWidth = bitType->nbits();
    }
    else if (dynamic_cast<const jlm::llvm::PointerType *>(storeType))
    {
      bitWidth = 64;
    }
    else
    {
      throw jlm::util::error("unknown width for mem request");
    }
    int log2Bytes = log2(bitWidth / 8);
    Connect(thenBody, memReqSize, GetConstant(thenBody, 3, log2Bytes));
    Connect(thenBody, memReqWrite, oneBitValue);
    // update for next iteration
    previousGranted = AddOrOp(body, previousGranted, condition);
  }
  //    WriteModuleToFile(module, node);
  return module;
}

circt::firrtl::FModuleOp
RhlsToFirrtlConverter::MlirGenHlsLoad(const jlm::rvsdg::simple_node * node)
{
  // Create the module and its input/output ports
  auto module = nodeToModule(node, false);
  auto body = module.getBodyBlock();

  auto load = dynamic_cast<const load_op *>(&(node->operation()));
  auto local_load = dynamic_cast<const local_load_op *>(&(node->operation()));
  JLM_ASSERT(load || local_load);

  // Input signals
  auto inBundleAddr = GetInPort(module, 0);
  auto inReadyAddr = GetSubfield(body, inBundleAddr, "ready");
  auto inValidAddr = GetSubfield(body, inBundleAddr, "valid");
  auto inDataAddr = GetSubfield(body, inBundleAddr, "data");

  ::llvm::SmallVector<circt::firrtl::SubfieldOp> inReadyStates;
  ::llvm::SmallVector<circt::firrtl::SubfieldOp> inValidStates;
  ::llvm::SmallVector<circt::firrtl::SubfieldOp> inDataStates;
  for (size_t i = 1; i < node->ninputs() - 1; ++i)
  {
    auto bundle = GetInPort(module, i);
    inReadyStates.push_back(GetSubfield(body, bundle, "ready"));
    inValidStates.push_back(GetSubfield(body, bundle, "valid"));
    inDataStates.push_back(GetSubfield(body, bundle, "data"));
  }

  auto inBundleMemData = GetInPort(module, node->ninputs() - 1);
  auto inReadyMemData = GetSubfield(body, inBundleMemData, "ready");
  auto inValidMemData = GetSubfield(body, inBundleMemData, "valid");
  auto inDataMemData = GetSubfield(body, inBundleMemData, "data");

  // Output signals
  auto outBundleData = GetOutPort(module, 0);
  auto outReadyData = GetSubfield(body, outBundleData, "ready");
  auto outValidData = GetSubfield(body, outBundleData, "valid");
  auto outDataData = GetSubfield(body, outBundleData, "data");

  ::llvm::SmallVector<circt::firrtl::SubfieldOp> outReadyStates;
  ::llvm::SmallVector<circt::firrtl::SubfieldOp> outValidStates;
  ::llvm::SmallVector<circt::firrtl::SubfieldOp> outDataStates;
  for (size_t i = 1; i < node->noutputs() - 1; ++i)
  {
    auto bundle = GetOutPort(module, i);
    outReadyStates.push_back(GetSubfield(body, bundle, "ready"));
    outValidStates.push_back(GetSubfield(body, bundle, "valid"));
    outDataStates.push_back(GetSubfield(body, bundle, "data"));
  }

  auto outBundleMemAddr = GetOutPort(module, node->noutputs() - 1);
  auto outReadyMemAddr = GetSubfield(body, outBundleMemAddr, "ready");
  auto outValidMemAddr = GetSubfield(body, outBundleMemAddr, "valid");
  auto outDataMemAddr = GetSubfield(body, outBundleMemAddr, "data");

  auto clock = GetClockSignal(module);
  auto reset = GetResetSignal(module);
  auto zeroBitValue = GetConstant(body, 1, 0);
  auto oneBitValue = GetConstant(body, 1, 1);

  // Registers
  ::llvm::SmallVector<circt::firrtl::RegResetOp> oValidRegs;
  ::llvm::SmallVector<circt::firrtl::RegResetOp> oDataRegs;
  for (size_t i = 0; i < node->noutputs() - 1; i++)
  {
    std::string validName("o");
    validName.append(std::to_string(i));
    validName.append("_valid_reg");
    auto validReg = Builder_->create<circt::firrtl::RegResetOp>(
        Builder_->getUnknownLoc(),
        GetIntType(1),
        clock,
        reset,
        zeroBitValue,
        Builder_->getStringAttr(validName));
    body->push_back(validReg);
    oValidRegs.push_back(validReg);

    auto zeroValue = GetConstant(body, JlmSize(&node->output(i)->type()), 0);
    std::string dataName("o");
    dataName.append(std::to_string(i));
    dataName.append("_data_reg");
    auto dataReg = Builder_->create<circt::firrtl::RegResetOp>(
        Builder_->getUnknownLoc(),
        GetIntType(&node->output(i)->type()),
        clock,
        reset,
        zeroValue,
        Builder_->getStringAttr(dataName));
    body->push_back(dataReg);
    oDataRegs.push_back(dataReg);
  }
  auto sentReg = Builder_->create<circt::firrtl::RegResetOp>(
      Builder_->getUnknownLoc(),
      GetIntType(1),
      clock,
      reset,
      zeroBitValue,
      Builder_->getStringAttr("sent_reg"));
  body->push_back(sentReg);

  //    mlir::Value canRequest = AddOrOp(body, AddNotOp(body, sentReg), AddAndOp(body,
  //    inValidMemData, outReadyData));
  mlir::Value canRequest = AddNotOp(body, sentReg.getResult());
  canRequest = AddAndOp(body, canRequest, inValidAddr);
  for (auto vld : inValidStates)
  {
    canRequest = AddAndOp(body, canRequest, vld);
  }
  //    canRequest = AddAndOp(body, canRequest, AddOrOp(body, AddNotOp(body, oValidRegs[0]),
  //    outReadyData));
  canRequest = AddAndOp(body, canRequest, AddNotOp(body, oValidRegs[0].getResult()));
  for (size_t i = 1; i < oValidRegs.size(); i++)
  {
    //        canRequest = AddAndOp(body, canRequest, AddOrOp(body, AddNotOp(body, oValidRegs[i]),
    //        outReadyStates[i-1]));
    canRequest = AddAndOp(body, canRequest, AddNotOp(body, oValidRegs[i].getResult()));
  }

  // Block until all inputs and no outputs are valid
  Connect(body, outValidMemAddr, canRequest);
  Connect(body, outDataMemAddr, inDataAddr);

  Connect(body, outValidData, oValidRegs[0].getResult());
  Connect(body, outDataData, oDataRegs[0].getResult());

  for (size_t i = 1; i < node->noutputs() - 1; ++i)
  {
    Connect(body, outValidStates[i - 1], oValidRegs[i].getResult());
    Connect(body, outDataStates[i - 1], oDataRegs[i].getResult());
    auto andOp2 = AddAndOp(body, outReadyStates[i - 1], outValidStates[i - 1]);
    Connect(
        // When o1 fires
        AddWhenOp(body, andOp2, false).getThenBodyBuilder().getBlock(),
        oValidRegs[i].getResult(),
        zeroBitValue);
  }

  // mem_res fire
  auto whenResFireOp = AddWhenOp(body, AddAndOp(body, sentReg.getResult(), inValidMemData), false);
  auto whenResFireBody = whenResFireOp.getThenBodyBuilder().getBlock();
  Connect(whenResFireBody, sentReg.getResult(), zeroBitValue);
  Connect(whenResFireBody, oDataRegs[0].getResult(), inDataMemData);
  Connect(whenResFireBody, oValidRegs[0].getResult(), oneBitValue);
  Connect(whenResFireBody, outDataData, inDataMemData);
  Connect(whenResFireBody, outValidData, oneBitValue);

  // mem_req fire
  auto whenReqFireOp = AddWhenOp(body, outReadyMemAddr, false);
  auto whenReqFireBody = whenReqFireOp.getThenBodyBuilder().getBlock();
  Connect(whenReqFireBody, sentReg.getResult(), oneBitValue);
  for (size_t i = 1; i < node->noutputs() - 1; ++i)
  {
    Connect(whenReqFireBody, oValidRegs[i].getResult(), oneBitValue);
    Connect(whenReqFireBody, oDataRegs[i].getResult(), inDataStates[i - 1]);
  }

  // Handshaking
  Connect(body, inReadyAddr, outReadyMemAddr);
  for (size_t i = 1; i < node->ninputs() - 1; ++i)
  {
    Connect(body, inReadyStates[i - 1], outReadyMemAddr);
  }
  Connect(body, inReadyMemData, sentReg.getResult());

  auto andOp = AddAndOp(body, outReadyData, outValidData);
  Connect(
      // When o0 fires
      AddWhenOp(body, andOp, false).getThenBodyBuilder().getBlock(),
      oValidRegs[0].getResult(),
      zeroBitValue);

  return module;
}

circt::firrtl::FModuleOp
RhlsToFirrtlConverter::MlirGenHlsDLoad(const jlm::rvsdg::simple_node * node)
{
  // Create the module and its input/output ports
  auto module = nodeToModule(node, false);
  auto body = module.getBodyBlock();

  auto load = dynamic_cast<const decoupled_load_op *>(&(node->operation()));
  JLM_ASSERT(load);

  // Input signals
  auto inBundleAddr = GetInPort(module, 0);
  auto inReadyAddr = GetSubfield(body, inBundleAddr, "ready");
  auto inValidAddr = GetSubfield(body, inBundleAddr, "valid");
  auto inDataAddr = GetSubfield(body, inBundleAddr, "data");

  auto inBundleMemData = GetInPort(module, node->ninputs() - 1);
  auto inReadyMemData = GetSubfield(body, inBundleMemData, "ready");
  auto inValidMemData = GetSubfield(body, inBundleMemData, "valid");
  auto inDataMemData = GetSubfield(body, inBundleMemData, "data");

  // Output signals
  auto outBundleData = GetOutPort(module, 0);
  auto outReadyData = GetSubfield(body, outBundleData, "ready");
  auto outValidData = GetSubfield(body, outBundleData, "valid");
  auto outDataData = GetSubfield(body, outBundleData, "data");

  auto outBundleMemAddr = GetOutPort(module, node->noutputs() - 1);
  auto outReadyMemAddr = GetSubfield(body, outBundleMemAddr, "ready");
  auto outValidMemAddr = GetSubfield(body, outBundleMemAddr, "valid");
  auto outDataMemAddr = GetSubfield(body, outBundleMemAddr, "data");

  // Block until all inputs and no outputs are valid
  Connect(body, outValidMemAddr, inValidAddr);
  Connect(body, outDataMemAddr, inDataAddr);

  // Handshaking
  Connect(body, inReadyAddr, outReadyMemAddr);
  Connect(body, inReadyMemData, outReadyData);

  Connect(body, outValidData, inValidMemData);
  Connect(body, outDataData, inDataMemData);
  AddAndOp(body, outReadyData, outValidData);

  return module;
}

circt::firrtl::FModuleOp
RhlsToFirrtlConverter::MlirGenHlsLocalMem(const jlm::rvsdg::simple_node * node)
{
  auto lmem_op = dynamic_cast<const local_mem_op *>(&(node->operation()));
  JLM_ASSERT(lmem_op);
  auto res_node = llvm::input_node(*node->output(0)->begin());
  auto res_op = dynamic_cast<const local_mem_resp_op *>(&res_node->operation());
  JLM_ASSERT(res_op);
  auto req_node = llvm::input_node(*node->output(1)->begin());
  auto req_op = dynamic_cast<const local_mem_req_op *>(&req_node->operation());
  JLM_ASSERT(req_op);
  // Create the module and its input/output ports - we use a non-standard way here
  // Generate a vector with all inputs and outputs of the module
  ::llvm::SmallVector<circt::firrtl::PortInfo> ports;
  // Clock and reset ports
  AddClockPort(&ports);
  AddResetPort(&ports);
  // Input bundle port
  // virtual in/outputs based on request/reponse ports
  for (size_t i = 1; i < req_node->ninputs(); ++i)
  {
    std::string name("i");
    name.append(std::to_string(i - 1));
    AddBundlePort(
        &ports,
        circt::firrtl::Direction::In,
        name,
        GetFirrtlType(&req_node->input(i)->type()));
  }
  for (size_t i = 0; i < res_node->noutputs(); ++i)
  {
    std::string name("o");
    name.append(std::to_string(i));
    AddBundlePort(
        &ports,
        circt::firrtl::Direction::Out,
        name,
        GetFirrtlType(&res_node->output(i)->type()));
  }

  // Creat a name for the module
  auto nodeName = GetModuleName(node);
  mlir::StringAttr name = Builder_->getStringAttr(nodeName);
  // Create the module
  auto module = Builder_->create<circt::firrtl::FModuleOp>(
      Builder_->getUnknownLoc(),
      name,
      circt::firrtl::ConventionAttr::get(Builder_->getContext(), Convention::Internal),
      ports);

  auto body = module.getBodyBlock();

  size_t loads = llvm::input_node(*node->output(0)->begin())->noutputs();

  // Input signals
  ::llvm::SmallVector<circt::firrtl::SubfieldOp> loadAddrReadys;
  ::llvm::SmallVector<circt::firrtl::SubfieldOp> loadAddrValids;
  ::llvm::SmallVector<circt::firrtl::SubfieldOp> loadAddrDatas;

  ::llvm::SmallVector<circt::firrtl::SubfieldOp> storeAddrReadys;
  ::llvm::SmallVector<circt::firrtl::SubfieldOp> storeAddrValids;
  ::llvm::SmallVector<circt::firrtl::SubfieldOp> storeAddrDatas;
  ::llvm::SmallVector<circt::firrtl::SubfieldOp> storeDataReadys;
  ::llvm::SmallVector<circt::firrtl::SubfieldOp> storeDataValids;
  ::llvm::SmallVector<circt::firrtl::SubfieldOp> storeDataDatas;
  // the ports for loads come first and consist only of addresses. Stores have both addresses and
  // data
  for (size_t i = 1; i < req_node->ninputs(); ++i)
  {
    if (i - 1 < loads)
    {
      // Load
      JLM_ASSERT(storeAddrReadys.empty()); // no stores yet
      auto bundle = GetInPort(module, i - 1);
      loadAddrReadys.push_back(GetSubfield(body, bundle, "ready"));
      loadAddrValids.push_back(GetSubfield(body, bundle, "valid"));
      loadAddrDatas.push_back(GetSubfield(body, bundle, "data"));
    }
    else
    {
      // Store
      auto addrBundle = GetInPort(module, i - 1);
      storeAddrReadys.push_back(GetSubfield(body, addrBundle, "ready"));
      storeAddrValids.push_back(GetSubfield(body, addrBundle, "valid"));
      storeAddrDatas.push_back(GetSubfield(body, addrBundle, "data"));
      i++;
      auto dataBundle = GetInPort(module, i - 1);
      storeDataReadys.push_back(GetSubfield(body, dataBundle, "ready"));
      storeDataValids.push_back(GetSubfield(body, dataBundle, "valid"));
      storeDataDatas.push_back(GetSubfield(body, dataBundle, "data"));
    }
  }

  ::llvm::SmallVector<circt::firrtl::SubfieldOp> loadDataReadys;
  ::llvm::SmallVector<circt::firrtl::SubfieldOp> loadDataValids;
  ::llvm::SmallVector<circt::firrtl::SubfieldOp> loadDataDatas;
  for (size_t i = 0; i < res_node->noutputs(); ++i)
  {
    auto bundle = GetOutPort(module, i);
    loadDataReadys.push_back(GetSubfield(body, bundle, "ready"));
    loadDataValids.push_back(GetSubfield(body, bundle, "valid"));
    loadDataDatas.push_back(GetSubfield(body, bundle, "data"));
  }

  auto clock = GetClockSignal(module);
  auto reset = GetResetSignal(module);
  auto zeroBitValue = GetConstant(body, 1, 0);
  auto oneBitValue = GetConstant(body, 1, 1);

  // memory
  auto arraytype = dynamic_cast<const llvm::arraytype *>(&lmem_op->result(0).type());
  size_t depth = arraytype->nelements();
  auto dataType = GetFirrtlType(&arraytype->element_type());
  ::llvm::SmallVector<mlir::Type> memTypes;
  ::llvm::SmallVector<mlir::Attribute> memNames;
  memTypes.push_back(circt::firrtl::MemOp::getTypeForPort(
      depth,
      dataType,
      circt::firrtl::MemOp::PortKind::ReadWrite));
  memNames.push_back(Builder_->getStringAttr("rw0"));
  //    memTypes.push_back(circt::firrtl::MemOp::getTypeForPort(depth, dataType,
  //    circt::firrtl::MemOp::PortKind::ReadWrite));
  //    memNames.push_back(Builder_->getStringAttr("rw1"));
  // TODO: figure out why writeLatency is wrong here
  auto memory = Builder_->create<circt::firrtl::MemOp>(
      Builder_->getUnknownLoc(),
      memTypes,
      2,
      1,
      depth,
      RUWAttr::New,
      memNames,
      "mem");
  body->push_back(memory);
  auto rw0 = memory.getPortNamed("rw0");
  Connect(body, GetSubfield(body, rw0, "clk"), clock);
  auto rw0_wmode = GetSubfield(body, rw0, "wmode");
  Connect(body, GetSubfield(body, rw0, "en"), oneBitValue);
  Connect(body, GetSubfield(body, rw0, "wmask"), oneBitValue);
  auto rw0_addr = GetSubfield(body, rw0, "addr");
  auto rw0_rdata = GetSubfield(body, rw0, "rdata");
  auto rw0_wdata = GetSubfield(body, rw0, "wdata");
  Connect(body, rw0_wdata, GetConstant(body, JlmSize(&arraytype->element_type()), 0));
  //    auto rw1 = memory.getPortNamed("rw1");
  //    Connect(body, GetSubfield(body, rw1, "clk"), clock);
  int addrwidth = ceil(log2(depth));

  // do stores first, because they pass state edges on directly; having loads first might create a
  // combinatorial cycle
  for (size_t i = 0; i < storeDataReadys.size(); ++i)
  {
    Connect(body, storeDataReadys[i], zeroBitValue);
    Connect(body, storeAddrReadys[i], zeroBitValue);
  }
  ::llvm::SmallVector<circt::firrtl::RegResetOp> loadValidRegs;
  for (size_t i = 0; i < loadAddrReadys.size(); ++i)
  {
    auto validReg = Builder_->create<circt::firrtl::RegResetOp>(
        Builder_->getUnknownLoc(),
        GetIntType(1),
        clock,
        reset,
        zeroBitValue,
        Builder_->getStringAttr("load_valid_" + std::to_string(i)));
    body->push_back(validReg);
    loadValidRegs.push_back(validReg);
    Connect(body, validReg.getResult(), zeroBitValue);
    Connect(body, loadDataValids[i], validReg.getResult());
    Connect(body, loadDataDatas[i], rw0_rdata);
    Connect(body, loadAddrReadys[i], zeroBitValue);
  }
  //    mlir::Value assigned = zeroBitValue;
  mlir::Block * elsewhen = body;
  for (size_t i = 0; i < storeDataReadys.size(); ++i)
  {
    auto whenReqFireOp =
        AddWhenOp(elsewhen, AddAndOp(elsewhen, storeAddrValids[i], storeDataValids[i]), true);
    auto whenReqFireBody = whenReqFireOp.getThenBodyBuilder().getBlock();
    Connect(whenReqFireBody, storeDataReadys[i], oneBitValue);
    Connect(whenReqFireBody, storeAddrReadys[i], oneBitValue);
    Connect(whenReqFireBody, rw0_wmode, oneBitValue);
    Connect(whenReqFireBody, rw0_wdata, storeDataDatas[i]);
    Connect(
        whenReqFireBody,
        rw0_addr,
        AddBitsOp(whenReqFireBody, storeAddrDatas[i], addrwidth - 1, 0));
    elsewhen = whenReqFireOp.getElseBodyBuilder().getBlock();
  }
  for (size_t i = 0; i < loadAddrReadys.size(); ++i)
  {
    auto whenReqFireOp = AddWhenOp(elsewhen, loadAddrValids[i], true);
    auto whenReqFireBody = whenReqFireOp.getThenBodyBuilder().getBlock();
    Connect(whenReqFireBody, loadAddrReadys[i], oneBitValue);
    Connect(whenReqFireBody, rw0_wmode, zeroBitValue);
    Connect(
        whenReqFireBody,
        rw0_addr,
        AddBitsOp(whenReqFireBody, loadAddrDatas[i], addrwidth - 1, 0));
    Connect(whenReqFireBody, loadValidRegs[i].getResult(), oneBitValue);
    elsewhen = whenReqFireOp.getElseBodyBuilder().getBlock();
  }
  Connect(elsewhen, rw0_wmode, zeroBitValue);
  Connect(elsewhen, rw0_addr, GetConstant(elsewhen, addrwidth, 0));

  return module;
}

circt::firrtl::FModuleOp
RhlsToFirrtlConverter::MlirGenHlsStore(const jlm::rvsdg::simple_node * node)
{
  // Create the module and its input/output ports
  auto module = nodeToModule(node, false);
  auto body = module.getBodyBlock();

  auto store = dynamic_cast<const store_op *>(&(node->operation()));
  auto local_store = dynamic_cast<const local_store_op *>(&(node->operation()));
  JLM_ASSERT(store || local_store);

  // Input signals
  auto inBundleAddr = GetInPort(module, 0);
  auto inReadyAddr = GetSubfield(body, inBundleAddr, "ready");
  auto inValidAddr = GetSubfield(body, inBundleAddr, "valid");
  auto inDataAddr = GetSubfield(body, inBundleAddr, "data");

  auto inBundleData = GetInPort(module, 1);
  auto inReadyData = GetSubfield(body, inBundleData, "ready");
  auto inValidData = GetSubfield(body, inBundleData, "valid");
  auto inDataData = GetSubfield(body, inBundleData, "data");

  ::llvm::SmallVector<circt::firrtl::SubfieldOp> inReadyStates;
  ::llvm::SmallVector<circt::firrtl::SubfieldOp> inValidStates;
  ::llvm::SmallVector<circt::firrtl::SubfieldOp> inDataStates;
  for (size_t i = 2; i < node->ninputs(); ++i)
  {
    auto bundle = GetInPort(module, i);
    inReadyStates.push_back(GetSubfield(body, bundle, "ready"));
    inValidStates.push_back(GetSubfield(body, bundle, "valid"));
    inDataStates.push_back(GetSubfield(body, bundle, "data"));
  }

  ::llvm::SmallVector<circt::firrtl::SubfieldOp> outReadyStates;
  ::llvm::SmallVector<circt::firrtl::SubfieldOp> outValidStates;
  ::llvm::SmallVector<circt::firrtl::SubfieldOp> outDataStates;
  for (size_t i = 0; i < node->noutputs() - 2; ++i)
  {
    auto bundle = GetOutPort(module, i);
    outReadyStates.push_back(GetSubfield(body, bundle, "ready"));
    outValidStates.push_back(GetSubfield(body, bundle, "valid"));
    outDataStates.push_back(GetSubfield(body, bundle, "data"));
  }

  auto outBundleMemAddr = GetOutPort(module, node->noutputs() - 2);
  auto outReadyMemAddr = GetSubfield(body, outBundleMemAddr, "ready");
  auto outValidMemAddr = GetSubfield(body, outBundleMemAddr, "valid");
  auto outDataMemAddr = GetSubfield(body, outBundleMemAddr, "data");

  // Output signals
  auto outBundleMemData = GetOutPort(module, node->noutputs() - 1);
  auto outValidMemData = GetSubfield(body, outBundleMemData, "valid");
  auto outDataMemData = GetSubfield(body, outBundleMemData, "data");

  auto clock = GetClockSignal(module);
  auto reset = GetResetSignal(module);
  auto zeroBitValue = GetConstant(body, 1, 0);
  auto oneBitValue = GetConstant(body, 1, 1);

  // Registers
  ::llvm::SmallVector<circt::firrtl::RegResetOp> oValidRegs;
  ::llvm::SmallVector<circt::firrtl::RegResetOp> oDataRegs;
  for (size_t i = 0; i < node->noutputs() - 2; i++)
  {
    std::string validName("o");
    validName.append(std::to_string(i));
    validName.append("_valid_reg");
    auto validReg = Builder_->create<circt::firrtl::RegResetOp>(
        Builder_->getUnknownLoc(),
        GetIntType(1),
        clock,
        reset,
        zeroBitValue,
        Builder_->getStringAttr(validName));
    body->push_back(validReg);
    oValidRegs.push_back(validReg);

    auto zeroValue = GetConstant(body, JlmSize(&node->output(i)->type()), 0);
    std::string dataName("o");
    dataName.append(std::to_string(i));
    dataName.append("_data_reg");
    auto dataReg = Builder_->create<circt::firrtl::RegResetOp>(
        Builder_->getUnknownLoc(),
        GetIntType(&node->output(i)->type()),
        clock,
        reset,
        zeroValue,
        Builder_->getStringAttr(dataName));
    body->push_back(dataReg);
    oDataRegs.push_back(dataReg);
  }

  mlir::Value canRequest = inValidAddr;
  canRequest = AddAndOp(body, canRequest, inValidData);
  for (auto vld : inValidStates)
  {
    canRequest = AddAndOp(body, canRequest, vld);
  }
  for (size_t i = 0; i < oValidRegs.size(); ++i)
  {
    // register is empty or being drained
    //        canRequest = AddAndOp(body, canRequest, AddOrOp(body, AddNotOp(body, oValidRegs[i]),
    //        outReadyStates[i]));
    canRequest = AddAndOp(body, canRequest, AddNotOp(body, oValidRegs[i].getResult()));
  }

  // Block until all inputs and no outputs are valid
  Connect(body, outValidMemAddr, canRequest);
  Connect(body, outDataMemAddr, inDataAddr);
  Connect(body, outValidMemData, canRequest);
  Connect(body, outDataMemData, inDataData);

  for (size_t i = 0; i < node->noutputs() - 2; ++i)
  {
    Connect(body, outValidStates[i], oValidRegs[i].getResult());
    Connect(body, outDataStates[i], oDataRegs[i].getResult());
    auto andOp2 = AddAndOp(body, outReadyStates[i], outValidStates[i]);
    Connect(
        // When o1 fires
        AddWhenOp(body, andOp2, false).getThenBodyBuilder().getBlock(),
        oValidRegs[i].getResult(),
        zeroBitValue);
  }

  // mem_req fire
  auto whenReqFireOp = AddWhenOp(body, outReadyMemAddr, false);
  auto whenReqFireBody = whenReqFireOp.getThenBodyBuilder().getBlock();
  for (size_t i = 0; i < node->noutputs() - 2; ++i)
  {
    Connect(whenReqFireBody, oValidRegs[i].getResult(), oneBitValue);
    Connect(whenReqFireBody, oDataRegs[i].getResult(), inDataStates[i]);
  }

  // Handshaking
  Connect(body, inReadyAddr, outReadyMemAddr);
  // TODO: check readyness seperately?
  Connect(body, inReadyData, outReadyMemAddr);
  for (size_t i = 2; i < node->ninputs(); ++i)
  {
    Connect(body, inReadyStates[i - 2], outReadyMemAddr);
  }
  return module;
}

circt::firrtl::FModuleOp
RhlsToFirrtlConverter::MlirGenMem(const jlm::rvsdg::simple_node * node)
{
  // Create the module and its input/output ports
  auto module = nodeToModule(node, true);
  auto body = module.getBodyBlock();

  // Check if it's a load or store operation
  bool store = dynamic_cast<const llvm::StoreOperation *>(&(node->operation()));

  InitializeMemReq(module);
  // Input signals
  auto inBundle0 = GetInPort(module, 0);
  auto inReady0 = GetSubfield(body, inBundle0, "ready");
  auto inValid0 = GetSubfield(body, inBundle0, "valid");
  auto inData0 = GetSubfield(body, inBundle0, "data");

  auto inBundle1 = GetInPort(module, 1);
  auto inReady1 = GetSubfield(body, inBundle1, "ready");
  auto inValid1 = GetSubfield(body, inBundle1, "valid");
  auto inData1 = GetSubfield(body, inBundle1, "data");

  // Stores also have a data input that needs to be handled
  // The input is not used by loads but code below reference
  // these variables so we need to define them
  mlir::BlockArgument inBundle2 = NULL;
  circt::firrtl::SubfieldOp inReady2 = NULL;
  circt::firrtl::SubfieldOp inValid2 = NULL;
  circt::firrtl::SubfieldOp inData2 = NULL;
  if (store)
  {
    inBundle2 = GetInPort(module, 2);
    inReady2 = GetSubfield(body, inBundle2, "ready");
    inValid2 = GetSubfield(body, inBundle2, "valid");
    inData2 = GetSubfield(body, inBundle2, "data");
  }

  // Output signals
  auto outBundle0 = GetOutPort(module, 0);
  auto outReady0 = GetSubfield(body, outBundle0, "ready");
  auto outValid0 = GetSubfield(body, outBundle0, "valid");
  auto outData0 = GetSubfield(body, outBundle0, "data");

  // Mem signals
  mlir::BlockArgument memReq = GetPort(module, "mem_req");
  mlir::BlockArgument memRes = GetPort(module, "mem_res");

  auto memReqReady = GetSubfield(body, memReq, "ready");
  auto memReqValid = GetSubfield(body, memReq, "valid");
  auto memReqAddr = GetSubfield(body, memReq, "addr");
  auto memReqData = GetSubfield(body, memReq, "data");
  auto memReqWrite = GetSubfield(body, memReq, "write");
  auto memReqWidth = GetSubfield(body, memReq, "width");

  auto memResValid = GetSubfield(body, memRes, "valid");
  auto memResData = GetSubfield(body, memRes, "data");

  auto clock = GetClockSignal(module);
  auto reset = GetResetSignal(module);
  auto zeroBitValue = GetConstant(body, 1, 0);
  auto oneBitValue = GetConstant(body, 1, 1);

  // Registers
  ::llvm::SmallVector<circt::firrtl::RegResetOp> oValidRegs;
  ::llvm::SmallVector<circt::firrtl::RegResetOp> oDataRegs;
  for (size_t i = 0; i < node->noutputs(); i++)
  {
    std::string validName("o");
    validName.append(std::to_string(i));
    validName.append("_valid_reg");
    auto validReg = Builder_->create<circt::firrtl::RegResetOp>(
        Builder_->getUnknownLoc(),
        GetIntType(1),
        clock,
        reset,
        zeroBitValue,
        Builder_->getStringAttr(validName));
    body->push_back(validReg);
    oValidRegs.push_back(validReg);

    auto zeroValue = GetConstant(body, JlmSize(&node->output(i)->type()), 0);
    std::string dataName("o");
    dataName.append(std::to_string(i));
    dataName.append("_data_reg");
    auto dataReg = Builder_->create<circt::firrtl::RegResetOp>(
        Builder_->getUnknownLoc(),
        GetIntType(&node->output(i)->type()),
        clock,
        reset,
        zeroValue,
        Builder_->getStringAttr(dataName));
    body->push_back(dataReg);
    oDataRegs.push_back(dataReg);
  }
  auto sentReg = Builder_->create<circt::firrtl::RegResetOp>(
      Builder_->getUnknownLoc(),
      GetIntType(1),
      clock,
      reset,
      zeroBitValue,
      Builder_->getStringAttr("sent_reg"));
  body->push_back(sentReg);

  mlir::Value canRequest = AddNotOp(body, sentReg.getResult());
  canRequest = AddAndOp(body, canRequest, inValid0);
  canRequest = AddAndOp(body, canRequest, inValid1);
  if (store)
  {
    canRequest = AddAndOp(body, canRequest, inValid2);
  }
  for (size_t i = 0; i < node->noutputs(); i++)
  {
    canRequest = AddAndOp(body, canRequest, AddNotOp(body, oValidRegs[i].getResult()));
  }

  // Block until all inputs and no outputs are valid
  Connect(body, memReqValid, canRequest);
  Connect(body, memReqAddr, inData0);

  int bitWidth;
  if (store)
  {
    Connect(body, memReqWrite, oneBitValue);
    Connect(body, memReqData, inData1);
    bitWidth = dynamic_cast<const jlm::rvsdg::bittype *>(&node->input(1)->type())->nbits();
  }
  else
  {
    Connect(body, memReqWrite, zeroBitValue);
    auto invalid = GetInvalid(body, 32);
    Connect(body, memReqData, invalid);
    if (auto bitType = dynamic_cast<const jlm::rvsdg::bittype *>(&node->output(0)->type()))
    {
      bitWidth = bitType->nbits();
    }
    else if (dynamic_cast<const llvm::PointerType *>(&node->output(0)->type()))
    {
      bitWidth = 64;
    }
    else
    {
      throw jlm::util::error("unknown width for mem request");
    }
  }

  int log2Bytes = log2(bitWidth / 8);
  Connect(body, memReqWidth, GetConstant(body, 3, log2Bytes));

  // mem_req fire
  auto whenReqFireOp = AddWhenOp(body, memReqReady, false);
  auto whenReqFireBody = whenReqFireOp.getThenBodyBuilder().getBlock();
  Connect(whenReqFireBody, sentReg.getResult(), oneBitValue);
  if (store)
  {
    Connect(whenReqFireBody, oValidRegs[0].getResult(), oneBitValue);
    Connect(whenReqFireBody, oDataRegs[0].getResult(), inData2);
  }
  else
  {
    Connect(whenReqFireBody, oValidRegs[1].getResult(), oneBitValue);
    Connect(whenReqFireBody, oDataRegs[1].getResult(), inData1);
  }

  // mem_res fire
  auto whenResFireOp = AddWhenOp(body, AddAndOp(body, sentReg.getResult(), memResValid), false);
  auto whenResFireBody = whenResFireOp.getThenBodyBuilder().getBlock();
  Connect(whenResFireBody, sentReg.getResult(), zeroBitValue);
  if (!store)
  {
    Connect(whenResFireBody, oValidRegs[0].getResult(), oneBitValue);
    if (bitWidth != 64)
    {
      auto bitsOp = AddBitsOp(whenResFireBody, memResData, bitWidth - 1, 0);
      Connect(whenResFireBody, oDataRegs[0].getResult(), bitsOp);
    }
    else
    {
      Connect(whenResFireBody, oDataRegs[0].getResult(), memResData);
    }
  }

  // Handshaking
  Connect(body, inReady0, memReqReady);
  Connect(body, inReady1, memReqReady);
  if (store)
  {
    Connect(body, inReady2, memReqReady);
  }

  Connect(body, outValid0, oValidRegs[0].getResult());
  Connect(body, outData0, oDataRegs[0].getResult());
  auto andOp = AddAndOp(body, outReady0, outValid0);
  Connect(
      // When o0 fires
      AddWhenOp(body, andOp, false).getThenBodyBuilder().getBlock(),
      oValidRegs[0].getResult(),
      zeroBitValue);
  if (!store)
  {
    auto outBundle1 = GetOutPort(module, 1);
    auto outReady1 = GetSubfield(body, outBundle1, "ready");
    auto outValid1 = GetSubfield(body, outBundle1, "valid");
    auto outData1 = GetSubfield(body, outBundle1, "data");

    Connect(body, outValid1, oValidRegs[1].getResult());
    Connect(body, outData1, oDataRegs[1].getResult());
    auto andOp = AddAndOp(body, outReady1, outValid1);
    Connect(
        // When o1 fires
        AddWhenOp(body, andOp, false).getThenBodyBuilder().getBlock(),
        oValidRegs[1].getResult(),
        zeroBitValue);
  }

  return module;
}

circt::firrtl::FModuleOp
RhlsToFirrtlConverter::MlirGenTrigger(const jlm::rvsdg::simple_node * node)
{
  // Create the module and its input/output ports
  auto module = nodeToModule(node);
  auto body = module.getBodyBlock();

  // Input signals
  auto inBundle0 = GetInPort(module, 0);
  auto inReady0 = GetSubfield(body, inBundle0, "ready");
  auto inValid0 = GetSubfield(body, inBundle0, "valid");
  // auto inData0  = GetSubfield(body, inBundle0, "data");
  auto inBundle1 = GetInPort(module, 1);
  auto inReady1 = GetSubfield(body, inBundle1, "ready");
  auto inValid1 = GetSubfield(body, inBundle1, "valid");
  auto inData1 = GetSubfield(body, inBundle1, "data");
  // Output signals
  auto outBundle = GetOutPort(module, 0);
  auto outReady = GetSubfield(body, outBundle, "ready");
  auto outValid = GetSubfield(body, outBundle, "valid");
  auto outData = GetSubfield(body, outBundle, "data");

  auto andOp0 = AddAndOp(body, outReady, inValid1);
  auto andOp1 = AddAndOp(body, outReady, inValid0);
  auto andOp2 = AddAndOp(body, inValid0, inValid1);

  Connect(body, inReady0, andOp0);
  Connect(body, inReady1, andOp1);
  Connect(body, outValid, andOp2);
  Connect(body, outData, inData1);

  return module;
}

circt::firrtl::FModuleOp
RhlsToFirrtlConverter::MlirGenPrint(const jlm::rvsdg::simple_node * node)
{
  // Create the module and its input/output ports
  auto module = nodeToModule(node);
  auto body = module.getBodyBlock();

  auto clock = GetClockSignal(module);
  auto reset = GetResetSignal(module);

  // Input signals
  auto inBundle = GetInPort(module, 0);
  auto inReady = GetSubfield(body, inBundle, "ready");
  auto inValid = GetSubfield(body, inBundle, "valid");
  auto inData = GetSubfield(body, inBundle, "data");
  // Output signals
  auto outBundle = GetOutPort(module, 0);
  Connect(body, outBundle, inBundle);
  auto trigger = AddAndOp(body, AddAndOp(body, inReady, inValid), AddNotOp(body, reset));
  auto pn = dynamic_cast<const print_op *>(&node->operation());
  auto formatString = "print node " + std::to_string(pn->id()) + ": %x\n";
  auto name = "print_node_" + std::to_string(pn->id());
  auto printValue = AddPadOp(body, inData, 64);
  ::llvm::SmallVector<mlir::Value> operands;
  operands.push_back(printValue);
  body->push_back(Builder_->create<circt::firrtl::PrintFOp>(
      Builder_->getUnknownLoc(),
      clock,
      trigger,
      formatString,
      operands,
      name));
  return module;
}

circt::firrtl::FModuleOp
RhlsToFirrtlConverter::MlirGenPredicationBuffer(const jlm::rvsdg::simple_node * node)
{
  // Create the module and its input/output ports
  auto module = nodeToModule(node);
  auto body = module.getBodyBlock();

  auto clock = GetClockSignal(module);
  auto reset = GetResetSignal(module);
  auto zeroBitValue = GetConstant(body, 1, 0);
  auto oneBitValue = GetConstant(body, 1, 1);

  std::string validName("buf_valid_reg");
  auto validReg = Builder_->create<circt::firrtl::RegResetOp>(
      Builder_->getUnknownLoc(),
      GetIntType(1),
      clock,
      reset,
      oneBitValue,
      Builder_->getStringAttr(validName));
  body->push_back(validReg);

  std::string dataName("buf_data_reg");
  auto dataReg = Builder_->create<circt::firrtl::RegResetOp>(
      Builder_->getUnknownLoc(),
      GetIntType(&node->input(0)->type()),
      clock,
      reset,
      zeroBitValue,
      Builder_->getStringAttr(dataName));
  body->push_back(dataReg);

  auto inBundle = GetInPort(module, 0);
  auto inReady = GetSubfield(body, inBundle, "ready");
  auto inValid = GetSubfield(body, inBundle, "valid");
  auto inData = GetSubfield(body, inBundle, "data");

  auto outBundle = GetOutPort(module, 0);
  auto outReady = GetSubfield(body, outBundle, "ready");
  auto outValid = GetSubfield(body, outBundle, "valid");
  auto outData = GetSubfield(body, outBundle, "data");

  auto orOp = AddOrOp(body, validReg.getResult(), inValid);
  Connect(body, outValid, orOp);
  auto muxOp = AddMuxOp(body, validReg.getResult(), dataReg.getResult(), inData);
  Connect(body, outData, muxOp);
  auto notOp = AddNotOp(body, validReg.getResult());
  Connect(body, inReady, notOp);

  // When
  auto condition = AddAndOp(body, inValid, inReady);
  auto whenOp = AddWhenOp(body, condition, false);
  auto thenBody = whenOp.getThenBodyBuilder().getBlock();
  Connect(thenBody, validReg.getResult(), oneBitValue);
  Connect(thenBody, dataReg.getResult(), inData);

  // When
  condition = AddAndOp(body, outValid, outReady);
  whenOp = AddWhenOp(body, condition, false);
  thenBody = whenOp.getThenBodyBuilder().getBlock();
  Connect(thenBody, validReg.getResult(), zeroBitValue);

  return module;
}

circt::firrtl::FModuleOp
RhlsToFirrtlConverter::MlirGenBuffer(const jlm::rvsdg::simple_node * node)
{
  // Create the module and its input/output ports
  auto module = nodeToModule(node);
  auto body = module.getBodyBlock();

  auto op = dynamic_cast<const hls::buffer_op *>(&(node->operation()));
  auto capacity = op->capacity;

  auto clock = GetClockSignal(module);
  auto reset = GetResetSignal(module);
  auto zeroBitValue = GetConstant(body, 1, 0);
  auto zeroValue = GetConstant(body, JlmSize(&node->input(0)->type()), 0);
  auto oneBitValue = GetConstant(body, 1, 1);

  // Registers
  ::llvm::SmallVector<circt::firrtl::RegResetOp> validRegs;
  ::llvm::SmallVector<circt::firrtl::RegResetOp> dataRegs;
  for (size_t i = 0; i <= capacity; i++)
  {
    std::string validName("buf");
    validName.append(std::to_string(i));
    validName.append("_valid_reg");
    auto validReg = Builder_->create<circt::firrtl::RegResetOp>(
        Builder_->getUnknownLoc(),
        GetIntType(1),
        clock,
        reset,
        zeroBitValue,
        Builder_->getStringAttr(validName));
    body->push_back(validReg);
    validRegs.push_back(validReg);

    std::string dataName("buf");
    dataName.append(std::to_string(i));
    dataName.append("_data_reg");
    auto dataReg = Builder_->create<circt::firrtl::RegResetOp>(
        Builder_->getUnknownLoc(),
        GetIntType(&node->input(0)->type()),
        clock,
        reset,
        zeroValue,
        Builder_->getStringAttr(dataName));
    body->push_back(dataReg);
    dataRegs.push_back(dataReg);
  }
  // FIXME
  // Resource waste as the registers will constantly be set to zero
  // This simplifies the code below but might waste resources unless
  // the tools are clever anough to replace it with a constant
  Connect(body, validRegs[capacity].getResult(), zeroBitValue);
  Connect(body, dataRegs[capacity].getResult(), zeroValue);

  // Add wires
  ::llvm::SmallVector<circt::firrtl::WireOp> shiftWires;
  ::llvm::SmallVector<circt::firrtl::WireOp> consumedWires;
  for (size_t i = 0; i <= capacity; i++)
  {
    std::string shiftName("shift_out");
    shiftName.append(std::to_string(i));
    shiftWires.push_back(AddWireOp(body, shiftName, 1));
    std::string consumedName("in_consumed");
    consumedName.append(std::to_string(i));
    consumedWires.push_back(AddWireOp(body, consumedName, 1));
  }

  auto inBundle = GetInPort(module, 0);
  auto inReady = GetSubfield(body, inBundle, "ready");
  auto inValid = GetSubfield(body, inBundle, "valid");
  auto inData = GetSubfield(body, inBundle, "data");

  auto outBundle = GetOutPort(module, 0);
  auto outReady = GetSubfield(body, outBundle, "ready");
  auto outValid = GetSubfield(body, outBundle, "valid");
  auto outData = GetSubfield(body, outBundle, "data");

  // Connect out to buf0
  Connect(body, outValid, validRegs[0].getResult());
  Connect(body, outData, dataRegs[0].getResult());
  auto andOp = AddAndOp(body, outReady, outValid);
  Connect(body, shiftWires[0].getResult(), andOp);
  if (op->pass_through)
  {
    auto notOp = AddNotOp(body, validRegs[0].getResult());
    andOp = AddAndOp(body, notOp, outReady);
    Connect(body, consumedWires[0].getResult(), andOp);
    auto whenOp = AddWhenOp(body, notOp, false);
    auto thenBody = whenOp.getThenBodyBuilder().getBlock();
    Connect(thenBody, outData, inData);
    Connect(thenBody, outValid, inValid);
  }
  else
  {
    Connect(body, consumedWires[0].getResult(), zeroBitValue);
  }

  // The buffer is ready if the last one is empty
  auto notOp = AddNotOp(body, validRegs[capacity - 1].getResult());
  Connect(body, inReady, notOp);

  andOp = AddAndOp(body, inReady, inValid);
  for (size_t i = 0; i < capacity; ++i)
  {
    Connect(body, consumedWires[i + 1].getResult(), consumedWires[i].getResult());
    Connect(body, shiftWires[i + 1].getResult(), zeroBitValue);

    // When valid reg
    auto whenOp = AddWhenOp(body, shiftWires[i].getResult(), false);
    auto thenBody = whenOp.getThenBodyBuilder().getBlock();
    Connect(thenBody, validRegs[i].getResult(), zeroBitValue);

    // When will be empty
    auto notOp = AddNotOp(body, validRegs[i].getResult());
    auto condition = AddOrOp(body, shiftWires[i].getResult(), notOp);
    whenOp = AddWhenOp(body, condition, false);
    thenBody = whenOp.getThenBodyBuilder().getBlock();
    // Create the condition needed in nested when
    notOp = AddNotOp(thenBody, consumedWires[i].getResult());
    auto elseCondition = AddAndOp(thenBody, andOp, notOp);

    // Nested when valid reg
    whenOp = AddWhenOp(thenBody, validRegs[i + 1].getResult(), true);
    thenBody = whenOp.getThenBodyBuilder().getBlock();
    Connect(thenBody, validRegs[i].getResult(), oneBitValue);
    Connect(thenBody, dataRegs[i].getResult(), dataRegs[i + 1].getResult());
    Connect(thenBody, shiftWires[i + 1].getResult(), oneBitValue);

    // Nested else in available
    auto elseBody = whenOp.getElseBodyBuilder().getBlock();
    auto nestedWhen = AddWhenOp(elseBody, elseCondition, false);
    thenBody = nestedWhen.getThenBodyBuilder().getBlock();
    Connect(thenBody, consumedWires[i + 1].getResult(), oneBitValue);
    Connect(thenBody, validRegs[i].getResult(), oneBitValue);
    Connect(thenBody, dataRegs[i].getResult(), inData);
  }

  return module;
}

circt::firrtl::FModuleOp
RhlsToFirrtlConverter::MlirGenAddrQueue(const jlm::rvsdg::simple_node * node)
{
  // Create the module and its input/output ports
  auto module = nodeToModule(node);
  auto body = module.getBodyBlock();

  auto op = dynamic_cast<const hls::addr_queue_op *>(&(node->operation()));
  auto capacity = op->capacity;

  auto clock = GetClockSignal(module);
  auto reset = GetResetSignal(module);
  auto zeroBitValue = GetConstant(body, 1, 0);
  auto zeroValue = GetConstant(body, JlmSize(&node->input(0)->type()), 0);
  auto oneBitValue = GetConstant(body, 1, 1);

  // Registers
  ::llvm::SmallVector<circt::firrtl::RegResetOp> validRegs;
  ::llvm::SmallVector<circt::firrtl::RegResetOp> dataRegs;
  for (size_t i = 0; i <= capacity; i++)
  {
    std::string validName("buf");
    validName.append(std::to_string(i));
    validName.append("_valid_reg");
    auto validReg = Builder_->create<circt::firrtl::RegResetOp>(
        Builder_->getUnknownLoc(),
        GetIntType(1),
        clock,
        reset,
        zeroBitValue,
        Builder_->getStringAttr(validName));
    body->push_back(validReg);
    validRegs.push_back(validReg);

    std::string dataName("buf");
    dataName.append(std::to_string(i));
    dataName.append("_data_reg");
    auto dataReg = Builder_->create<circt::firrtl::RegResetOp>(
        Builder_->getUnknownLoc(),
        GetIntType(&node->input(0)->type()),
        clock,
        reset,
        zeroValue,
        Builder_->getStringAttr(dataName));
    body->push_back(dataReg);
    dataRegs.push_back(dataReg);
  }
  // FIXME
  // Resource waste as the registers will constantly be set to zero
  // This simplifies the code below but might waste resources unless
  // the tools are clever anough to replace it with a constant
  Connect(body, validRegs[capacity].getResult(), zeroBitValue);
  Connect(body, dataRegs[capacity].getResult(), zeroValue);

  // Add wires
  ::llvm::SmallVector<circt::firrtl::WireOp> shiftWires;
  ::llvm::SmallVector<circt::firrtl::WireOp> consumedWires;
  for (size_t i = 0; i <= capacity; i++)
  {
    std::string shiftName("shift_out");
    shiftName.append(std::to_string(i));
    shiftWires.push_back(AddWireOp(body, shiftName, 1));
    std::string consumedName("in_consumed");
    consumedName.append(std::to_string(i));
    consumedWires.push_back(AddWireOp(body, consumedName, 1));
  }

  auto checkBundle = GetInPort(module, 0);
  auto checkReady = GetSubfield(body, checkBundle, "ready");
  auto checkValid = GetSubfield(body, checkBundle, "valid");
  auto checkData = GetSubfield(body, checkBundle, "data");

  auto enqBundle = GetInPort(module, 1);
  auto enqReady = GetSubfield(body, enqBundle, "ready");
  auto enqValid = GetSubfield(body, enqBundle, "valid");
  auto enqData = GetSubfield(body, enqBundle, "data");

  auto deqBundle = GetInPort(module, 2);
  auto deqReady = GetSubfield(body, deqBundle, "ready");
  auto deqValid = GetSubfield(body, deqBundle, "valid");

  auto outBundle = GetOutPort(module, 0);
  auto outReady = GetSubfield(body, outBundle, "ready");
  auto outValid = GetSubfield(body, outBundle, "valid");
  auto outData = GetSubfield(body, outBundle, "data");

  // Connect out to addr
  auto addr_in_queue_wire = AddWireOp(body, "addr_in_queue", 1);
  auto addr_out_valid = AddAndOp(body, checkValid, AddNotOp(body, addr_in_queue_wire.getResult()));
  Connect(body, outValid, addr_out_valid);
  Connect(body, outData, checkData);
  Connect(body, checkReady, AddAndOp(body, outReady, addr_out_valid));
  auto andOp = AddAndOp(body, deqReady, deqValid);

  Connect(body, deqReady, validRegs[0].getResult());
  // deq fire
  Connect(body, shiftWires[0].getResult(), andOp);
  //	if (op->pass_through) {
  //		auto notOp = AddNotOp(body, validRegs[0]);
  //		andOp = AddAndOp(body, notOp, outReady);
  //		Connect(body, consumedWires[0], andOp);
  //		auto whenOp = AddWhenOp(body, notOp, false);
  //		auto thenBody = whenOp.getThenBodyBuilder().getBlock();
  //		Connect(thenBody, outData, inData);
  //		Connect(thenBody, outValid, inValid);
  //	} else {
  Connect(body, consumedWires[0].getResult(), zeroBitValue);
  //	}

  // The buffer is ready if the last one is empty
  auto notOp = AddNotOp(body, validRegs[capacity - 1].getResult());
  Connect(body, enqReady, notOp);

  andOp = AddAndOp(body, enqReady, enqValid);
  mlir::Value addr_in_queue = zeroBitValue;
  for (size_t i = 0; i < capacity; ++i)
  {
    Connect(body, consumedWires[i + 1].getResult(), consumedWires[i].getResult());
    Connect(body, shiftWires[i + 1].getResult(), zeroBitValue);

    // When valid reg
    auto whenOp = AddWhenOp(body, shiftWires[i].getResult(), false);
    auto thenBody = whenOp.getThenBodyBuilder().getBlock();
    Connect(thenBody, validRegs[i].getResult(), zeroBitValue);

    // When will be empty
    auto notOp = AddNotOp(body, validRegs[i].getResult());
    auto condition = AddOrOp(body, shiftWires[i].getResult(), notOp);
    whenOp = AddWhenOp(body, condition, false);
    thenBody = whenOp.getThenBodyBuilder().getBlock();
    // Create the condition needed in nested when
    notOp = AddNotOp(thenBody, consumedWires[i].getResult());
    auto elseCondition = AddAndOp(thenBody, andOp, notOp);

    // Nested when valid reg
    whenOp = AddWhenOp(thenBody, validRegs[i + 1].getResult(), true);
    thenBody = whenOp.getThenBodyBuilder().getBlock();
    Connect(thenBody, validRegs[i].getResult(), oneBitValue);
    Connect(thenBody, dataRegs[i].getResult(), dataRegs[i + 1].getResult());
    Connect(thenBody, shiftWires[i + 1].getResult(), oneBitValue);

    // Nested else in available
    auto elseBody = whenOp.getElseBodyBuilder().getBlock();
    auto nestedWhen = AddWhenOp(elseBody, elseCondition, false);
    thenBody = nestedWhen.getThenBodyBuilder().getBlock();
    Connect(thenBody, consumedWires[i + 1].getResult(), oneBitValue);
    Connect(thenBody, validRegs[i].getResult(), oneBitValue);
    Connect(thenBody, dataRegs[i].getResult(), enqData);

    addr_in_queue = AddOrOp(
        body,
        addr_in_queue,
        AddAndOp(
            body,
            validRegs[i].getResult(),
            AddEqOp(body, dataRegs[i].getResult(), checkData)));
  }
  if (op->combinatorial)
  {
    // may not be the same as addr enqueued in same cycle
    addr_in_queue =
        AddOrOp(body, addr_in_queue, AddAndOp(body, enqValid, AddEqOp(body, enqData, checkData)));
  }
  Connect(body, addr_in_queue_wire.getResult(), addr_in_queue);

  return module;
}

circt::firrtl::FModuleOp
RhlsToFirrtlConverter::MlirGenDMux(const jlm::rvsdg::simple_node * node)
{
  // Create the module and its input/output ports
  auto module = nodeToModule(node);
  auto body = module.getBodyBlock();

  auto zeroBitValue = GetConstant(body, 1, 0);

  auto inputs = node->ninputs();
  auto outBundle = GetOutPort(module, 0);
  auto outReady = GetSubfield(body, outBundle, "ready");
  // Out valid
  auto outValid = GetSubfield(body, outBundle, "valid");
  Connect(body, outValid, zeroBitValue);
  // Out data
  auto invalid = GetInvalid(body, JlmSize(&node->output(0)->type()));
  auto outData = GetSubfield(body, outBundle, "data");
  Connect(body, outData, invalid);
  // Input ready 0
  auto inBundle0 = GetInPort(module, 0);
  auto inReady0 = GetSubfield(body, inBundle0, "ready");
  auto inValid0 = GetSubfield(body, inBundle0, "valid");
  auto inData0 = GetSubfield(body, inBundle0, "data");

  // Add discard registers
  auto clock = GetClockSignal(module);
  auto reset = GetResetSignal(module);

  int ctr_bits = 4;
  auto ctr_zero = GetConstant(body, ctr_bits, 0);
  auto ctr_one = GetConstant(body, ctr_bits, 1);
  auto ctr_max = GetConstant(body, ctr_bits, (1 << ctr_bits) - 1);

  ::llvm::SmallVector<mlir::Value> discard_queueds;
  ::llvm::SmallVector<circt::firrtl::WireOp> discardWires;
  mlir::Value any_discard_full = GetConstant(body, 1, 0);
  // each input has a counter that tracks how many tokens to discard
  // the discardWires are used to increase these counters
  for (size_t i = 1; i < inputs; i++)
  {
    auto inBundle = GetInPort(module, i);
    auto inReady = GetSubfield(body, inBundle, "ready");
    auto inValid = GetSubfield(body, inBundle, "valid");

    std::string regName("i");
    regName.append(std::to_string(i));
    regName.append("_discard_ctr");
    auto discard_ctr_reg = Builder_->create<circt::firrtl::RegResetOp>(
        Builder_->getUnknownLoc(),
        GetIntType(ctr_bits),
        clock,
        reset,
        ctr_zero,
        Builder_->getStringAttr(regName));
    body->push_back(discard_ctr_reg);

    std::string wireName("i");
    wireName.append(std::to_string(i));
    wireName.append("_discard");
    auto discard_wire = AddWireOp(body, wireName, 1);
    discardWires.push_back(discard_wire);
    Connect(body, discard_wire.getResult(), zeroBitValue);
    auto discard_queued = AddNeqOp(body, discard_ctr_reg.getResult(), ctr_zero);
    discard_queueds.push_back(discard_queued);
    auto discard_full = AddEqOp(body, discard_ctr_reg.getResult(), ctr_max);
    any_discard_full = AddOrOp(body, any_discard_full, discard_full);
    auto fire = AddAndOp(body, inReady, inValid);
    Connect(body, inReady, AddOrOp(body, discard_queued, discard_wire.getResult()));
    auto whenOp = AddWhenOp(
        body,
        AddAndOp(
            body,
            AddAndOp(body, discard_queued, fire),
            AddNotOp(body, discard_wire.getResult())),
        true);
    // This connect was a partial connect and is likely to not work
    Connect(
        &whenOp.getThenBlock(),
        discard_ctr_reg.getResult(),
        DropMSBs(
            &whenOp.getThenBlock(),
            AddSubOp(&whenOp.getThenBlock(), discard_ctr_reg.getResult(), ctr_one),
            1));
    auto elseWhenOp = AddWhenOp(
        &whenOp.getElseBlock(),
        AddAndOp(
            &whenOp.getElseBlock(),
            discard_wire.getResult(),
            AddNotOp(&whenOp.getElseBlock(), fire)),
        false);
    // This connect was a partial connect and is likely to not work
    Connect(
        &elseWhenOp.getThenBlock(),
        discard_ctr_reg.getResult(),
        DropMSBs(
            &elseWhenOp.getThenBlock(),
            AddAddOp(&elseWhenOp.getThenBlock(), discard_ctr_reg.getResult(), ctr_one),
            1));
  }

  auto out_fire = AddAndOp(body, outReady, outValid);
  Connect(body, inReady0, out_fire);

  auto matchBlock =
      &AddWhenOp(body, AddAndOp(body, inValid0, AddNotOp(body, any_discard_full)), false)
           .getThenBlock();

  for (size_t i = 1; i < inputs; i++)
  {
    auto inBundle = GetInPort(module, i);
    auto inReady = GetSubfield(matchBlock, inBundle, "ready");
    auto inValid = GetSubfield(matchBlock, inBundle, "valid");
    auto inData = GetSubfield(matchBlock, inBundle, "data");

    auto whenBlock = &AddWhenOp(
                          matchBlock,
                          AddAndOp(
                              matchBlock,
                              AddEqOp(matchBlock, inData0, GetConstant(matchBlock, 64, i - 1)),
                              AddNotOp(matchBlock, discard_queueds[i - 1])),
                          false)
                          .getThenBlock();
    Connect(whenBlock, outValid, inValid);
    Connect(whenBlock, outData, inData);
    Connect(whenBlock, inReady, outReady);
    for (size_t j = 1; j < inputs; j++)
    {
      if (i == j)
      {
        continue;
      }
      Connect(whenBlock, discardWires[j - 1].getResult(), out_fire);
    }
  }

  return module;
}

circt::firrtl::FModuleOp
RhlsToFirrtlConverter::MlirGenNDMux(const jlm::rvsdg::simple_node * node)
{
  // Create the module and its input/output ports
  auto module = nodeToModule(node);
  auto body = module.getBodyBlock();

  auto inputs = node->ninputs();
  auto outBundle = GetOutPort(module, 0);
  auto outReady = GetSubfield(body, outBundle, "ready");
  // Out valid
  auto outValid = GetSubfield(body, outBundle, "valid");
  auto zeroBitValue = GetConstant(body, 1, 0);
  Connect(body, outValid, zeroBitValue);
  // Out data
  auto invalid = GetInvalid(body, JlmSize(&node->output(0)->type()));
  auto outData = GetSubfield(body, outBundle, "data");
  Connect(body, outData, invalid);

  auto inBundle0 = GetInPort(module, 0);
  auto inReady0 = GetSubfield(body, inBundle0, "ready");
  auto inValid0 = GetSubfield(body, inBundle0, "valid");
  Connect(body, inReady0, zeroBitValue);
  auto inData0 = GetSubfield(body, inBundle0, "data");

  // We have already handled the first input (i.e., i == 0)
  for (size_t i = 1; i < inputs; i++)
  {
    auto inBundle = GetInPort(module, i);
    auto inReady = GetSubfield(body, inBundle, "ready");
    auto inValid = GetSubfield(body, inBundle, "valid");
    auto inData = GetSubfield(body, inBundle, "data");
    Connect(body, inReady, zeroBitValue);
    auto constant = GetConstant(body, JlmSize(&node->input(0)->type()), i - 1);
    auto eqOp = AddEqOp(body, inData0, constant);
    auto andOp = AddAndOp(body, inValid0, eqOp);
    auto whenOp = AddWhenOp(body, andOp, false);
    auto thenBody = whenOp.getThenBodyBuilder().getBlock();
    Connect(thenBody, outValid, inValid);
    Connect(thenBody, outData, inData);
    Connect(thenBody, inReady, outReady);
    auto whenAnd = AddAndOp(thenBody, outReady, inValid);
    Connect(thenBody, inReady0, whenAnd);
  }
  return module;
}

circt::firrtl::FModuleOp
RhlsToFirrtlConverter::MlirGenBranch(const jlm::rvsdg::simple_node * node)
{
  // Create the module and its input/output ports
  auto module = nodeToModule(node);
  auto body = module.getBodyBlock();

  auto zeroBitValue = GetConstant(body, 1, 0);

  auto inBundle0 = GetInPort(module, 0);
  auto inReady0 = GetSubfield(body, inBundle0, "ready");
  auto inValid0 = GetSubfield(body, inBundle0, "valid");
  auto inData0 = GetSubfield(body, inBundle0, "data");

  auto inBundle1 = GetInPort(module, 1);
  auto inReady1 = GetSubfield(body, inBundle1, "ready");
  auto inValid1 = GetSubfield(body, inBundle1, "valid");
  auto inData1 = GetSubfield(body, inBundle1, "data");

  Connect(body, inReady0, zeroBitValue);
  Connect(body, inReady1, zeroBitValue);

  auto invalid = GetInvalid(body, 1);
  for (size_t i = 0; i < node->noutputs(); i++)
  {
    auto outBundle = GetOutPort(module, i);
    auto outReady = GetSubfield(body, outBundle, "ready");
    auto outValid = GetSubfield(body, outBundle, "valid");
    auto outData = GetSubfield(body, outBundle, "data");
    Connect(body, outValid, zeroBitValue);
    Connect(body, outData, invalid);

    auto constant = GetConstant(body, JlmSize(&node->input(0)->type()), i);
    auto eqOp = AddEqOp(body, inData0, constant);
    auto condition = AddAndOp(body, inValid0, eqOp);
    auto whenOp = AddWhenOp(body, condition, false);
    auto thenBody = whenOp.getThenBodyBuilder().getBlock();
    Connect(thenBody, inReady1, outReady);
    auto andOp = AddAndOp(thenBody, outReady, inValid1);
    Connect(thenBody, inReady0, andOp);
    Connect(thenBody, outValid, inValid1);
    Connect(thenBody, outData, inData1);
  }

  return module;
}

circt::firrtl::FModuleOp
RhlsToFirrtlConverter::MlirGen(const jlm::rvsdg::simple_node * node)
{
  if (dynamic_cast<const hls::sink_op *>(&(node->operation())))
  {
    return MlirGenSink(node);
  }
  else if (dynamic_cast<const hls::fork_op *>(&(node->operation())))
  {
    return MlirGenFork(node);
  }
<<<<<<< HEAD
  else if (dynamic_cast<const hls::loop_constant_buffer_op *>(&(node->operation())))
  {
    return MlirGenLoopConstBuffer(node);
    //	} else if (dynamic_cast<const jlm::LoadOperation *>(&(node->operation()))) {
    //		return MlirGenMem(node);
    //	} else if (dynamic_cast<const jlm::StoreOperation *>(&(node->operation()))) {
    //		return MlirGenMem(node);
  }
  else if (dynamic_cast<const hls::load_op *>(&(node->operation())))
  {
    return MlirGenHlsLoad(node);
  }
  else if (dynamic_cast<const hls::decoupled_load_op *>(&(node->operation())))
  {
    return MlirGenHlsDLoad(node);
  }
  else if (dynamic_cast<const hls::store_op *>(&(node->operation())))
  {
    return MlirGenHlsStore(node);
  }
  else if (dynamic_cast<const hls::local_load_op *>(&(node->operation())))
  {
    // same as normal load for now, but with index instead of address
    return MlirGenHlsLoad(node);
  }
  else if (dynamic_cast<const hls::local_store_op *>(&(node->operation())))
  {
    // same as normal store for now, but with index instead of address
    return MlirGenHlsStore(node);
  }
  else if (dynamic_cast<const hls::local_mem_op *>(&(node->operation())))
  {
    return MlirGenHlsLocalMem(node);
  }
  else if (dynamic_cast<const hls::mem_resp_op *>(&(node->operation())))
=======
  else if (dynamic_cast<const llvm::LoadNonVolatileOperation *>(&(node->operation())))
>>>>>>> a1d8e528
  {
    return MlirGenHlsMemResp(node);
  }
<<<<<<< HEAD
  else if (dynamic_cast<const hls::mem_req_op *>(&(node->operation())))
=======
  else if (dynamic_cast<const llvm::StoreNonVolatileOperation *>(&(node->operation())))
>>>>>>> a1d8e528
  {
    return MlirGenHlsMemReq(node);
  }
  else if (dynamic_cast<const hls::predicate_buffer_op *>(&(node->operation())))
  {
    return MlirGenPredicationBuffer(node);
  }
  else if (dynamic_cast<const hls::buffer_op *>(&(node->operation())))
  {
    return MlirGenBuffer(node);
  }
  else if (dynamic_cast<const hls::branch_op *>(&(node->operation())))
  {
    return MlirGenBranch(node);
  }
  else if (dynamic_cast<const hls::trigger_op *>(&(node->operation())))
  {
    return MlirGenTrigger(node);
  }
  else if (dynamic_cast<const hls::state_gate_op *>(&(node->operation())))
  {
    return MlirGenStateGate(node);
  }
  else if (dynamic_cast<const hls::print_op *>(&(node->operation())))
  {
    return MlirGenPrint(node);
  }
  else if (dynamic_cast<const hls::addr_queue_op *>(&(node->operation())))
  {
    return MlirGenAddrQueue(node);
  }
  else if (dynamic_cast<const hls::merge_op *>(&(node->operation())))
  {
    // return merge_to_firrtl(n);
    throw std::logic_error(node->operation().debug_string() + " not implemented!");
  }
  else if (auto o = dynamic_cast<const hls::mux_op *>(&(node->operation())))
  {
    if (o->discarding)
    {
      return MlirGenDMux(node);
    }
    else
    {
      return MlirGenNDMux(node);
    }
  }
  return MlirGenSimpleNode(node);
}

std::unordered_map<jlm::rvsdg::simple_node *, circt::firrtl::InstanceOp>
RhlsToFirrtlConverter::MlirGen(
    hls::loop_node * loopNode,
    mlir::Block * body,
    mlir::Block * circuitBody)
{
  auto subRegion = loopNode->subregion();
  return createInstances(subRegion, circuitBody, body);
}

circt::firrtl::BitsPrimOp
RhlsToFirrtlConverter::DropMSBs(mlir::Block * body, mlir::Value value, int amount)
{
  auto type = value.getType().cast<circt::firrtl::UIntType>();
  auto width = type.getWidth();
  auto result = AddBitsOp(body, value, width.value() - 1 - amount, 0);
  return result;
}

// Trace the argument back to the "node" generating the value
// Returns the output of a node or the argument of a region that has
// been instantiated as a module
jlm::rvsdg::output *
RhlsToFirrtlConverter::TraceArgument(jlm::rvsdg::argument * arg)
{
  // Check if the argument is part of a hls::loop_node
  auto region = arg->region();
  auto node = region->node();
  if (dynamic_cast<hls::loop_node *>(node))
  {
    if (auto ba = dynamic_cast<backedge_argument *>(arg))
    {
      return ba->result()->origin();
    }
    else
    {
      // Check if the argument is connected to an input,
      // i.e., if the argument exits the region
      JLM_ASSERT(arg->input() != nullptr);
      // Check if we are in a nested region and directly
      // connected to the outer regions argument
      auto origin = arg->input()->origin();
      if (auto o = dynamic_cast<jlm::rvsdg::argument *>(origin))
      {
        // Need to find the source of the outer regions argument
        return TraceArgument(o);
      }
      else if (auto o = dynamic_cast<jlm::rvsdg::structural_output *>(origin))
      {
        // Check if we the input of one loop_node is connected to the output of another
        // structural_node, i.e., if the input is connected to the output of another loop_node
        return TraceStructuralOutput(o);
      }
      // Else we have reached the source
      return origin;
    }
  }
  // Reached the argument of a structural node that is not a hls::loop_node
  return arg;
}

circt::firrtl::FModuleOp
RhlsToFirrtlConverter::MlirGen(jlm::rvsdg::region * subRegion, mlir::Block * circuitBody)
{
  // Generate a vector with all inputs and outputs of the module
  ::llvm::SmallVector<circt::firrtl::PortInfo> ports;

  // Clock and reset ports
  AddClockPort(&ports);
  AddResetPort(&ports);
  // Argument ports
  for (size_t i = 0; i < subRegion->narguments(); ++i)
  {
    AddBundlePort(
        &ports,
        circt::firrtl::Direction::In,
        get_port_name(subRegion->argument(i)),
        GetFirrtlType(&subRegion->argument(i)->type()));
  }
  // Result ports
  for (size_t i = 0; i < subRegion->nresults(); ++i)
  {
    AddBundlePort(
        &ports,
        circt::firrtl::Direction::Out,
        get_port_name(subRegion->result(i)),
        GetFirrtlType(&subRegion->result(i)->type()));
  }

  // Create a name for the module
  auto moduleName = Builder_->getStringAttr("subregion_mod");
  // Now when we have all the port information we can create the module
  auto module = Builder_->create<circt::firrtl::FModuleOp>(
      Builder_->getUnknownLoc(),
      moduleName,
      circt::firrtl::ConventionAttr::get(Builder_->getContext(), Convention::Internal),
      ports);
  // Get the body of the module such that we can add contents to the module
  auto body = module.getBodyBlock();

  // First we create and instantiate all the modules and keep them in a dictionary
  std::unordered_map<jlm::rvsdg::simple_node *, circt::firrtl::InstanceOp> instances =
      createInstances(subRegion, circuitBody, body);
  // Wire up the instances
  for (const auto & instance : instances)
  {
    // RVSDG node
    auto rvsdgNode = instance.first;
    // Corresponding InstanceOp
    auto sinkNode = instance.second;

<<<<<<< HEAD
=======
    // Memory instances will need to be connected to the main memory ports
    // So we keep track of them to handle them later
    if (dynamic_cast<const llvm::LoadNonVolatileOperation *>(&(rvsdgNode->operation())))
    {
      memInstances.insert(instance);
    }
    else if (dynamic_cast<const llvm::StoreNonVolatileOperation *>(&(rvsdgNode->operation())))
    {
      memInstances.insert(instance);
    }

>>>>>>> a1d8e528
    // Go through each of the inputs of the RVSDG node and try to connect
    // the corresponding port on the InstanceOp
    for (size_t i = 0; i < rvsdgNode->ninputs(); i++)
    {
      // The port of the instance is connected to another instance

      // Get the RVSDG node that's the origin of this input
      jlm::rvsdg::simple_input * input = rvsdgNode->input(i);
      auto origin = input->origin();
      if (auto o = dynamic_cast<jlm::rvsdg::argument *>(origin))
      {
        origin = TraceArgument(o);
      }
      if (auto o = dynamic_cast<jlm::rvsdg::structural_output *>(origin))
      {
        // Need to trace through the region to find the source node
        origin = TraceStructuralOutput(o);
      }
      // now origin is either a simple_output or a top-level argument
      if (auto o = dynamic_cast<jlm::rvsdg::argument *>(origin))
      {
        // The port of the instance is connected to an argument
        // of the region
        // Calculate the result port of the instance:
        //   2 for clock and reset +
        //   The index of the input of the region
        auto sourceIndex = 2 + o->index();
        auto sourcePort = body->getArgument(sourceIndex);
        auto sinkPort = sinkNode->getResult(i + 2);
        Connect(body, sinkPort, sourcePort);
      }
      else if (auto o = dynamic_cast<jlm::rvsdg::simple_output *>(origin))
      {
        // Get RVSDG node of the source
        auto source = o->node();
        if (dynamic_cast<const hls::local_mem_resp_op *>(&(source->operation())))
        {
          // Connect directly to mem
          auto mem_out = dynamic_cast<jlm::rvsdg::node_output *>(source->input(0)->origin());
          auto sourceNode = instances[dynamic_cast<jlm::rvsdg::simple_node *>(mem_out->node())];
          auto sourcePort = GetInstancePort(sourceNode, "o" + std::to_string(o->index()));
          auto sinkPort = sinkNode->getResult(i + 2);
          Connect(body, sinkPort, sourcePort);
        }
        else
        {
          // Calculate the result port of the instance:
          //   2 for clock and reset +
          //   Number of inputs of the node +
          //   The index of the output of the node
          auto sourceIndex = 2 + source->ninputs() + o->index();
          // Get the corresponding InstanceOp
          auto sourceNode = instances[source];
          auto sourcePort = sourceNode->getResult(sourceIndex);
          auto sinkPort = sinkNode->getResult(i + 2);
          Connect(body, sinkPort, sourcePort);
        }
      }
      else
      {
        throw std::logic_error("Unsupported output");
      }
    }

    if (dynamic_cast<const hls::local_mem_op *>(&(rvsdgNode->operation())))
    {
      // hook up request port
      auto requestNode = llvm::input_node(*rvsdgNode->output(1)->begin());
      // skip connection to mem
      for (size_t i = 1; i < requestNode->ninputs(); i++)
      {
        // Get the RVSDG node that's the origin of this input
        auto * input = dynamic_cast<jlm::rvsdg::simple_input *>(requestNode->input(i));
        auto origin = input->origin();
        if (auto o = dynamic_cast<jlm::rvsdg::argument *>(origin))
        {
          origin = TraceArgument(o);
        }
        if (auto o = dynamic_cast<jlm::rvsdg::structural_output *>(origin))
        {
          // Need to trace through the region to find the source node
          origin = TraceStructuralOutput(o);
        }
        // we know this has to be a simple_output now
        if (auto o = dynamic_cast<jlm::rvsdg::simple_output *>(origin))
        {
          // Get RVSDG node of the source
          auto source = o->node();
          // Calculate the result port of the instance:
          //   2 for clock and reset +
          //   Number of inputs of the node +
          //   The index of the output of the node
          auto sourceIndex = 2 + source->ninputs() + o->index();
          // Get the corresponding InstanceOp
          auto sourceNode = instances[source];
          auto sourcePort = sourceNode->getResult(sourceIndex);
          //                    for (size_t i = 0; i < sinkNode.getNumResults(); ++i) {
          //                        std::cout << sinkNode.getPortName(i).str() << std::endl;
          //                    }
          auto sinkPort = GetInstancePort(sinkNode, "i" + std::to_string(input->index() - 1));
          Connect(body, sinkPort, sourcePort);
        }
        else
        {
          throw std::logic_error("Unsupported output");
        }
      }
    }
  }

  // Connect the results of the region
  for (size_t i = 0; i < subRegion->nresults(); i++)
  {
    auto result = subRegion->result(i);
    auto origin = result->origin();
    jlm::rvsdg::simple_output * output;
    if (auto o = dynamic_cast<jlm::rvsdg::simple_output *>(origin))
    {
      // We have found the source output
      output = o;
    }
    else if (auto o = dynamic_cast<jlm::rvsdg::structural_output *>(origin))
    {
      // Need to trace through the region to find the source node
      output = TraceStructuralOutput(o);
    }
    else
    {
      throw std::logic_error("Unsupported output");
    }
    // Get the node of the output
    jlm::rvsdg::simple_node * source = output->node();
    // Get the corresponding InstanceOp
    auto sourceNode = instances[source];
    // Calculate the result port of the instance:
    //   2 for clock and reset +
    //   Number of inputs of the node +
    //   The index of the output of the node
    auto sourceIndex = 2 + source->ninputs() + output->index();
    auto sourcePort = sourceNode->getResult(sourceIndex);

    // Calculate the result port of the region:
    //   2 for clock and reset +
    //   Number of inputs of the region +
    //   The index of the result of the region (== i)
    auto sinkIndex = 2 + subRegion->narguments() + i;
    auto sinkPort = body->getArgument(sinkIndex);

    // Connect the InstanceOp output to the result of the region
    Connect(body, sinkPort, sourcePort);
  }

  return module;
}

std::unordered_map<jlm::rvsdg::simple_node *, circt::firrtl::InstanceOp>
RhlsToFirrtlConverter::createInstances(
    jlm::rvsdg::region * subRegion,
    mlir::Block * circuitBody,
    mlir::Block * body)
{
  // create and instantiate all the modules and keep them in a dictionary
  auto clock = body->getArgument(0);
  auto reset = body->getArgument(1);
  std::unordered_map<jlm::rvsdg::simple_node *, circt::firrtl::InstanceOp> instances;
  for (const auto node : jlm::rvsdg::topdown_traverser(subRegion))
  {
    if (auto sn = dynamic_cast<jlm::rvsdg::simple_node *>(node))
    {
      if (dynamic_cast<const hls::local_mem_req_op *>(&(node->operation()))
          || dynamic_cast<const hls::local_mem_resp_op *>(&(node->operation())))
      {
        // these are virtual - connections go to local_mem instead
        continue;
      }
      instances[sn] = AddInstanceOp(circuitBody, sn);
      body->push_back(instances[sn]);
      // Connect clock and reset to the instance
      Connect(body, instances[sn]->getResult(0), clock);
      Connect(body, instances[sn]->getResult(1), reset);
    }
    else if (auto oln = dynamic_cast<loop_node *>(node))
    {
      auto inst = MlirGen(oln, body, circuitBody);
      instances.merge(inst);
    }
    else
    {
      throw util::error(
          "Unimplemented op (unexpected structural node) : " + node->operation().debug_string());
    }
  }
  return instances;
}

// Trace a structural output back to the "node" generating the value
// Returns the output of the node
jlm::rvsdg::simple_output *
RhlsToFirrtlConverter::TraceStructuralOutput(jlm::rvsdg::structural_output * output)
{
  auto node = output->node();

  // We are only expecting hls::loop_node to have a structural output
  if (!dynamic_cast<hls::loop_node *>(node))
  {
    throw std::logic_error(
        "Expected a hls::loop_node but found: " + node->operation().debug_string());
  }
  JLM_ASSERT(output->results.size() == 1);
  auto origin = output->results.begin().ptr()->origin();
  if (auto o = dynamic_cast<jlm::rvsdg::structural_output *>(origin))
  {
    // Need to trace the output of the nested structural node
    return TraceStructuralOutput(o);
  }
  else if (auto o = dynamic_cast<jlm::rvsdg::simple_output *>(origin))
  {
    // Found the source node
    return o;
  }
  else if (dynamic_cast<jlm::rvsdg::argument *>(origin))
  {
    throw std::logic_error("Encountered pass through argument - should be eliminated");
  }
  else
  {
    throw std::logic_error("Encountered an unexpected output type");
  }
}

// Emit a circuit
circt::firrtl::CircuitOp
RhlsToFirrtlConverter::MlirGen(const llvm::lambda::node * lambdaNode)
{

  // Ensure consistent naming across runs
  create_node_names(lambdaNode->subregion());
  // The same name is used for the circuit and main module
  auto moduleName = Builder_->getStringAttr(lambdaNode->name() + "_lambda_mod");
  // Create the top level FIRRTL circuit
  auto circuit = Builder_->create<circt::firrtl::CircuitOp>(Builder_->getUnknownLoc(), moduleName);
  // The body will be populated with a list of modules
  auto circuitBody = circuit.getBodyBlock();

  // Get the region of the function
  auto subRegion = lambdaNode->subregion();

  //
  //   Add ports
  //
  // Generate a vector with all inputs and outputs of the module
  ::llvm::SmallVector<circt::firrtl::PortInfo> ports;

  // Clock and reset ports
  AddClockPort(&ports);
  AddResetPort(&ports);

  auto reg_args = get_reg_args(lambdaNode);
  auto reg_results = get_reg_results(lambdaNode);

  // Input bundle
  using BundleElement = circt::firrtl::BundleType::BundleElement;
  ::llvm::SmallVector<BundleElement> inputElements;
  inputElements.push_back(GetReadyElement());
  inputElements.push_back(GetValidElement());

  for (size_t i = 0; i < reg_args.size(); ++i)
  {
    std::string portName("data_");
    portName.append(std::to_string(i));
    inputElements.push_back(
        BundleElement(Builder_->getStringAttr(portName), false, GetIntType(&reg_args[i]->type())));
  }
  auto inputType = circt::firrtl::BundleType::get(Builder_->getContext(), inputElements);
  struct circt::firrtl::PortInfo iBundle = {
    Builder_->getStringAttr("i"), inputType, circt::firrtl::Direction::In, {},
    Builder_->getUnknownLoc(),
  };
  ports.push_back(iBundle);

  // Output bundle
  ::llvm::SmallVector<BundleElement> outputElements;
  outputElements.push_back(GetReadyElement());
  outputElements.push_back(GetValidElement());
  for (size_t i = 0; i < reg_results.size(); ++i)
  {
    std::string portName("data_");
    portName.append(std::to_string(i));
    outputElements.push_back(BundleElement(
        Builder_->getStringAttr(portName),
        false,
        GetIntType(&reg_results[i]->type())));
  }
  auto outputType = circt::firrtl::BundleType::get(Builder_->getContext(), outputElements);
  struct circt::firrtl::PortInfo oBundle = {
    Builder_->getStringAttr("o"), outputType, circt::firrtl::Direction::Out, {},
    Builder_->getUnknownLoc(),
  };
  ports.push_back(oBundle);

  // Memory ports
  auto mem_reqs = get_mem_reqs(lambdaNode);
  auto mem_resps = get_mem_resps(lambdaNode);
  JLM_ASSERT(mem_resps.size() == mem_reqs.size());
  for (size_t i = 0; i < mem_reqs.size(); ++i)
  {
    ::llvm::SmallVector<BundleElement> memElements;

    ::llvm::SmallVector<BundleElement> reqElements;
    reqElements.push_back(GetReadyElement());
    reqElements.push_back(GetValidElement());
    reqElements.push_back(
        BundleElement(Builder_->getStringAttr("data"), false, GetFirrtlType(&mem_reqs[i]->type())));
    auto reqType = circt::firrtl::BundleType::get(Builder_->getContext(), reqElements);
    memElements.push_back(BundleElement(Builder_->getStringAttr("req"), false, reqType));

    ::llvm::SmallVector<BundleElement> resElements;
    resElements.push_back(GetReadyElement());
    resElements.push_back(GetValidElement());
    resElements.push_back(BundleElement(
        Builder_->getStringAttr("data"),
        false,
        GetFirrtlType(&mem_resps[i]->type())));
    auto resType = circt::firrtl::BundleType::get(Builder_->getContext(), resElements);
    memElements.push_back(BundleElement(Builder_->getStringAttr("res"), true, resType));

    auto memType = circt::firrtl::BundleType::get(Builder_->getContext(), memElements);
    struct circt::firrtl::PortInfo memBundle = {
      Builder_->getStringAttr("mem_" + std::to_string(i)),
      memType,
      circt::firrtl::Direction::Out,
      {},
      Builder_->getUnknownLoc(),
    };
    ports.push_back(memBundle);
  }

  // Now when we have all the port information we can create the module
  // The same name is used for the circuit and main module
  auto module = Builder_->create<circt::firrtl::FModuleOp>(
      Builder_->getUnknownLoc(),
      moduleName,
      circt::firrtl::ConventionAttr::get(Builder_->getContext(), Convention::Internal),
      ports);
  // Get the body of the module such that we can add contents to the module
  auto body = module.getBodyBlock();

  // Create a module of the region
  auto srModule = MlirGen(subRegion, circuitBody);
  circuitBody->push_back(srModule);
  // Instantiate the region
  auto instance =
      Builder_->create<circt::firrtl::InstanceOp>(Builder_->getUnknownLoc(), srModule, "sr");
  body->push_back(instance);
  // Connect the Clock
  auto clock = GetClockSignal(module);
  Connect(body, GetInstancePort(instance, "clk"), clock);
  // Connect the Reset
  auto reset = GetResetSignal(module);
  Connect(body, GetInstancePort(instance, "reset"), reset);

  //
  // Add registers to the module
  //
  // Reset when low (0 == false) 1-bit
  auto zeroBitValue = GetConstant(body, 1, 0);

  // Input registers
  ::llvm::SmallVector<circt::firrtl::RegResetOp> inputValidRegs;
  ::llvm::SmallVector<circt::firrtl::RegResetOp> inputDataRegs;
  for (size_t i = 0; i < reg_args.size(); ++i)
  {
    std::string validName("i");
    validName.append(std::to_string(i));
    validName.append("_valid_reg");
    auto validReg = Builder_->create<circt::firrtl::RegResetOp>(
        Builder_->getUnknownLoc(),
        GetIntType(1),
        clock,
        reset,
        zeroBitValue,
        Builder_->getStringAttr(validName));
    body->push_back(validReg);
    inputValidRegs.push_back(validReg);

    std::string dataName("i");
    dataName.append(std::to_string(i));
    dataName.append("_data_reg");
    auto dataReg = Builder_->create<circt::firrtl::RegResetOp>(
        Builder_->getUnknownLoc(),
        GetIntType(&reg_args[i]->type()),
        clock,
        reset,
        zeroBitValue,
        Builder_->getStringAttr(dataName));
    body->push_back(dataReg);
    inputDataRegs.push_back(dataReg);

    auto port = GetInstancePort(instance, "a" + std::to_string(reg_args[i]->index()));
    auto portValid = GetSubfield(body, port, "valid");
    Connect(body, portValid, validReg.getResult());
    auto portData = GetSubfield(body, port, "data");
    Connect(body, portData, dataReg.getResult());

    // When statement
    auto portReady = GetSubfield(body, port, "ready");
    auto whenCondition = AddAndOp(body, portReady, portValid);
    auto whenOp = AddWhenOp(body, whenCondition, false);

    // getThenBlock() cause an error during commpilation
    // So we first get the builder and then its associated body
    auto thenBody = whenOp.getThenBodyBuilder().getBlock();
    Connect(thenBody, validReg.getResult(), zeroBitValue);
  }

  // Output registers

  // Need to know the number of inputs so we can calculate the
  // correct index for outputs
  ::llvm::SmallVector<circt::firrtl::RegResetOp> outputValidRegs;
  ::llvm::SmallVector<circt::firrtl::RegResetOp> outputDataRegs;

  auto oneBitValue = GetConstant(body, 1, 1);
  for (size_t i = 0; i < reg_results.size(); ++i)
  {
    std::string validName("o");
    validName.append(std::to_string(i));
    validName.append("_valid_reg");
    auto validReg = Builder_->create<circt::firrtl::RegResetOp>(
        Builder_->getUnknownLoc(),
        GetIntType(1),
        clock,
        reset,
        zeroBitValue,
        Builder_->getStringAttr(validName));
    body->push_back(validReg);
    outputValidRegs.push_back(validReg);

    std::string dataName("o");
    dataName.append(std::to_string(i));
    dataName.append("_data_reg");
    auto dataReg = Builder_->create<circt::firrtl::RegResetOp>(
        Builder_->getUnknownLoc(),
        GetIntType(&reg_results[i]->type()),
        clock,
        reset,
        zeroBitValue,
        Builder_->getStringAttr(dataName));
    body->push_back(dataReg);
    outputDataRegs.push_back(dataReg);

    // Get the bundle
    auto port = GetInstancePort(instance, "r" + std::to_string(reg_results[i]->index()));

    auto portReady = GetSubfield(body, port, "ready");
    auto notValidReg = Builder_->create<circt::firrtl::NotPrimOp>(
        Builder_->getUnknownLoc(),
        circt::firrtl::IntType::get(Builder_->getContext(), false, 1),
        validReg.getResult());
    body->push_back(notValidReg);
    Connect(body, portReady, notValidReg);

    // When statement
    auto portValid = GetSubfield(body, port, "valid");
    auto portData = GetSubfield(body, port, "data");
    auto whenCondition = AddAndOp(body, portReady, portValid);
    auto whenOp = AddWhenOp(body, whenCondition, false);

    // getThenBlock() cause an error during commpilation
    // So we first get the builder and then its associated body
    auto thenBody = whenOp.getThenBodyBuilder().getBlock();
    Connect(thenBody, validReg.getResult(), oneBitValue);
    Connect(thenBody, dataReg.getResult(), portData);
  }

  // Create the ready signal for the input bundle
  mlir::Value prevAnd = oneBitValue;
  for (size_t i = 0; i < inputValidRegs.size(); i++)
  {
    auto notReg = Builder_->create<circt::firrtl::NotPrimOp>(
        Builder_->getUnknownLoc(),
        circt::firrtl::IntType::get(Builder_->getContext(), false, 1),
        inputValidRegs[i].getResult());
    body->push_back(notReg);
    auto andOp = AddAndOp(body, notReg, prevAnd);
    prevAnd = andOp;
  }
  auto inBundle = GetPort(module, "i");
  auto inReady = GetSubfield(body, inBundle, "ready");
  Connect(body, inReady, prevAnd);

  // Create the valid signal for the output bundle
  prevAnd = oneBitValue;
  for (size_t i = 0; i < outputValidRegs.size(); i++)
  {
    auto andOp = AddAndOp(body, outputValidRegs[i].getResult(), prevAnd);
    prevAnd = andOp;
  }
  auto outBundle = GetPort(module, "o");
  auto outValid = GetSubfield(body, outBundle, "valid");
  Connect(body, outValid, prevAnd);

  // Connect output data signals
  for (size_t i = 0; i < outputDataRegs.size(); i++)
  {
    auto outData = GetSubfield(body, outBundle, "data_" + std::to_string(i));
    Connect(body, outData, outputDataRegs[i].getResult());
  }

  if (inputValidRegs.size())
  { // avoid generating invalid firrtl for return of just a constant
    // Input when statement
    auto inValid = GetSubfield(body, inBundle, "valid");
    auto whenCondition = AddAndOp(body, inReady, inValid);
    auto whenOp = AddWhenOp(body, whenCondition, false);

    // getThenBlock() cause an error during commpilation
    // So we first get the builder and then its associated body
    auto thenBody = whenOp.getThenBodyBuilder().getBlock();
    for (size_t i = 0; i < inputValidRegs.size(); i++)
    {
      Connect(thenBody, inputValidRegs[i].getResult(), oneBitValue);
      auto inData = GetSubfield(thenBody, inBundle, "data_" + std::to_string(i));
      Connect(thenBody, inputDataRegs[i].getResult(), inData);
    }
  }

  // Output when statement
  auto outReady = GetSubfield(body, outBundle, "ready");
  auto whenCondition = AddAndOp(body, outReady, outValid);
  auto whenOp = AddWhenOp(body, whenCondition, false);
  // getThenBlock() cause an error during commpilation
  // So we first get the builder and then its associated body
  auto thenBody = whenOp.getThenBodyBuilder().getBlock();
  for (size_t i = 0; i < outputValidRegs.size(); i++)
  {
    Connect(thenBody, outputValidRegs[i].getResult(), zeroBitValue);
  }

  // Connect the memory ports
  for (size_t i = 0; i < mem_reqs.size(); ++i)
  {
    auto mem_port = GetPort(module, "mem_" + std::to_string(i));
    auto mem_req = GetSubfield(body, mem_port, "req");
    auto mem_res = GetSubfield(body, mem_port, "res");
    auto inst_req = GetInstancePort(instance, "r" + std::to_string(mem_reqs[i]->index()));
    auto inst_res = GetInstancePort(instance, "a" + std::to_string(mem_resps[i]->index()));
    Connect(body, mem_req, inst_req);
    Connect(body, inst_res, mem_res);
  }

  // Add the module to the body of the circuit
  circuitBody->push_back(module);

  return circuit;
}

/*
  Helper functions
*/

// Returns a PortInfo of ClockType
void
RhlsToFirrtlConverter::AddClockPort(::llvm::SmallVector<circt::firrtl::PortInfo> * ports)
{
  struct circt::firrtl::PortInfo port = {
    Builder_->getStringAttr("clk"), circt::firrtl::ClockType::get(Builder_->getContext()),
    circt::firrtl::Direction::In,   {},
    Builder_->getUnknownLoc(),
  };
  ports->push_back(port);
}

// Returns a PortInfo of unsigned IntType with width of 1
void
RhlsToFirrtlConverter::AddResetPort(::llvm::SmallVector<circt::firrtl::PortInfo> * ports)
{
  struct circt::firrtl::PortInfo port = {
    Builder_->getStringAttr("reset"), circt::firrtl::IntType::get(Builder_->getContext(), false, 1),
    circt::firrtl::Direction::In,     {},
    Builder_->getUnknownLoc(),
  };
  ports->push_back(port);
}

void
RhlsToFirrtlConverter::AddMemReqPort(::llvm::SmallVector<circt::firrtl::PortInfo> * ports)
{
  using BundleElement = circt::firrtl::BundleType::BundleElement;

  ::llvm::SmallVector<BundleElement> memReqElements;
  memReqElements.push_back(GetReadyElement());
  memReqElements.push_back(GetValidElement());
  memReqElements.push_back(BundleElement(
      Builder_->getStringAttr("addr"),
      false,
      circt::firrtl::IntType::get(Builder_->getContext(), false, 64)));
  memReqElements.push_back(BundleElement(
      Builder_->getStringAttr("data"),
      false,
      circt::firrtl::IntType::get(Builder_->getContext(), false, 64)));
  memReqElements.push_back(BundleElement(
      Builder_->getStringAttr("write"),
      false,
      circt::firrtl::IntType::get(Builder_->getContext(), false, 1)));
  memReqElements.push_back(BundleElement(
      Builder_->getStringAttr("width"),
      false,
      circt::firrtl::IntType::get(Builder_->getContext(), false, 3)));

  auto memType = circt::firrtl::BundleType::get(Builder_->getContext(), memReqElements);
  struct circt::firrtl::PortInfo memBundle = {
    Builder_->getStringAttr("mem_req"), memType, circt::firrtl::Direction::Out, {},
    Builder_->getUnknownLoc(),
  };
  ports->push_back(memBundle);
}

void
RhlsToFirrtlConverter::AddMemResPort(::llvm::SmallVector<circt::firrtl::PortInfo> * ports)
{
  using BundleElement = circt::firrtl::BundleType::BundleElement;

  ::llvm::SmallVector<BundleElement> memResElements;
  memResElements.push_back(GetValidElement());
  memResElements.push_back(BundleElement(
      Builder_->getStringAttr("data"),
      false,
      circt::firrtl::IntType::get(Builder_->getContext(), false, 64)));

  auto memResType = circt::firrtl::BundleType::get(Builder_->getContext(), memResElements);
  struct circt::firrtl::PortInfo memResBundle = {
    Builder_->getStringAttr("mem_res"), memResType, circt::firrtl::Direction::In, {},
    Builder_->getUnknownLoc(),
  };
  ports->push_back(memResBundle);
}

void
RhlsToFirrtlConverter::AddBundlePort(
    ::llvm::SmallVector<circt::firrtl::PortInfo> * ports,
    circt::firrtl::Direction direction,
    std::string name,
    circt::firrtl::FIRRTLBaseType type)
{
  using BundleElement = circt::firrtl::BundleType::BundleElement;

  ::llvm::SmallVector<BundleElement> elements;
  elements.push_back(GetReadyElement());
  elements.push_back(GetValidElement());
  elements.push_back(BundleElement(Builder_->getStringAttr("data"), false, type));

  auto bundleType = circt::firrtl::BundleType::get(Builder_->getContext(), elements);
  struct circt::firrtl::PortInfo bundle = {
    Builder_->getStringAttr(name), bundleType, direction, {}, Builder_->getUnknownLoc(),
  };
  ports->push_back(bundle);
}

circt::firrtl::SubfieldOp
RhlsToFirrtlConverter::GetSubfield(mlir::Block * body, mlir::Value value, int index)
{
  auto subfield =
      Builder_->create<circt::firrtl::SubfieldOp>(Builder_->getUnknownLoc(), value, index);
  body->push_back(subfield);
  return subfield;
}

circt::firrtl::SubfieldOp
RhlsToFirrtlConverter::GetSubfield(
    mlir::Block * body,
    mlir::Value value,
    ::llvm::StringRef fieldName)
{
  auto subfield =
      Builder_->create<circt::firrtl::SubfieldOp>(Builder_->getUnknownLoc(), value, fieldName);
  body->push_back(subfield);
  return subfield;
}

mlir::BlockArgument
RhlsToFirrtlConverter::GetPort(circt::firrtl::FModuleOp & module, std::string portName)
{
  for (size_t i = 0; i < module.getNumPorts(); ++i)
  {
    if (module.getPortName(i) == portName)
    {
      return module.getArgument(i);
    }
  }
  llvm_unreachable("port not found");
}

mlir::OpResult
RhlsToFirrtlConverter::GetInstancePort(circt::firrtl::InstanceOp & instance, std::string portName)
{
  for (size_t i = 0; i < instance.getNumResults(); ++i)
  {
    //        std::cout << instance.getPortName(i).str() << std::endl;
    if (instance.getPortName(i) == portName)
    {
      return instance->getResult(i);
    }
  }
  llvm_unreachable("port not found");
}

mlir::BlockArgument
RhlsToFirrtlConverter::GetInPort(circt::firrtl::FModuleOp & module, size_t portNr)
{
  return GetPort(module, "i" + std::to_string(portNr));
}

mlir::BlockArgument
RhlsToFirrtlConverter::GetOutPort(circt::firrtl::FModuleOp & module, size_t portNr)
{
  return GetPort(module, "o" + std::to_string(portNr));
}

void
RhlsToFirrtlConverter::Connect(mlir::Block * body, mlir::Value sink, mlir::Value source)
{
  body->push_back(
      Builder_->create<circt::firrtl::ConnectOp>(Builder_->getUnknownLoc(), sink, source));
}

circt::firrtl::BitsPrimOp
RhlsToFirrtlConverter::AddBitsOp(mlir::Block * body, mlir::Value value, int high, int low)
{
  auto intType = Builder_->getIntegerType(32);
  auto op = Builder_->create<circt::firrtl::BitsPrimOp>(
      Builder_->getUnknownLoc(),
      value,
      Builder_->getIntegerAttr(intType, high),
      Builder_->getIntegerAttr(intType, low));
  body->push_back(op);
  return op;
}

circt::firrtl::AndPrimOp
RhlsToFirrtlConverter::AddAndOp(mlir::Block * body, mlir::Value first, mlir::Value second)
{
  auto op = Builder_->create<circt::firrtl::AndPrimOp>(Builder_->getUnknownLoc(), first, second);
  body->push_back(op);
  return op;
}

circt::firrtl::NodeOp
RhlsToFirrtlConverter::AddNodeOp(mlir::Block * body, mlir::Value value, std::string name)
{
  auto op = Builder_->create<circt::firrtl::NodeOp>(Builder_->getUnknownLoc(), value, name);
  body->push_back(op);
  return op;
}

circt::firrtl::XorPrimOp
RhlsToFirrtlConverter::AddXorOp(mlir::Block * body, mlir::Value first, mlir::Value second)
{
  auto op = Builder_->create<circt::firrtl::XorPrimOp>(Builder_->getUnknownLoc(), first, second);
  body->push_back(op);
  return op;
}

circt::firrtl::OrPrimOp
RhlsToFirrtlConverter::AddOrOp(mlir::Block * body, mlir::Value first, mlir::Value second)
{
  auto op = Builder_->create<circt::firrtl::OrPrimOp>(Builder_->getUnknownLoc(), first, second);
  body->push_back(op);
  return op;
}

circt::firrtl::NotPrimOp
RhlsToFirrtlConverter::AddNotOp(mlir::Block * body, mlir::Value first)
{
  auto op = Builder_->create<circt::firrtl::NotPrimOp>(Builder_->getUnknownLoc(), first);
  body->push_back(op);
  return op;
}

circt::firrtl::AddPrimOp
RhlsToFirrtlConverter::AddAddOp(mlir::Block * body, mlir::Value first, mlir::Value second)
{
  auto op = Builder_->create<circt::firrtl::AddPrimOp>(Builder_->getUnknownLoc(), first, second);
  body->push_back(op);
  return op;
}

circt::firrtl::SubPrimOp
RhlsToFirrtlConverter::AddSubOp(mlir::Block * body, mlir::Value first, mlir::Value second)
{
  auto op = Builder_->create<circt::firrtl::SubPrimOp>(Builder_->getUnknownLoc(), first, second);
  body->push_back(op);
  return op;
}

circt::firrtl::MulPrimOp
RhlsToFirrtlConverter::AddMulOp(mlir::Block * body, mlir::Value first, mlir::Value second)
{
  auto op = Builder_->create<circt::firrtl::MulPrimOp>(Builder_->getUnknownLoc(), first, second);
  body->push_back(op);
  return op;
}

circt::firrtl::DivPrimOp
RhlsToFirrtlConverter::AddDivOp(mlir::Block * body, mlir::Value first, mlir::Value second)
{
  auto op = Builder_->create<circt::firrtl::DivPrimOp>(Builder_->getUnknownLoc(), first, second);
  body->push_back(op);
  return op;
}

circt::firrtl::DShrPrimOp
RhlsToFirrtlConverter::AddDShrOp(mlir::Block * body, mlir::Value first, mlir::Value second)
{
  auto op = Builder_->create<circt::firrtl::DShrPrimOp>(Builder_->getUnknownLoc(), first, second);
  body->push_back(op);
  return op;
}

circt::firrtl::DShlPrimOp
RhlsToFirrtlConverter::AddDShlOp(mlir::Block * body, mlir::Value first, mlir::Value second)
{
  auto op = Builder_->create<circt::firrtl::DShlPrimOp>(Builder_->getUnknownLoc(), first, second);
  body->push_back(op);
  return op;
}

circt::firrtl::RemPrimOp
RhlsToFirrtlConverter::AddRemOp(mlir::Block * body, mlir::Value first, mlir::Value second)
{
  auto op = Builder_->create<circt::firrtl::RemPrimOp>(Builder_->getUnknownLoc(), first, second);
  body->push_back(op);
  return op;
}

circt::firrtl::EQPrimOp
RhlsToFirrtlConverter::AddEqOp(mlir::Block * body, mlir::Value first, mlir::Value second)
{
  auto op = Builder_->create<circt::firrtl::EQPrimOp>(Builder_->getUnknownLoc(), first, second);
  body->push_back(op);
  return op;
}

circt::firrtl::NEQPrimOp
RhlsToFirrtlConverter::AddNeqOp(mlir::Block * body, mlir::Value first, mlir::Value second)
{
  auto op = Builder_->create<circt::firrtl::NEQPrimOp>(Builder_->getUnknownLoc(), first, second);
  body->push_back(op);
  return op;
}

circt::firrtl::GTPrimOp
RhlsToFirrtlConverter::AddGtOp(mlir::Block * body, mlir::Value first, mlir::Value second)
{
  auto op = Builder_->create<circt::firrtl::GTPrimOp>(Builder_->getUnknownLoc(), first, second);
  body->push_back(op);
  return op;
}

circt::firrtl::GEQPrimOp
RhlsToFirrtlConverter::AddGeqOp(mlir::Block * body, mlir::Value first, mlir::Value second)
{
  auto op = Builder_->create<circt::firrtl::GEQPrimOp>(Builder_->getUnknownLoc(), first, second);
  body->push_back(op);
  return op;
}

circt::firrtl::LTPrimOp
RhlsToFirrtlConverter::AddLtOp(mlir::Block * body, mlir::Value first, mlir::Value second)
{
  auto op = Builder_->create<circt::firrtl::LTPrimOp>(Builder_->getUnknownLoc(), first, second);
  body->push_back(op);
  return op;
}

circt::firrtl::LEQPrimOp
RhlsToFirrtlConverter::AddLeqOp(mlir::Block * body, mlir::Value first, mlir::Value second)
{
  auto op = Builder_->create<circt::firrtl::LEQPrimOp>(Builder_->getUnknownLoc(), first, second);
  body->push_back(op);
  return op;
}

circt::firrtl::MuxPrimOp
RhlsToFirrtlConverter::AddMuxOp(
    mlir::Block * body,
    mlir::Value select,
    mlir::Value high,
    mlir::Value low)
{
  auto op =
      Builder_->create<circt::firrtl::MuxPrimOp>(Builder_->getUnknownLoc(), select, high, low);
  body->push_back(op);
  return op;
}

circt::firrtl::AsSIntPrimOp
RhlsToFirrtlConverter::AddAsSIntOp(mlir::Block * body, mlir::Value value)
{
  auto op = Builder_->create<circt::firrtl::AsSIntPrimOp>(Builder_->getUnknownLoc(), value);
  body->push_back(op);
  return op;
}

circt::firrtl::AsUIntPrimOp
RhlsToFirrtlConverter::AddAsUIntOp(mlir::Block * body, mlir::Value value)
{
  auto op = Builder_->create<circt::firrtl::AsUIntPrimOp>(Builder_->getUnknownLoc(), value);
  body->push_back(op);
  return op;
}

circt::firrtl::PadPrimOp
RhlsToFirrtlConverter::AddPadOp(mlir::Block * body, mlir::Value value, int amount)
{
  auto op = Builder_->create<circt::firrtl::PadPrimOp>(Builder_->getUnknownLoc(), value, amount);
  body->push_back(op);
  return op;
}

circt::firrtl::CvtPrimOp
RhlsToFirrtlConverter::AddCvtOp(mlir::Block * body, mlir::Value value)
{
  auto op = Builder_->create<circt::firrtl::CvtPrimOp>(Builder_->getUnknownLoc(), value);
  body->push_back(op);
  return op;
}

circt::firrtl::WireOp
RhlsToFirrtlConverter::AddWireOp(mlir::Block * body, std::string name, int size)
{
  auto op =
      Builder_->create<circt::firrtl::WireOp>(Builder_->getUnknownLoc(), GetIntType(size), name);
  body->push_back(op);
  return op;
}

circt::firrtl::WhenOp
RhlsToFirrtlConverter::AddWhenOp(mlir::Block * body, mlir::Value condition, bool elseStatement)
{
  auto op =
      Builder_->create<circt::firrtl::WhenOp>(Builder_->getUnknownLoc(), condition, elseStatement);
  body->push_back(op);
  return op;
}

void
check_may_not_depend_on(
    mlir::Value value,
    ::llvm::SmallPtrSet<mlir::Value, 16> & forbiddenDependencies,
    ::llvm::SmallPtrSet<mlir::Value, 16> & visited)
{
  if (visited.contains(value))
  {
    return;
  }
  visited.insert(value);
  if (forbiddenDependencies.contains(value))
  {
    throw jlm::util::error("forbidden dependency detected");
  }
  auto op = value.getDefiningOp();
  // don't check anything for registers - connects don't count since they don't form combinatorial
  // circuits
  if (mlir::dyn_cast<circt::firrtl::RegResetOp>(op))
  {
    return;
  }
  else if (mlir::dyn_cast<circt::firrtl::RegOp>(op))
  {
    return;
  }
  // check uses because of connects
  for (auto & use : value.getUses())
  {
    auto * user = use.getOwner();
    if (auto connectOp = mlir::dyn_cast<circt::firrtl::ConnectOp>(user))
    {
      if (connectOp.getDest() == value)
      {
        check_may_not_depend_on(connectOp.getSrc(), forbiddenDependencies, visited);
      }
    }
    else
    {
    }
  }
  // stop at port level
  if (mlir::dyn_cast<circt::firrtl::SubfieldOp>(op))
  {
    return;
  }
  JLM_ASSERT(op->getNumResults() == 1);
  for (size_t i = 0; i < op->getNumOperands(); ++i)
  {
    check_may_not_depend_on(op->getOperand(i), forbiddenDependencies, visited);
  }
}

void
check_oValids(
    ::llvm::SmallVector<mlir::Value> & oReadys,
    ::llvm::SmallVector<mlir::Value> & oValids)
{
  ::llvm::SmallPtrSet<mlir::Value, 16> forbiddenDependencies(oReadys.begin(), oReadys.end());
  for (auto oValid : oValids)
  {
    ::llvm::SmallPtrSet<mlir::Value, 16> visited;
    check_may_not_depend_on(oValid, forbiddenDependencies, visited);
  }
}

void
RhlsToFirrtlConverter::check_module(circt::firrtl::FModuleOp & module)
{
  // check if module/node obeys ready/valid semantics at the circuit level

  // compile time: ovalid and odata may not depend on oready
  ::llvm::SmallVector<mlir::Value> oReadys;
  ::llvm::SmallVector<mlir::Value> oValids;
  ::llvm::SmallVector<mlir::Value> oDatas;
  for (size_t i = 0; i < module.getNumPorts(); ++i)
  {
    auto portName = module.getPortName(i);
    auto port = module.getArgument(i);
    if (portName.startswith("o"))
    {
      // out port
      for (auto & use : port.getUses())
      {
        auto * user = use.getOwner();
        if (auto subfieldOp = mlir::dyn_cast<circt::firrtl::SubfieldOp>(user))
        {
          auto subfieldName =
              subfieldOp.getInput().getType().cast<circt::firrtl::BundleType>().getElementName(
                  subfieldOp.getFieldIndex());
          if (subfieldName == "ready")
          {
            oReadys.push_back(subfieldOp);
          }
          else if (subfieldName == "valid")
          {
            oValids.push_back(subfieldOp);
          }
          else if (subfieldName == "data")
          {
            oDatas.push_back(subfieldOp);
          }
        }
        else
        {
          user->print(::llvm::outs());
          llvm_unreachable("unexpected operation");
        }
      }
    }
  }
  check_oValids(oReadys, oValids);
  check_oValids(oReadys, oDatas);

#ifdef FIRRTL_RUNTIME_ASSERTIONS
  // run time: valid/ready may not go down without firing once they are up - insert assertions
  auto body = &module.body().back();
  auto clock = GetClockSignal(module);
  auto reset = GetResetSignal(module);
  auto zeroBitValue = GetConstant(body, 1, 0);
  for (size_t i = 0; i < module.getNumPorts(); ++i)
  {
    auto portName = module.getPortName(i);
    auto port = module.getArgument(i);
    if (portName.startswith("o") || portName.startswith("i"))
    {
      auto ready = GetSubfield(body, port, "ready");
      auto valid = GetSubfield(body, port, "valid");
      auto data = GetSubfield(body, port, "data");
      if (data.getResult().getType().dyn_cast<circt::firrtl::BundleType>())
      {
        // skip memory ports
        continue;
      }
      auto fire = AddAndOp(body, ready, valid);
      auto prev_ready_reg = Builder_->create<circt::firrtl::RegResetOp>(
          Builder_->getUnknownLoc(),
          GetIntType(1),
          clock,
          reset,
          zeroBitValue,
          std::string(portName) + "_prev_ready_reg");
      body->push_back(prev_ready_reg);
      auto prev_valid_reg = Builder_->create<circt::firrtl::RegResetOp>(
          Builder_->getUnknownLoc(),
          GetIntType(1),
          clock,
          reset,
          zeroBitValue,
          std::string(portName) + "_prev_valid_reg");
      body->push_back(prev_valid_reg);
      auto prev_data_reg = Builder_->create<circt::firrtl::RegOp>(
          Builder_->getUnknownLoc(),
          data.getResult().getType(),
          clock,
          std::string(portName) + "_prev_data_reg");
      body->push_back(prev_data_reg);
      Connect(body, prev_ready_reg, ready);
      Connect(body, prev_valid_reg, valid);
      Connect(body, prev_data_reg, data);
      auto fireBody = &AddWhenOp(body, fire, false).getThenBlock();
      Connect(fireBody, prev_ready_reg, zeroBitValue);
      Connect(fireBody, prev_valid_reg, zeroBitValue);

      auto valid_assert = Builder_->create<circt::firrtl::AssertOp>(
          Builder_->getUnknownLoc(),
          clock,
          AddNotOp(body, AddAndOp(body, prev_valid_reg, AddNotOp(body, valid))),
          AddNotOp(body, reset),
          std::string(portName) + "_valid went down without firing",
          mlir::ValueRange(),
          std::string(portName) + "_valid_assert");
      body->push_back(valid_assert);

      auto ready_assert = Builder_->create<circt::firrtl::AssertOp>(
          Builder_->getUnknownLoc(),
          clock,
          AddNotOp(body, AddAndOp(body, prev_ready_reg, AddNotOp(body, ready))),
          AddNotOp(body, reset),
          std::string(portName) + "_ready went down without firing",
          mlir::ValueRange(),
          std::string(portName) + "_ready_assert");
      body->push_back(ready_assert);

      auto data_assert = Builder_->create<circt::firrtl::AssertOp>(
          Builder_->getUnknownLoc(),
          clock,
          AddNotOp(body, AddAndOp(body, prev_valid_reg, AddNeqOp(body, prev_data_reg, data))),
          AddNotOp(body, reset),
          std::string(portName) + "_data changed without firing",
          mlir::ValueRange(),
          std::string(portName) + "_data_assert");
      body->push_back(data_assert);
    }
  }
#endif // FIRRTL_RUNTIME_ASSERTIONS
}

circt::firrtl::InstanceOp
RhlsToFirrtlConverter::AddInstanceOp(mlir::Block * body, jlm::rvsdg::simple_node * node)
{
  auto name = GetModuleName(node);
  // Check if the module has already been instantiated else we need to generate it
  if (!modules[name])
  {
    auto module = MlirGen(node);

    check_module(module);
    modules[name] = module;
    body->push_back(module);
  }
  // We increment a counter for each node that is instantiated
  // to assure the name is unique while still being relatively
  // easy to read (which helps when debugging).
  auto node_name = get_node_name(node);
  return Builder_->create<circt::firrtl::InstanceOp>(
      Builder_->getUnknownLoc(),
      modules[name],
      node_name);
}

circt::firrtl::ConstantOp
RhlsToFirrtlConverter::GetConstant(mlir::Block * body, int size, int value)
{
  auto intType = GetIntType(size);
  auto constant = Builder_->create<circt::firrtl::ConstantOp>(
      Builder_->getUnknownLoc(),
      intType,
      ::llvm::APInt(size, value));
  body->push_back(constant);
  return constant;
}

circt::firrtl::InvalidValueOp
RhlsToFirrtlConverter::GetInvalid(mlir::Block * body, int size)
{

  auto invalid =
      Builder_->create<circt::firrtl::InvalidValueOp>(Builder_->getUnknownLoc(), GetIntType(size));
  body->push_back(invalid);
  return invalid;
}

void
RhlsToFirrtlConverter::ConnectInvalid(mlir::Block * body, mlir::Value value)
{

  auto invalid =
      Builder_->create<circt::firrtl::InvalidValueOp>(Builder_->getUnknownLoc(), value.getType());
  body->push_back(invalid);
  return Connect(body, value, invalid);
}

// Get the clock signal in the module
mlir::BlockArgument
RhlsToFirrtlConverter::GetClockSignal(circt::firrtl::FModuleOp module)
{
  auto clock = module.getArgument(0);
  auto ctype = clock.getType().cast<circt::firrtl::FIRRTLType>();
  if (!ctype.isa<circt::firrtl::ClockType>())
  {
    JLM_ASSERT("Not a ClockType");
  }
  return clock;
}

// Get the reset signal in the module
mlir::BlockArgument
RhlsToFirrtlConverter::GetResetSignal(circt::firrtl::FModuleOp module)
{
  auto reset = module.getArgument(1);
  auto rtype = reset.getType().cast<circt::firrtl::FIRRTLType>();
  if (!rtype.isa<circt::firrtl::ResetType>())
  {
    JLM_ASSERT("Not a ResetType");
  }
  return reset;
}

circt::firrtl::BundleType::BundleElement
RhlsToFirrtlConverter::GetReadyElement()
{
  using BundleElement = circt::firrtl::BundleType::BundleElement;

  return BundleElement(
      Builder_->getStringAttr("ready"),
      true,
      circt::firrtl::IntType::get(Builder_->getContext(), false, 1));
}

circt::firrtl::BundleType::BundleElement
RhlsToFirrtlConverter::GetValidElement()
{
  using BundleElement = circt::firrtl::BundleType::BundleElement;

  return BundleElement(
      Builder_->getStringAttr("valid"),
      false,
      circt::firrtl::IntType::get(Builder_->getContext(), false, 1));
}

void
RhlsToFirrtlConverter::InitializeMemReq(circt::firrtl::FModuleOp module)
{
  mlir::BlockArgument mem = GetPort(module, "mem_req");
  mlir::Block * body = module.getBodyBlock();

  auto zeroBitValue = GetConstant(body, 1, 0);
  auto invalid1 = GetInvalid(body, 1);
  auto invalid3 = GetInvalid(body, 3);
  auto invalid64 = GetInvalid(body, 64);

  auto memValid = GetSubfield(body, mem, "valid");
  auto memAddr = GetSubfield(body, mem, "addr");
  auto memData = GetSubfield(body, mem, "data");
  auto memWrite = GetSubfield(body, mem, "write");
  auto memWidth = GetSubfield(body, mem, "width");

  Connect(body, memValid, zeroBitValue);
  Connect(body, memAddr, invalid64);
  Connect(body, memData, invalid64);
  Connect(body, memWrite, invalid1);
  Connect(body, memWidth, invalid3);
}

// Takes a jlm::rvsdg::simple_node and creates a firrtl module with an input
// bundle for each node input and output bundle for each node output
// Returns a circt::firrtl::FModuleOp with an empty body
circt::firrtl::FModuleOp
RhlsToFirrtlConverter::nodeToModule(const jlm::rvsdg::simple_node * node, bool mem)
{
  // Generate a vector with all inputs and outputs of the module
  ::llvm::SmallVector<circt::firrtl::PortInfo> ports;

  // Clock and reset ports
  AddClockPort(&ports);
  AddResetPort(&ports);
  // Input bundle port
  for (size_t i = 0; i < node->ninputs(); ++i)
  {
    std::string name("i");
    name.append(std::to_string(i));
    AddBundlePort(
        &ports,
        circt::firrtl::Direction::In,
        name,
        GetFirrtlType(&node->input(i)->type()));
  }
  for (size_t i = 0; i < node->noutputs(); ++i)
  {
    std::string name("o");
    name.append(std::to_string(i));
    AddBundlePort(
        &ports,
        circt::firrtl::Direction::Out,
        name,
        GetFirrtlType(&node->output(i)->type()));
  }

  if (mem)
  {
    AddMemReqPort(&ports);
    AddMemResPort(&ports);
  }

  // Creat a name for the module
  auto nodeName = GetModuleName(node);
  mlir::StringAttr name = Builder_->getStringAttr(nodeName);
  // Create the module
  return Builder_->create<circt::firrtl::FModuleOp>(
      Builder_->getUnknownLoc(),
      name,
      circt::firrtl::ConventionAttr::get(Builder_->getContext(), Convention::Internal),
      ports);
}

//
// HLS only works with wires so all types are represented as unsigned integers
//

// Returns IntType of the specified width
circt::firrtl::IntType
RhlsToFirrtlConverter::GetIntType(int size)
{
  return circt::firrtl::IntType::get(Builder_->getContext(), false, size);
}

// Return unsigned IntType with the bit width specified by the
// jlm::rvsdg::type. The extend argument extends the width of the IntType,
// which is useful for, e.g., additions where the result has to be 1
// larger than the operands to accommodate for the carry.
circt::firrtl::IntType
RhlsToFirrtlConverter::GetIntType(const jlm::rvsdg::type * type, int extend)
{
  return circt::firrtl::IntType::get(Builder_->getContext(), false, JlmSize(type) + extend);
}

circt::firrtl::FIRRTLBaseType
RhlsToFirrtlConverter::GetFirrtlType(const jlm::rvsdg::type * type)
{
  if (auto bt = dynamic_cast<const bundletype *>(type))
  {
    using BundleElement = circt::firrtl::BundleType::BundleElement;
    ::llvm::SmallVector<BundleElement> elements;
    for (size_t i = 0; i < bt->elements_->size(); ++i)
    {
      auto t = &bt->elements_->at(i);
      elements.push_back(
          BundleElement(Builder_->getStringAttr(t->first), false, GetFirrtlType(t->second.get())));
    }
    return circt::firrtl::BundleType::get(Builder_->getContext(), elements);
  }
  else
  {
    return GetIntType(type);
  }
}

std::string
RhlsToFirrtlConverter::GetModuleName(const jlm::rvsdg::node * node)
{

  std::string append = "";
  for (size_t i = 0; i < node->ninputs(); ++i)
  {
    append.append("_I");
    append.append(std::to_string(JlmSize(&node->input(i)->type())));
    append.append("W");
  }
  for (size_t i = 0; i < node->noutputs(); ++i)
  {
    append.append("_O");
    append.append(std::to_string(JlmSize(&node->output(i)->type())));
    append.append("W");
  }
  if (auto op = dynamic_cast<const llvm::GetElementPtrOperation *>(&node->operation()))
  {
    const jlm::rvsdg::type * pointeeType = &op->GetPointeeType();
    for (size_t i = 1; i < node->ninputs(); i++)
    {
      int bits = JlmSize(pointeeType);
      if (dynamic_cast<const jlm::rvsdg::bittype *>(pointeeType))
      {
        ;
      }
      else if (auto arrayType = dynamic_cast<const llvm::arraytype *>(pointeeType))
      {
        pointeeType = &arrayType->element_type();
      }
      else
      {
        throw std::logic_error(pointeeType->debug_string() + " pointer not implemented!");
      }
      int bytes = bits / 8;
      append.append("_");
      append.append(std::to_string(bytes));
    }
  }
  if (auto op = dynamic_cast<const mem_req_op *>(&node->operation()))
  {
    auto loadTypes = op->GetLoadTypes();
    for (size_t i = 0; i < loadTypes->size(); i++)
    {
      int bitWidth;
      auto loadType = loadTypes->at(i).get();
      if (auto bitType = dynamic_cast<const jlm::rvsdg::bittype *>(loadType))
      {
        bitWidth = bitType->nbits();
      }
      else if (dynamic_cast<const jlm::llvm::PointerType *>(loadType))
      {
        bitWidth = 64;
      }
      else
      {
        throw jlm::util::error("unknown width for mem request");
      }
      append.append("_");
      append.append(std::to_string(bitWidth));
    }
  }
  if (auto op = dynamic_cast<const local_mem_op *>(&node->operation()))
  {
    append.append("_S");
    append.append(
        std::to_string(dynamic_cast<const llvm::arraytype *>(&op->result(0).type())->nelements()));
    append.append("_L");
    size_t loads = llvm::input_node(*node->output(0)->begin())->noutputs();
    append.append(std::to_string(loads));
    append.append("_S");
    size_t stores = (llvm::input_node(*node->output(1)->begin())->ninputs() - 1 - loads) / 2;
    append.append(std::to_string(stores));
  }
  auto name = jlm::util::strfmt("op_", node->operation().debug_string() + append);
  // Remove characters that are not valid in firrtl module names
  std::replace_if(name.begin(), name.end(), isForbiddenChar, '_');
  return name;
}

bool
RhlsToFirrtlConverter::IsIdentityMapping(const jlm::rvsdg::match_op & op)
{
  for (const auto & pair : op)
  {
    if (pair.first != pair.second)
      return false;
  }

  return true;
}

// Used for debugging a module by wrapping it in a circuit and writing it to a file
// Node is simply a convenience for generating the circuit name
void
RhlsToFirrtlConverter::WriteModuleToFile(
    const circt::firrtl::FModuleOp fModuleOp,
    const jlm::rvsdg::node * node)
{
  if (!fModuleOp)
    return;

  auto name = GetModuleName(node);
  auto moduleName = Builder_->getStringAttr(name);

  // Adde the fModuleOp to a circuit
  auto circuit = Builder_->create<circt::firrtl::CircuitOp>(Builder_->getUnknownLoc(), moduleName);
  auto body = circuit.getBodyBlock();
  body->push_back(fModuleOp);

  WriteCircuitToFile(circuit, name);
}

// Verifies the circuit and writes the FIRRTL to a file
void
RhlsToFirrtlConverter::WriteCircuitToFile(const circt::firrtl::CircuitOp circuit, std::string name)
{
  // Add the circuit to a top module
  auto module = mlir::ModuleOp::create(Builder_->getUnknownLoc());
  module.push_back(circuit);

  // Verify the module
  if (failed(mlir::verify(module)))
  {
    module.emitError("module verification error");
    throw std::logic_error("Verification of firrtl failed");
  }
  // Print the FIRRTL IR
  module.print(::llvm::outs());

  // Write the module to file
  std::string fileName = name + extension();
  std::error_code EC;
  ::llvm::raw_fd_ostream output(fileName, EC);
  auto status = circt::firrtl::exportFIRFile(module, output);

  if (status.failed())
  {
    throw jlm::util::error("Exporting of FIRRTL failed");
  }

  output.close();
  std::cout << "\nWritten firrtl to " << fileName << "\n";
}

std::string
RhlsToFirrtlConverter::toString(const circt::firrtl::CircuitOp circuit)
{
  // Add the circuit to a top module
  auto module = mlir::ModuleOp::create(Builder_->getUnknownLoc());
  module.push_back(circuit);

  // Verify the module
  if (failed(mlir::verify(module)))
  {
    module.emitError("module verification error");
    module.print(::llvm::outs());
    throw std::logic_error("Verification of firrtl failed");
  }

  // Export FIRRTL to string
  std::string outputString;
  ::llvm::raw_string_ostream output(outputString);
  auto status = circt::firrtl::exportFIRFile(module, output);
  if (status.failed())
    throw std::logic_error("Exporting of firrtl failed");

  return outputString;
}

} // namespace jlm::hls<|MERGE_RESOLUTION|>--- conflicted
+++ resolved
@@ -548,62 +548,9 @@
   auto module = nodeToModule(node);
   auto body = module.getBodyBlock();
 
-<<<<<<< HEAD
   //
   // Output registers
   //
-=======
-  // Check if it's a load or store operation
-  bool store = dynamic_cast<const llvm::StoreNonVolatileOperation *>(&(node->operation()));
-
-  InitializeMemReq(module);
-  // Input signals
-  auto inBundle0 = GetInPort(module, 0);
-  auto inReady0 = GetSubfield(body, inBundle0, "ready");
-  auto inValid0 = GetSubfield(body, inBundle0, "valid");
-  auto inData0 = GetSubfield(body, inBundle0, "data");
-
-  auto inBundle1 = GetInPort(module, 1);
-  auto inReady1 = GetSubfield(body, inBundle1, "ready");
-  auto inValid1 = GetSubfield(body, inBundle1, "valid");
-  auto inData1 = GetSubfield(body, inBundle1, "data");
-
-  // Stores also have a data input that needs to be handled
-  // The input is not used by loads but code below reference
-  // these variables so we need to define them
-  mlir::BlockArgument inBundle2 = NULL;
-  circt::firrtl::SubfieldOp inReady2 = NULL;
-  circt::firrtl::SubfieldOp inValid2 = NULL;
-  circt::firrtl::SubfieldOp inData2 = NULL;
-  if (store)
-  {
-    inBundle2 = GetInPort(module, 2);
-    inReady2 = GetSubfield(body, inBundle2, "ready");
-    inValid2 = GetSubfield(body, inBundle2, "valid");
-    inData2 = GetSubfield(body, inBundle2, "data");
-  }
-
-  // Output signals
-  auto outBundle0 = GetOutPort(module, 0);
-  auto outReady0 = GetSubfield(body, outBundle0, "ready");
-  auto outValid0 = GetSubfield(body, outBundle0, "valid");
-  auto outData0 = GetSubfield(body, outBundle0, "data");
-
-  // Mem signals
-  mlir::BlockArgument memReq = GetPort(module, "mem_req");
-  mlir::BlockArgument memRes = GetPort(module, "mem_res");
-
-  auto memReqReady = GetSubfield(body, memReq, "ready");
-  auto memReqValid = GetSubfield(body, memReq, "valid");
-  auto memReqAddr = GetSubfield(body, memReq, "addr");
-  auto memReqData = GetSubfield(body, memReq, "data");
-  auto memReqWrite = GetSubfield(body, memReq, "write");
-  auto memReqWidth = GetSubfield(body, memReq, "width");
-
-  auto memResValid = GetSubfield(body, memRes, "valid");
-  auto memResData = GetSubfield(body, memRes, "data");
-
->>>>>>> a1d8e528
   auto clock = GetClockSignal(module);
   auto reset = GetResetSignal(module);
   ::llvm::SmallVector<circt::firrtl::RegResetOp> firedRegs;
@@ -1475,7 +1422,7 @@
   auto body = module.getBodyBlock();
 
   // Check if it's a load or store operation
-  bool store = dynamic_cast<const llvm::StoreOperation *>(&(node->operation()));
+  bool store = dynamic_cast<const llvm::StoreNonVolatileOperation *>(&(node->operation()));
 
   InitializeMemReq(module);
   // Input signals
@@ -2370,7 +2317,6 @@
   {
     return MlirGenFork(node);
   }
-<<<<<<< HEAD
   else if (dynamic_cast<const hls::loop_constant_buffer_op *>(&(node->operation())))
   {
     return MlirGenLoopConstBuffer(node);
@@ -2406,17 +2352,10 @@
     return MlirGenHlsLocalMem(node);
   }
   else if (dynamic_cast<const hls::mem_resp_op *>(&(node->operation())))
-=======
-  else if (dynamic_cast<const llvm::LoadNonVolatileOperation *>(&(node->operation())))
->>>>>>> a1d8e528
   {
     return MlirGenHlsMemResp(node);
   }
-<<<<<<< HEAD
   else if (dynamic_cast<const hls::mem_req_op *>(&(node->operation())))
-=======
-  else if (dynamic_cast<const llvm::StoreNonVolatileOperation *>(&(node->operation())))
->>>>>>> a1d8e528
   {
     return MlirGenHlsMemReq(node);
   }
@@ -2578,20 +2517,6 @@
     // Corresponding InstanceOp
     auto sinkNode = instance.second;
 
-<<<<<<< HEAD
-=======
-    // Memory instances will need to be connected to the main memory ports
-    // So we keep track of them to handle them later
-    if (dynamic_cast<const llvm::LoadNonVolatileOperation *>(&(rvsdgNode->operation())))
-    {
-      memInstances.insert(instance);
-    }
-    else if (dynamic_cast<const llvm::StoreNonVolatileOperation *>(&(rvsdgNode->operation())))
-    {
-      memInstances.insert(instance);
-    }
-
->>>>>>> a1d8e528
     // Go through each of the inputs of the RVSDG node and try to connect
     // the corresponding port on the InstanceOp
     for (size_t i = 0; i < rvsdgNode->ninputs(); i++)
