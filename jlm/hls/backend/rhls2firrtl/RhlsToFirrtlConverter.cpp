--- conflicted
+++ resolved
@@ -405,7 +405,7 @@
     for (size_t i = 1; i < node->ninputs(); i++)
     {
       auto data = GetSubfield(body, inBundles[i], "data");
-      auto constant = GetConstant(body, JlmSize(&node->input(0)->type()), i - 1);
+      auto constant = GetConstant(body, JlmSize(node->input(0)->Type().get()), i - 1);
       auto eqOp = AddEqOp(body, select, constant);
       auto whenOp = AddWhenOp(body, eqOp, false);
       auto thenBody = whenOp.getThenBodyBuilder().getBlock();
@@ -2596,22 +2596,14 @@
   // Result ports
   for (size_t i = 0; i < subRegion->nresults(); ++i)
   {
-<<<<<<< HEAD
     if (!dynamic_cast<backedge_result *>(subRegion->result(i)))
     {
       AddBundlePort(
           &ports,
           circt::firrtl::Direction::Out,
           get_port_name(subRegion->result(i)),
-          GetFirrtlType(&subRegion->result(i)->type()));
-    }
-=======
-    AddBundlePort(
-        &ports,
-        circt::firrtl::Direction::Out,
-        get_port_name(subRegion->result(i)),
-        GetFirrtlType(subRegion->result(i)->Type().get()));
->>>>>>> bab95f46
+          GetFirrtlType(subRegion->result(i)->Type().get()));
+    }
   }
 
   // Create a name for the module
@@ -2686,7 +2678,7 @@
     mlir::Value resultSink;
     if (auto ber = dynamic_cast<backedge_result *>(subRegion->result(i)))
     {
-      auto bundleType = GetBundleType(GetFirrtlType(&subRegion->result(i)->type()));
+      auto bundleType = GetBundleType(GetFirrtlType(subRegion->result(i)->Type().get()));
       auto op = Builder_->create<circt::firrtl::WireOp>(
           Builder_->getUnknownLoc(),
           bundleType,
@@ -2809,7 +2801,7 @@
   for (size_t i = 0; i < reg_results.size(); ++i)
   {
     // don't generate ports for state edges
-    if (rvsdg::is<rvsdg::StateType>(reg_results[i]->type()))
+    if (rvsdg::is<rvsdg::StateType>(reg_results[i]->Type()))
       continue;
     std::string portName("data_");
     portName.append(std::to_string(i));
@@ -3034,7 +3026,7 @@
   for (size_t i = 0; i < outputDataRegs.size(); i++)
   {
     // don't generate ports for state edges
-    if (rvsdg::is<rvsdg::StateType>(reg_results[i]->type()))
+    if (rvsdg::is<rvsdg::StateType>(reg_results[i]->Type()))
       continue;
     auto outData = GetSubfield(body, outBundle, "data_" + std::to_string(i));
     Connect(body, outData, outputDataRegs[i].getResult());
