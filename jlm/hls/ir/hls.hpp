--- conflicted
+++ resolved
@@ -492,13 +492,8 @@
 public:
   ~TriggerOperation() noexcept override;
 
-<<<<<<< HEAD
   explicit TriggerOperation(const std::shared_ptr<const rvsdg::Type> & type)
-      : SimpleOperation({ triggertype::Create(), type }, { type })
-=======
-  explicit trigger_op(const std::shared_ptr<const jlm::rvsdg::Type> & type)
       : SimpleOperation({ TriggerType::Create(), type }, { type })
->>>>>>> 27e04d0d
   {}
 
   bool
