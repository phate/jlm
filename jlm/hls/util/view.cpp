--- conflicted
+++ resolved
@@ -195,21 +195,13 @@
          + " [style=\"\", arrowhead=\"normal\", color=" + color
          + ", headlabel=<>, fontsize=15, labelangle=45, labeldistance=2.0, labelfontcolor=blue, "
            "tooltip=\""
-<<<<<<< HEAD
-         + output->type().debug_string() + "\", taillabel=\"" + tailLabelColor + "\"];\n";
-=======
-         + output->Type()->debug_string() + "\"];\n";
->>>>>>> 4fab069d
+         + output->Type()->debug_string() + "\", taillabel=\"" + tailLabelColor + "\"];\n";
   }
   return GetDotName(input) + " -> " + GetDotName(output)
        + " [style=\"\", arrowhead=\"normal\", color=" + color
        + ", headlabel=<>, fontsize=15, labelangle=45, labeldistance=2.0, labelfontcolor=blue, "
          "constraint=false, tooltip=\""
-<<<<<<< HEAD
-       + output->type().debug_string() + "\", taillabel=\"" + tailLabelColor + "\"];\n";
-=======
-       + output->Type()->debug_string() + "\"];\n";
->>>>>>> 4fab069d
+       + output->Type()->debug_string() + "\", taillabel=\"" + tailLabelColor + "\"];\n";
 }
 
 std::string
