--- conflicted
+++ resolved
@@ -418,19 +418,17 @@
       const util::filepath & outputFile,
       util::StatisticsCollector & statisticsCollector);
 
-<<<<<<< HEAD
   static void
   PrintAsDot(
       const llvm::RvsdgModule & rvsdgModule,
       const util::filepath & outputFile,
       util::StatisticsCollector & statisticsCollector);
-=======
+
   [[nodiscard]] std::vector<llvm::optimization *>
   GetOptimizations() const;
 
   [[nodiscard]] std::unique_ptr<llvm::optimization>
   CreateOptimization(enum JlmOptCommandLineOptions::OptimizationId optimizationId) const;
->>>>>>> 57186c70
 
   std::string ProgramName_;
   JlmOptCommandLineOptions CommandLineOptions_;
