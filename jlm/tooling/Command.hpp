--- conflicted
+++ resolved
@@ -585,14 +585,10 @@
 public:
   ~JlmHlsCommand() noexcept override;
 
-<<<<<<< HEAD
   JlmHlsCommand(
-      util::filepath inputFile,
-      util::filepath outputFolder,
+      util::FilePath inputFile,
+      util::FilePath outputFolder,
       std::vector<std::string> options)
-=======
-  JlmHlsCommand(util::FilePath inputFile, util::FilePath outputFolder)
->>>>>>> 4d814f29
       : InputFile_(std::move(inputFile)),
         OutputFolder_(std::move(outputFolder)),
         Options(std::move(options))
@@ -634,28 +630,18 @@
   static CommandGraph::Node &
   Create(
       CommandGraph & commandGraph,
-<<<<<<< HEAD
-      const util::filepath & inputFile,
-      const util::filepath & outputFolder,
+      const util::FilePath & inputFile,
+      const util::FilePath & outputFolder,
       const std::vector<std::string> & options)
-=======
-      const util::FilePath & inputFile,
-      const util::FilePath & outputFolder)
->>>>>>> 4d814f29
   {
     std::unique_ptr<JlmHlsCommand> command(new JlmHlsCommand(inputFile, outputFolder, options));
     return CommandGraph::Node::Create(commandGraph, std::move(command));
   }
 
 private:
-<<<<<<< HEAD
-  util::filepath InputFile_;
-  util::filepath OutputFolder_;
-  std::vector<std::string> Options;
-=======
   util::FilePath InputFile_;
   util::FilePath OutputFolder_;
->>>>>>> 4d814f29
+  std::vector<std::string> Options;
 };
 
 /**
