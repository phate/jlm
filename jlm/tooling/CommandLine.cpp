/*
 * Copyright 2022 Nico Reißmann <nico.reissmann@gmail.com>
 * See COPYING for terms of redistribution.
 */

#include <jlm/llvm/opt/alias-analyses/AgnosticMemoryNodeProvider.hpp>
#include <jlm/llvm/opt/alias-analyses/Andersen.hpp>
#include <jlm/llvm/opt/alias-analyses/Optimization.hpp>
#include <jlm/llvm/opt/alias-analyses/RegionAwareMemoryNodeProvider.hpp>
#include <jlm/llvm/opt/alias-analyses/Steensgaard.hpp>
#include <jlm/llvm/opt/cne.hpp>
#include <jlm/llvm/opt/DeadNodeElimination.hpp>
#include <jlm/llvm/opt/inlining.hpp>
#include <jlm/llvm/opt/InvariantValueRedirection.hpp>
#include <jlm/llvm/opt/inversion.hpp>
#include <jlm/llvm/opt/pull.hpp>
#include <jlm/llvm/opt/push.hpp>
#include <jlm/llvm/opt/reduction.hpp>
#include <jlm/llvm/opt/RvsdgTreePrinter.hpp>
#include <jlm/llvm/opt/unroll.hpp>
#include <jlm/tooling/CommandLine.hpp>

#include <llvm/Support/CommandLine.h>

#include <unordered_map>

namespace jlm::tooling
{

CommandLineOptions::~CommandLineOptions() = default;

std::string
JlcCommandLineOptions::ToString(const OptimizationLevel & optimizationLevel)
{
  static std::unordered_map<OptimizationLevel, const char *> map({
      { OptimizationLevel::O0, "O0" },
      { OptimizationLevel::O1, "O1" },
      { OptimizationLevel::O2, "O2" },
      { OptimizationLevel::O3, "O3" },
  });

  JLM_ASSERT(map.find(optimizationLevel) != map.end());
  return map[optimizationLevel];
}

std::string
JlcCommandLineOptions::ToString(const LanguageStandard & languageStandard)
{
  static std::unordered_map<LanguageStandard, const char *> map(
      { { LanguageStandard::None, "" },
        { LanguageStandard::Gnu89, "gnu89" },
        { LanguageStandard::Gnu99, "gnu99" },
        { LanguageStandard::C89, "c89" },
        { LanguageStandard::C99, "c99" },
        { LanguageStandard::C11, "c11" },
        { LanguageStandard::Cpp98, "c++98" },
        { LanguageStandard::Cpp03, "c++03" },
        { LanguageStandard::Cpp11, "c++11" },
        { LanguageStandard::Cpp14, "c++14" } });

  JLM_ASSERT(map.find(languageStandard) != map.end());
  return map[languageStandard];
}

void
JlcCommandLineOptions::Reset() noexcept
{
  OnlyPrintCommands_ = false;
  GenerateDebugInformation_ = false;
  Verbose_ = false;
  Rdynamic_ = false;
  Suppress_ = false;
  UsePthreads_ = false;

  Md_ = false;

  OptimizationLevel_ = OptimizationLevel::O0;
  LanguageStandard_ = LanguageStandard::None;

  OutputFile_ = util::filepath("a.out");
  Libraries_.clear();
  MacroDefinitions_.clear();
  LibraryPaths_.clear();
  Warnings_.clear();
  IncludePaths_.clear();
  Flags_.clear();
  JlmOptOptimizations_.clear();

  Compilations_.clear();
}

void
JlmOptCommandLineOptions::Reset() noexcept
{
  InputFile_ = util::filepath("");
  OutputFile_ = util::filepath("");
  OutputFormat_ = OutputFormat::Llvm;
  StatisticsCollectorSettings_ = util::StatisticsCollectorSettings();
  OptimizationIds_.clear();
}

std::vector<std::unique_ptr<llvm::optimization>>
JlmOptCommandLineOptions::GetOptimizations() const noexcept
{
  std::vector<std::unique_ptr<llvm::optimization>> optimizations;
  optimizations.reserve(OptimizationIds_.size());

  for (auto & optimizationId : OptimizationIds_)
  {
    optimizations.emplace_back(GetOptimization(optimizationId));
  }

  return optimizations;
}

JlmOptCommandLineOptions::OptimizationId
JlmOptCommandLineOptions::FromCommandLineArgumentToOptimizationId(
    const std::string & commandLineArgument)
{
  static std::unordered_map<std::string, OptimizationId> map(
      { { OptimizationCommandLineArgument::AaAndersenAgnostic_,
          OptimizationId::AAAndersenAgnostic },
        { OptimizationCommandLineArgument::AaAndersenRegionAware_,
          OptimizationId::AAAndersenRegionAware },
        { OptimizationCommandLineArgument::AaSteensgaardAgnostic_,
          OptimizationId::AASteensgaardAgnostic },
        { OptimizationCommandLineArgument::AaSteensgaardRegionAware_,
          OptimizationId::AASteensgaardRegionAware },
        { OptimizationCommandLineArgument::CommonNodeElimination_,
          OptimizationId::CommonNodeElimination },
        { OptimizationCommandLineArgument::DeadNodeElimination_,
          OptimizationId::DeadNodeElimination },
        { OptimizationCommandLineArgument::FunctionInlining_, OptimizationId::FunctionInlining },
        { OptimizationCommandLineArgument::InvariantValueRedirection_,
          OptimizationId::InvariantValueRedirection },
        { OptimizationCommandLineArgument::NodePushOut_, OptimizationId::NodePushOut },
        { OptimizationCommandLineArgument::NodePullIn_, OptimizationId::NodePullIn },
        { OptimizationCommandLineArgument::NodeReduction_, OptimizationId::NodeReduction },
        { OptimizationCommandLineArgument::RvsdgTreePrinter_, OptimizationId::RvsdgTreePrinter },
        { OptimizationCommandLineArgument::ThetaGammaInversion_,
          OptimizationId::ThetaGammaInversion },
        { OptimizationCommandLineArgument::LoopUnrolling_, OptimizationId::LoopUnrolling } });

  if (map.find(commandLineArgument) != map.end())
    return map[commandLineArgument];

  throw util::error("Unknown command line argument: " + commandLineArgument);
}

const char *
JlmOptCommandLineOptions::ToCommandLineArgument(OptimizationId optimizationId)
{
  static std::unordered_map<OptimizationId, const char *> map(
      { { OptimizationId::AAAndersenAgnostic,
          OptimizationCommandLineArgument::AaAndersenAgnostic_ },
        { OptimizationId::AAAndersenRegionAware,
          OptimizationCommandLineArgument::AaAndersenRegionAware_ },
        { OptimizationId::AASteensgaardAgnostic,
          OptimizationCommandLineArgument::AaSteensgaardAgnostic_ },
        { OptimizationId::AASteensgaardRegionAware,
          OptimizationCommandLineArgument::AaSteensgaardRegionAware_ },
        { OptimizationId::CommonNodeElimination,
          OptimizationCommandLineArgument::CommonNodeElimination_ },
        { OptimizationId::DeadNodeElimination,
          OptimizationCommandLineArgument::DeadNodeElimination_ },
        { OptimizationId::FunctionInlining, OptimizationCommandLineArgument::FunctionInlining_ },
        { OptimizationId::InvariantValueRedirection,
          OptimizationCommandLineArgument::InvariantValueRedirection_ },
        { OptimizationId::LoopUnrolling, OptimizationCommandLineArgument::LoopUnrolling_ },
        { OptimizationId::NodePullIn, OptimizationCommandLineArgument::NodePullIn_ },
        { OptimizationId::NodePushOut, OptimizationCommandLineArgument::NodePushOut_ },
        { OptimizationId::NodeReduction, OptimizationCommandLineArgument::NodeReduction_ },
        { OptimizationId::RvsdgTreePrinter, OptimizationCommandLineArgument::RvsdgTreePrinter_ },
        { OptimizationId::ThetaGammaInversion,
          OptimizationCommandLineArgument::ThetaGammaInversion_ } });

  if (map.find(optimizationId) != map.end())
    return map[optimizationId];

  throw util::error("Unknown optimization identifier");
}

util::Statistics::Id
JlmOptCommandLineOptions::FromCommandLineArgumentToStatisticsId(
    const std::string & commandLineArgument)
{
  try
  {
    return GetStatisticsIdCommandLineArguments().LookupValue(commandLineArgument);
  }
  catch (...)
  {
    throw util::error("Unknown command line argument: " + commandLineArgument);
  }
}

const char *
JlmOptCommandLineOptions::ToCommandLineArgument(util::Statistics::Id statisticsId)
{
  try
  {
    return GetStatisticsIdCommandLineArguments().LookupKey(statisticsId).data();
  }
  catch (...)
  {
    throw util::error("Unknown statistics identifier");
  }
}

const char *
JlmOptCommandLineOptions::ToCommandLineArgument(InputFormat inputFormat)
{
  static std::unordered_map<InputFormat, const char *> map(
      { { InputFormat::Llvm, "llvm" }, { InputFormat::Mlir, "mlir" } });

  if (map.find(inputFormat) != map.end())
    return map[inputFormat];

  throw util::error("Unknown input format");
}

const char *
JlmOptCommandLineOptions::ToCommandLineArgument(OutputFormat outputFormat)
{
  auto & mapping = GetOutputFormatCommandLineArguments();
  return mapping.at(outputFormat).data();
}

std::unique_ptr<llvm::optimization>
JlmOptCommandLineOptions::GetOptimization(enum OptimizationId optimizationId)
{
  using Andersen = llvm::aa::Andersen;
  using Steensgaard = llvm::aa::Steensgaard;
<<<<<<< HEAD
  using AgnosticMNP = llvm::aa::AgnosticMemoryNodeProvider;
  using RegionAwareMNP = llvm::aa::RegionAwareMemoryNodeProvider;
  static llvm::aa::AliasAnalysisStateEncoder<Andersen, AgnosticMNP> andersenAgnostic;
  static llvm::aa::AliasAnalysisStateEncoder<Andersen, RegionAwareMNP> andersenRegionAware;
  static llvm::aa::AliasAnalysisStateEncoder<Steensgaard, AgnosticMNP> steensgaardAgnostic;
  static llvm::aa::AliasAnalysisStateEncoder<Steensgaard, RegionAwareMNP> steensgaardRegionAware;
  static llvm::cne commonNodeElimination;
  static llvm::DeadNodeElimination deadNodeElimination;
  static llvm::fctinline functionInlining;
  static llvm::InvariantValueRedirection invariantValueRedirection;
  static llvm::pullin nodePullIn;
  static llvm::pushout nodePushOut;
  static llvm::tginversion thetaGammaInversion;
  static llvm::loopunroll loopUnrolling(4);
  static llvm::nodereduction nodeReduction;
  static llvm::RvsdgTreePrinter rvsdgTreePrinter(RvsdgTreePrinterConfiguration_);

  static std::unordered_map<OptimizationId, llvm::optimization *> map(
      { { OptimizationId::AAAndersenAgnostic, &andersenAgnostic },
        { OptimizationId::AAAndersenRegionAware, &andersenRegionAware },
        { OptimizationId::AASteensgaardAgnostic, &steensgaardAgnostic },
        { OptimizationId::AASteensgaardRegionAware, &steensgaardRegionAware },
        { OptimizationId::CommonNodeElimination, &commonNodeElimination },
        { OptimizationId::DeadNodeElimination, &deadNodeElimination },
        { OptimizationId::FunctionInlining, &functionInlining },
        { OptimizationId::InvariantValueRedirection, &invariantValueRedirection },
        { OptimizationId::LoopUnrolling, &loopUnrolling },
        { OptimizationId::NodePullIn, &nodePullIn },
        { OptimizationId::NodePushOut, &nodePushOut },
        { OptimizationId::NodeReduction, &nodeReduction },
        { OptimizationId::RvsdgTreePrinter, &rvsdgTreePrinter },
        { OptimizationId::ThetaGammaInversion, &thetaGammaInversion } });

  if (map.find(id) != map.end())
    return map[id];
=======
  using AgnosticMnp = llvm::aa::AgnosticMemoryNodeProvider;
  using RegionAwareMnp = llvm::aa::RegionAwareMemoryNodeProvider;
>>>>>>> d48bdd8e

  switch (optimizationId)
  {
  case OptimizationId::AAAndersenAgnostic:
    return std::make_unique<llvm::aa::AliasAnalysisStateEncoder<Andersen, AgnosticMnp>>();
  case OptimizationId::AAAndersenRegionAware:
    return std::make_unique<llvm::aa::AliasAnalysisStateEncoder<Andersen, RegionAwareMnp>>();
  case OptimizationId::AASteensgaardAgnostic:
    return std::make_unique<llvm::aa::AliasAnalysisStateEncoder<Steensgaard, AgnosticMnp>>();
  case OptimizationId::AASteensgaardRegionAware:
    return std::make_unique<llvm::aa::AliasAnalysisStateEncoder<Steensgaard, RegionAwareMnp>>();
  case OptimizationId::CommonNodeElimination:
    return std::make_unique<llvm::cne>();
  case OptimizationId::DeadNodeElimination:
    return std::make_unique<llvm::DeadNodeElimination>();
  case OptimizationId::FunctionInlining:
    return std::make_unique<llvm::fctinline>();
  case OptimizationId::InvariantValueRedirection:
    return std::make_unique<llvm::InvariantValueRedirection>();
  case OptimizationId::LoopUnrolling:
    return std::make_unique<llvm::loopunroll>(4);
  case OptimizationId::NodePullIn:
    return std::make_unique<llvm::pullin>();
  case OptimizationId::NodePushOut:
    return std::make_unique<llvm::pushout>();
  case OptimizationId::NodeReduction:
    return std::make_unique<llvm::nodereduction>();
  case OptimizationId::ThetaGammaInversion:
    return std::make_unique<llvm::tginversion>();
  default:
    JLM_UNREACHABLE("Unhandled optimization id.");
  }
}

const util::BijectiveMap<util::Statistics::Id, std::string_view> &
JlmOptCommandLineOptions::GetStatisticsIdCommandLineArguments()
{
  static util::BijectiveMap<util::Statistics::Id, std::string_view> mapping = {
    { util::Statistics::Id::Aggregation, "print-aggregation-time" },
    { util::Statistics::Id::AgnosticMemoryNodeProvisioning,
      "print-agnostic-memory-node-provisioning" },
    { util::Statistics::Id::AndersenAnalysis, "print-andersen-analysis" },
    { util::Statistics::Id::Annotation, "print-annotation-time" },
    { util::Statistics::Id::CommonNodeElimination, "print-cne-stat" },
    { util::Statistics::Id::ControlFlowRecovery, "print-cfr-time" },
    { util::Statistics::Id::DataNodeToDelta, "printDataNodeToDelta" },
    { util::Statistics::Id::DeadNodeElimination, "print-dne-stat" },
    { util::Statistics::Id::FunctionInlining, "print-iln-stat" },
    { util::Statistics::Id::InvariantValueRedirection, "printInvariantValueRedirection" },
    { util::Statistics::Id::JlmToRvsdgConversion, "print-jlm-rvsdg-conversion" },
    { util::Statistics::Id::LoopUnrolling, "print-unroll-stat" },
    { util::Statistics::Id::MemoryStateEncoder, "print-basicencoder-encoding" },
    { util::Statistics::Id::PullNodes, "print-pull-stat" },
    { util::Statistics::Id::PushNodes, "print-push-stat" },
    { util::Statistics::Id::ReduceNodes, "print-reduction-stat" },
    { util::Statistics::Id::RegionAwareMemoryNodeProvisioning, "print-memory-node-provisioning" },
    { util::Statistics::Id::RvsdgConstruction, "print-rvsdg-construction" },
    { util::Statistics::Id::RvsdgDestruction, "print-rvsdg-destruction" },
    { util::Statistics::Id::RvsdgOptimization, "print-rvsdg-optimization" },
    { util::Statistics::Id::RvsdgTreePrinter, "print-rvsdg-tree" },
    { util::Statistics::Id::SteensgaardAnalysis, "print-steensgaard-analysis" },
    { util::Statistics::Id::ThetaGammaInversion, "print-ivt-stat" },
    { util::Statistics::Id::TopDownMemoryNodeEliminator, "TopDownMemoryNodeEliminator" }
  };

  auto firstIndex = static_cast<size_t>(util::Statistics::Id::FirstEnumValue);
  auto lastIndex = static_cast<size_t>(util::Statistics::Id::LastEnumValue);
  JLM_ASSERT(mapping.Size() == lastIndex - firstIndex - 1);
  return mapping;
}

const std::unordered_map<JlmOptCommandLineOptions::OutputFormat, std::string_view> &
JlmOptCommandLineOptions::GetOutputFormatCommandLineArguments()
{
  static std::unordered_map<OutputFormat, std::string_view> mapping = {
    { OutputFormat::Ascii, "ascii" },
    { OutputFormat::Llvm, "llvm" },
    { OutputFormat::Mlir, "mlir" },
    { OutputFormat::Tree, "tree" },
    { OutputFormat::Xml, "xml" }
  };

  auto firstIndex = static_cast<size_t>(OutputFormat::FirstEnumValue);
  auto lastIndex = static_cast<size_t>(OutputFormat::LastEnumValue);
  JLM_ASSERT(mapping.size() == lastIndex - firstIndex - 1);
  return mapping;
}

void
JlmHlsCommandLineOptions::Reset() noexcept
{
  InputFile_ = util::filepath("");
  OutputFiles_ = util::filepath("");
  OutputFormat_ = OutputFormat::Firrtl;
  HlsFunction_ = "";
  ExtractHlsFunction_ = false;
}

void
JhlsCommandLineOptions::Reset() noexcept
{
  *this = JhlsCommandLineOptions();
}

static ::llvm::cl::OptionEnumValue
CreateStatisticsOption(util::Statistics::Id statisticsId, const char * description)
{
  return ::clEnumValN(
      statisticsId,
      JlmOptCommandLineOptions::ToCommandLineArgument(statisticsId),
      description);
}

static ::llvm::cl::OptionEnumValue
CreateOutputFormatOption(
    JlmOptCommandLineOptions::OutputFormat outputFormat,
    const char * description)
{
  return ::clEnumValN(
      outputFormat,
      JlmOptCommandLineOptions::ToCommandLineArgument(outputFormat),
      description);
}

CommandLineParser::~CommandLineParser() noexcept = default;

CommandLineParser::Exception::~Exception() noexcept = default;

JlcCommandLineParser::~JlcCommandLineParser() noexcept = default;

const JlcCommandLineOptions &
JlcCommandLineParser::ParseCommandLineArguments(int argc, const char * const * argv)
{
  auto checkAndConvertJlmOptOptimizations =
      [](const ::llvm::cl::list<std::string> & optimizations,
         JlcCommandLineOptions::OptimizationLevel optimizationLevel)
  {
    if (optimizations.empty() && optimizationLevel == JlcCommandLineOptions::OptimizationLevel::O3)
    {
      return std::vector<JlmOptCommandLineOptions::OptimizationId>(
          { JlmOptCommandLineOptions::OptimizationId::FunctionInlining,
            JlmOptCommandLineOptions::OptimizationId::InvariantValueRedirection,
            JlmOptCommandLineOptions::OptimizationId::NodeReduction,
            JlmOptCommandLineOptions::OptimizationId::DeadNodeElimination,
            JlmOptCommandLineOptions::OptimizationId::ThetaGammaInversion,
            JlmOptCommandLineOptions::OptimizationId::InvariantValueRedirection,
            JlmOptCommandLineOptions::OptimizationId::DeadNodeElimination,
            JlmOptCommandLineOptions::OptimizationId::NodePushOut,
            JlmOptCommandLineOptions::OptimizationId::InvariantValueRedirection,
            JlmOptCommandLineOptions::OptimizationId::DeadNodeElimination,
            JlmOptCommandLineOptions::OptimizationId::NodeReduction,
            JlmOptCommandLineOptions::OptimizationId::CommonNodeElimination,
            JlmOptCommandLineOptions::OptimizationId::DeadNodeElimination,
            JlmOptCommandLineOptions::OptimizationId::NodePullIn,
            JlmOptCommandLineOptions::OptimizationId::InvariantValueRedirection,
            JlmOptCommandLineOptions::OptimizationId::DeadNodeElimination,
            JlmOptCommandLineOptions::OptimizationId::LoopUnrolling,
            JlmOptCommandLineOptions::OptimizationId::InvariantValueRedirection });
    }

    std::vector<JlmOptCommandLineOptions::OptimizationId> optimizationIds;
    for (auto & optimization : optimizations)
    {
      JlmOptCommandLineOptions::OptimizationId optimizationId;
      try
      {
        optimizationId =
            JlmOptCommandLineOptions::FromCommandLineArgumentToOptimizationId(optimization);
      }
      catch (util::error &)
      {
        throw CommandLineParser::Exception("Unknown jlm-opt optimization: " + optimization);
      }

      optimizationIds.emplace_back(optimizationId);
    }

    return optimizationIds;
  };

  CommandLineOptions_.Reset();

  using namespace ::llvm;

  /*
    FIXME: The command line parser setup is currently redone
    for every invocation of parse_cmdline. We should be able
    to do it only once and then reset the parser on every
    invocation of parse_cmdline.
  */

  cl::TopLevelSubCommand->reset();

  cl::opt<bool> onlyPrintCommands(
      "###",
      cl::ValueDisallowed,
      cl::desc("Print (but do not run) the commands for this compilation."));

  cl::list<std::string> inputFiles(cl::Positional, cl::desc("<inputs>"));

  cl::list<std::string> includePaths(
      "I",
      cl::Prefix,
      cl::desc("Add directory <dir> to include search paths."),
      cl::value_desc("dir"));

  cl::list<std::string> libraryPaths(
      "L",
      cl::Prefix,
      cl::desc("Add directory <dir> to library search paths."),
      cl::value_desc("dir"));

  cl::list<std::string> libraries(
      "l",
      cl::Prefix,
      cl::desc("Search the library <lib> when linking."),
      cl::value_desc("lib"));

  cl::opt<std::string> outputFile("o", cl::desc("Write output to <file>."), cl::value_desc("file"));

  cl::opt<bool> generateDebugInformation(
      "g",
      cl::ValueDisallowed,
      cl::desc("Generate source-level debug information."));

  cl::opt<bool> noLinking(
      "c",
      cl::ValueDisallowed,
      cl::desc("Only run preprocess, compile, and assemble steps."));

  cl::opt<std::string> optimizationLevel(
      "O",
      cl::Prefix,
      cl::ValueOptional,
      cl::desc("Optimization level. [O0, O1, O2, O3]"),
      cl::value_desc("#"));

  cl::list<std::string> macroDefinitions(
      "D",
      cl::Prefix,
      cl::desc("Add <macro> to preprocessor macros."),
      cl::value_desc("macro"));

  cl::list<std::string> warnings(
      "W",
      cl::Prefix,
      cl::desc("Enable specified warning."),
      cl::value_desc("warning"));

  cl::opt<std::string> languageStandard(
      "std",
      cl::desc("Language standard."),
      cl::value_desc("standard"));

  cl::list<std::string> flags("f", cl::Prefix, cl::desc("Specify flags."), cl::value_desc("flag"));

  cl::list<std::string> jlmOptimizations(
      "J",
      cl::Prefix,
      cl::desc("jlm-opt optimization. Run 'jlm-opt -help' for viable options."),
      cl::value_desc("jlmopt"));

  cl::opt<bool> verbose(
      "v",
      cl::ValueDisallowed,
      cl::desc("Show commands to run and use verbose output. (Affects only clang for now)"));

  cl::opt<bool> rDynamic(
      "rdynamic",
      cl::ValueDisallowed,
      cl::desc("rDynamic option passed to clang"));

  cl::opt<bool> suppress("w", cl::ValueDisallowed, cl::desc("Suppress all warnings"));

  cl::opt<bool> usePthreads(
      "pthread",
      cl::ValueDisallowed,
      cl::desc("Support POSIX threads in generated code"));

  cl::opt<bool> mD(
      "MD",
      cl::ValueDisallowed,
      cl::desc("Write a depfile containing user and system headers"));

  cl::opt<std::string> mF(
      "MF",
      cl::desc("Write depfile output from -mD to <file>."),
      cl::value_desc("file"));

  cl::opt<std::string> mT(
      "MT",
      cl::desc("Specify name of main file output in depfile."),
      cl::value_desc("value"));

  cl::list<util::Statistics::Id> jlmOptPassStatistics(
      "JlmOptPassStatistics",
      cl::values(
          CreateStatisticsOption(
              util::Statistics::Id::Aggregation,
              "Collect control flow graph aggregation pass statistics."),
          CreateStatisticsOption(
              util::Statistics::Id::AgnosticMemoryNodeProvisioning,
              "Collect agnostic memory node provisioning pass statistics."),
          CreateStatisticsOption(
              util::Statistics::Id::AndersenAnalysis,
              "Collect Andersen alias analysis pass statistics."),
          CreateStatisticsOption(
              util::Statistics::Id::Annotation,
              "Collect aggregation tree annotation pass statistics."),
          CreateStatisticsOption(
              util::Statistics::Id::MemoryStateEncoder,
              "Collect memory state encoding pass statistics."),
          CreateStatisticsOption(
              util::Statistics::Id::CommonNodeElimination,
              "Collect common node elimination pass statistics."),
          CreateStatisticsOption(
              util::Statistics::Id::ControlFlowRecovery,
              "Collect control flow recovery pass statistics."),
          CreateStatisticsOption(
              util::Statistics::Id::DataNodeToDelta,
              "Collect data node to delta node conversion pass statistics."),
          CreateStatisticsOption(
              util::Statistics::Id::DeadNodeElimination,
              "Collect dead node elimination pass statistics."),
          CreateStatisticsOption(
              util::Statistics::Id::FunctionInlining,
              "Collect function inlining pass statistics."),
          CreateStatisticsOption(
              util::Statistics::Id::InvariantValueRedirection,
              "Collect invariant value redirection pass statistics."),
          CreateStatisticsOption(
              util::Statistics::Id::JlmToRvsdgConversion,
              "Collect Jlm to RVSDG conversion pass statistics."),
          CreateStatisticsOption(
              util::Statistics::Id::LoopUnrolling,
              "Collect loop unrolling pass statistics."),
          CreateStatisticsOption(
              util::Statistics::Id::PullNodes,
              "Collect node pull pass statistics."),
          CreateStatisticsOption(
              util::Statistics::Id::PushNodes,
              "Collect node push pass statistics."),
          CreateStatisticsOption(
              util::Statistics::Id::ReduceNodes,
              "Collect node reduction pass statistics."),
          CreateStatisticsOption(
              util::Statistics::Id::RegionAwareMemoryNodeProvisioning,
              "Collect memory node provisioning pass statistics."),
          CreateStatisticsOption(
              util::Statistics::Id::RvsdgConstruction,
              "Collect RVSDG construction pass statistics."),
          CreateStatisticsOption(
              util::Statistics::Id::RvsdgDestruction,
              "Collect RVSDG destruction pass statistics."),
          CreateStatisticsOption(
              util::Statistics::Id::RvsdgOptimization,
              "Collect RVSDG optimization pass statistics."),
          CreateStatisticsOption(
              util::Statistics::Id::RvsdgTreePrinter,
              "Collect RVSDG tree printer pass statistics."),
          CreateStatisticsOption(
              util::Statistics::Id::SteensgaardAnalysis,
              "Collect Steensgaard alias analysis pass statistics."),
          CreateStatisticsOption(
              util::Statistics::Id::ThetaGammaInversion,
              "Collect theta-gamma inversion pass statistics.")),
      cl::desc("Collect jlm-opt pass statistics"));

  cl::ParseCommandLineOptions(argc, argv);

  /* Process parsed options */

  static std::unordered_map<std::string, JlcCommandLineOptions::OptimizationLevel>
      optimizationLevelMap({ { "0", JlcCommandLineOptions::OptimizationLevel::O0 },
                             { "1", JlcCommandLineOptions::OptimizationLevel::O1 },
                             { "2", JlcCommandLineOptions::OptimizationLevel::O2 },
                             { "3", JlcCommandLineOptions::OptimizationLevel::O3 } });

  static std::unordered_map<std::string, JlcCommandLineOptions::LanguageStandard>
      languageStandardMap({ { "gnu89", JlcCommandLineOptions::LanguageStandard::Gnu89 },
                            { "gnu99", JlcCommandLineOptions::LanguageStandard::Gnu99 },
                            { "c89", JlcCommandLineOptions::LanguageStandard::C89 },
                            { "c90", JlcCommandLineOptions::LanguageStandard::C99 },
                            { "c99", JlcCommandLineOptions::LanguageStandard::C99 },
                            { "c11", JlcCommandLineOptions::LanguageStandard::C11 },
                            { "c++98", JlcCommandLineOptions::LanguageStandard::Cpp98 },
                            { "c++03", JlcCommandLineOptions::LanguageStandard::Cpp03 },
                            { "c++11", JlcCommandLineOptions::LanguageStandard::Cpp11 },
                            { "c++14", JlcCommandLineOptions::LanguageStandard::Cpp14 } });

  if (!optimizationLevel.empty())
  {
    auto iterator = optimizationLevelMap.find(optimizationLevel);
    if (iterator == optimizationLevelMap.end())
    {
      std::cerr << "Unknown optimization level.\n";
      exit(EXIT_FAILURE);
    }
    CommandLineOptions_.OptimizationLevel_ = iterator->second;
  }

  if (!languageStandard.empty())
  {
    auto iterator = languageStandardMap.find(languageStandard);
    if (iterator == languageStandardMap.end())
    {
      std::cerr << "Unknown language standard.\n";
      exit(EXIT_FAILURE);
    }
    CommandLineOptions_.LanguageStandard_ = iterator->second;
  }

  if (inputFiles.empty())
  {
    std::cerr << "jlc: no input files.\n";
    exit(EXIT_FAILURE);
  }

  if (inputFiles.size() > 1 && noLinking && !outputFile.empty())
  {
    std::cerr << "jlc: cannot specify -o when generating multiple output files.\n";
    exit(EXIT_FAILURE);
  }

  auto jlmOptOptimizations =
      checkAndConvertJlmOptOptimizations(jlmOptimizations, CommandLineOptions_.OptimizationLevel_);

  CommandLineOptions_.Libraries_ = libraries;
  CommandLineOptions_.MacroDefinitions_ = macroDefinitions;
  CommandLineOptions_.LibraryPaths_ = libraryPaths;
  CommandLineOptions_.Warnings_ = warnings;
  CommandLineOptions_.IncludePaths_ = includePaths;
  CommandLineOptions_.OnlyPrintCommands_ = onlyPrintCommands;
  CommandLineOptions_.GenerateDebugInformation_ = generateDebugInformation;
  CommandLineOptions_.Flags_ = flags;
  CommandLineOptions_.JlmOptOptimizations_ = jlmOptOptimizations;
  CommandLineOptions_.JlmOptPassStatistics_ = util::HashSet<util::Statistics::Id>(
      { jlmOptPassStatistics.begin(), jlmOptPassStatistics.end() });
  CommandLineOptions_.Verbose_ = verbose;
  CommandLineOptions_.Rdynamic_ = rDynamic;
  CommandLineOptions_.Suppress_ = suppress;
  CommandLineOptions_.UsePthreads_ = usePthreads;
  CommandLineOptions_.Md_ = mD;

  for (auto & inputFile : inputFiles)
  {
    if (IsObjectFile(inputFile))
    {
      /* FIXME: print a warning like clang if noLinking is true */
      CommandLineOptions_.Compilations_.push_back(
          { inputFile, util::filepath(""), inputFile, "", false, false, false, true });

      continue;
    }

    CommandLineOptions_.Compilations_.push_back(
        { inputFile,
          mF.empty() ? ToDependencyFile(inputFile) : util::filepath(mF),
          ToObjectFile(inputFile),
          mT.empty() ? ToObjectFile(inputFile).name() : mT,
          true,
          true,
          true,
          !noLinking });
  }

  if (!outputFile.empty())
  {
    if (noLinking)
    {
      JLM_ASSERT(CommandLineOptions_.Compilations_.size() == 1);
      CommandLineOptions_.Compilations_[0].SetOutputFile(outputFile);
    }
    else
    {
      CommandLineOptions_.OutputFile_ = util::filepath(outputFile);
    }
  }

  return CommandLineOptions_;
}

JlmOptCommandLineParser::~JlmOptCommandLineParser() noexcept = default;

const JlmOptCommandLineOptions &
JlmOptCommandLineParser::ParseCommandLineArguments(int argc, const char * const * argv)
{
  using namespace ::llvm;

  /*
    FIXME: The command line parser setup is currently redone
    for every invocation of parse_cmdline. We should be able
    to do it only once and then reset the parser on every
    invocation of parse_cmdline.
  */

  cl::TopLevelSubCommand->reset();

  cl::opt<std::string> inputFile(cl::Positional, cl::desc("<input>"));

  cl::opt<std::string> outputFile(
      "o",
      cl::init(""),
      cl::desc("Write output to <file>"),
      cl::value_desc("file"));

  std::string statisticsDirectoryDefault = std::filesystem::temp_directory_path();
  const auto statisticDirectoryDescription =
      "Write statistics to file in <dir>. Default is " + statisticsDirectoryDefault + ".";
  cl::opt<std::string> statisticDirectory(
      "s",
      cl::init(statisticsDirectoryDefault),
      cl::desc(statisticDirectoryDescription),
      cl::value_desc("dir"));

  cl::list<util::Statistics::Id> printStatistics(
      cl::values(
          CreateStatisticsOption(
              util::Statistics::Id::Aggregation,
              "Write aggregation statistics to file."),
          CreateStatisticsOption(
              util::Statistics::Id::AgnosticMemoryNodeProvisioning,
              "Collect agnostic memory node provisioning pass statistics."),
          CreateStatisticsOption(
              util::Statistics::Id::AndersenAnalysis,
              "Collect Andersen alias analysis pass statistics."),
          CreateStatisticsOption(
              util::Statistics::Id::Annotation,
              "Write annotation statistics to file."),
          CreateStatisticsOption(
              util::Statistics::Id::MemoryStateEncoder,
              "Write encoding statistics of basic encoder to file."),
          CreateStatisticsOption(
              util::Statistics::Id::CommonNodeElimination,
              "Write common node elimination statistics to file."),
          CreateStatisticsOption(
              util::Statistics::Id::ControlFlowRecovery,
              "Write control flow recovery statistics to file."),
          CreateStatisticsOption(
              util::Statistics::Id::DataNodeToDelta,
              "Write data node to delta node conversion statistics to file."),
          CreateStatisticsOption(
              util::Statistics::Id::DeadNodeElimination,
              "Write dead node elimination statistics to file."),
          CreateStatisticsOption(
              util::Statistics::Id::FunctionInlining,
              "Write function inlining statistics to file."),
          CreateStatisticsOption(
              util::Statistics::Id::InvariantValueRedirection,
              "Write invariant value redirection statistics to file."),
          CreateStatisticsOption(
              util::Statistics::Id::JlmToRvsdgConversion,
              "Write Jlm to RVSDG conversion statistics to file."),
          CreateStatisticsOption(
              util::Statistics::Id::LoopUnrolling,
              "Write loop unrolling statistics to file."),
          CreateStatisticsOption(
              util::Statistics::Id::PullNodes,
              "Write node pull statistics to file."),
          CreateStatisticsOption(
              util::Statistics::Id::PushNodes,
              "Write node push statistics to file."),
          CreateStatisticsOption(
              util::Statistics::Id::ReduceNodes,
              "Write node reduction statistics to file."),
          CreateStatisticsOption(
              util::Statistics::Id::RegionAwareMemoryNodeProvisioning,
              "Write memory node provisioning statistics to file."),
          CreateStatisticsOption(
              util::Statistics::Id::RvsdgConstruction,
              "Write RVSDG construction statistics to file."),
          CreateStatisticsOption(
              util::Statistics::Id::RvsdgDestruction,
              "Write RVSDG destruction statistics to file."),
          CreateStatisticsOption(
              util::Statistics::Id::RvsdgOptimization,
              "Write RVSDG optimization statistics to file."),
          CreateStatisticsOption(
              util::Statistics::Id::RvsdgTreePrinter,
              "Write RVSDG tree printer pass statistics."),
          CreateStatisticsOption(
              util::Statistics::Id::SteensgaardAnalysis,
              "Write Steensgaard analysis statistics to file."),
          CreateStatisticsOption(
              util::Statistics::Id::ThetaGammaInversion,
              "Write theta-gamma inversion statistics to file.")),
      cl::desc("Write statistics"));

#ifdef ENABLE_MLIR
  auto llvmInputFormat = JlmOptCommandLineOptions::InputFormat::Llvm;
  auto mlirInputFormat = JlmOptCommandLineOptions::InputFormat::Mlir;

  cl::opt<JlmOptCommandLineOptions::InputFormat> inputFormat(
      "input-format",
      cl::desc("Select input format:"),
      cl::values(
          ::clEnumValN(
              llvmInputFormat,
              JlmOptCommandLineOptions::ToCommandLineArgument(llvmInputFormat),
              "Input LLVM IR [default]"),
          ::clEnumValN(
              mlirInputFormat,
              JlmOptCommandLineOptions::ToCommandLineArgument(mlirInputFormat),
              "Input MLIR")),
      cl::init(llvmInputFormat));
#else
  auto inputFormat = JlmOptCommandLineOptions::InputFormat::Llvm;
#endif

  cl::opt<JlmOptCommandLineOptions::OutputFormat> outputFormat(
      "output-format",
      cl::desc("Select output format:"),
      cl::values(
          CreateOutputFormatOption(JlmOptCommandLineOptions::OutputFormat::Ascii, "Output Ascii"),
          CreateOutputFormatOption(
              JlmOptCommandLineOptions::OutputFormat::Llvm,
              "Output LLVM IR [default]"),
#ifdef ENABLE_MLIR
          CreateOutputFormatOption(JlmOptCommandLineOptions::OutputFormat::Mlir, "Output MLIR"),
#endif
          CreateOutputFormatOption(
              JlmOptCommandLineOptions::OutputFormat::Tree,
              "Output Rvsdg Tree"),
          CreateOutputFormatOption(JlmOptCommandLineOptions::OutputFormat::Xml, "Output XML")),
      cl::init(JlmOptCommandLineOptions::OutputFormat::Llvm));

  auto aAAndersenAgnostic = JlmOptCommandLineOptions::OptimizationId::AAAndersenAgnostic;
  auto aAAndersenRegionAware = JlmOptCommandLineOptions::OptimizationId::AAAndersenRegionAware;
  auto aASteensgaardAgnostic = JlmOptCommandLineOptions::OptimizationId::AASteensgaardAgnostic;
  auto aASteensgaardRegionAware =
      JlmOptCommandLineOptions::OptimizationId::AASteensgaardRegionAware;
  auto commonNodeElimination = JlmOptCommandLineOptions::OptimizationId::CommonNodeElimination;
  auto deadNodeElimination = JlmOptCommandLineOptions::OptimizationId::DeadNodeElimination;
  auto functionInlining = JlmOptCommandLineOptions::OptimizationId::FunctionInlining;
  auto invariantValueRedirection =
      JlmOptCommandLineOptions::OptimizationId::InvariantValueRedirection;
  auto nodePushOut = JlmOptCommandLineOptions::OptimizationId::NodePushOut;
  auto nodePullIn = JlmOptCommandLineOptions::OptimizationId::NodePullIn;
  auto nodeReduction = JlmOptCommandLineOptions::OptimizationId::NodeReduction;
  auto rvsdgTreePrinter = JlmOptCommandLineOptions::OptimizationId::RvsdgTreePrinter;
  auto thetaGammaInversion = JlmOptCommandLineOptions::OptimizationId::ThetaGammaInversion;
  auto loopUnrolling = JlmOptCommandLineOptions::OptimizationId::LoopUnrolling;

  cl::list<JlmOptCommandLineOptions::OptimizationId> optimizationIds(
      cl::values(
          ::clEnumValN(
              aAAndersenAgnostic,
              JlmOptCommandLineOptions::ToCommandLineArgument(aAAndersenAgnostic),
              "Andersen alias analysis with agnostic memory state encoding"),
          ::clEnumValN(
              aAAndersenRegionAware,
              JlmOptCommandLineOptions::ToCommandLineArgument(aAAndersenRegionAware),
              "Andersen alias analysis with region-aware memory state encoding"),
          ::clEnumValN(
              aASteensgaardAgnostic,
              JlmOptCommandLineOptions::ToCommandLineArgument(aASteensgaardAgnostic),
              "Steensgaard alias analysis with agnostic memory state encoding"),
          ::clEnumValN(
              aASteensgaardRegionAware,
              JlmOptCommandLineOptions::ToCommandLineArgument(aASteensgaardRegionAware),
              "Steensgaard alias analysis with region-aware memory state encoding"),
          ::clEnumValN(
              commonNodeElimination,
              JlmOptCommandLineOptions::ToCommandLineArgument(commonNodeElimination),
              "Common Node Elimination"),
          ::clEnumValN(
              deadNodeElimination,
              JlmOptCommandLineOptions::ToCommandLineArgument(deadNodeElimination),
              "Dead Node Elimination"),
          ::clEnumValN(
              functionInlining,
              JlmOptCommandLineOptions::ToCommandLineArgument(functionInlining),
              "Function Inlining"),
          ::clEnumValN(
              invariantValueRedirection,
              JlmOptCommandLineOptions::ToCommandLineArgument(invariantValueRedirection),
              "Invariant Value Redirection"),
          ::clEnumValN(
              nodePushOut,
              JlmOptCommandLineOptions::ToCommandLineArgument(nodePushOut),
              "Node Push Out"),
          ::clEnumValN(
              nodePullIn,
              JlmOptCommandLineOptions::ToCommandLineArgument(nodePullIn),
              "Node Pull In"),
          ::clEnumValN(
              nodeReduction,
              JlmOptCommandLineOptions::ToCommandLineArgument(nodeReduction),
              "Node Reduction"),
          ::clEnumValN(
              rvsdgTreePrinter,
              JlmOptCommandLineOptions::ToCommandLineArgument(rvsdgTreePrinter),
              "Rvsdg Tree Printer"),
          ::clEnumValN(
              thetaGammaInversion,
              JlmOptCommandLineOptions::ToCommandLineArgument(thetaGammaInversion),
              "Theta-Gamma Inversion"),
          ::clEnumValN(
              loopUnrolling,
              JlmOptCommandLineOptions::ToCommandLineArgument(loopUnrolling),
              "Loop Unrolling")),
      cl::desc("Perform optimization"));

  cl::ParseCommandLineOptions(argc, argv);

  jlm::util::filepath statisticsDirectoryFilePath(statisticDirectory);
  if (!statisticsDirectoryFilePath.Exists() && !statisticsDirectoryFilePath.IsDirectory())
  {
    throw CommandLineParser::Exception(
        statisticsDirectoryFilePath.to_str() + " does not exist or is not a directory.");
  }

  jlm::util::filepath inputFilePath(inputFile);
  jlm::util::filepath statisticsFilePath =
      jlm::util::StatisticsCollectorSettings::CreateUniqueStatisticsFile(
          statisticsDirectoryFilePath,
          inputFilePath);

  util::HashSet<util::Statistics::Id> demandedStatistics(
      { printStatistics.begin(), printStatistics.end() });

  util::StatisticsCollectorSettings statisticsCollectorSettings(
      statisticsFilePath,
      demandedStatistics);

  CommandLineOptions_ = JlmOptCommandLineOptions::Create(
      std::move(inputFilePath),
      inputFormat,
      outputFile,
      outputFormat,
      std::move(statisticsCollectorSettings),
      std::move(optimizationIds));

  return *CommandLineOptions_;
}

const JlmOptCommandLineOptions &
JlmOptCommandLineParser::Parse(int argc, const char * const * argv)
{
  static JlmOptCommandLineParser parser;
  return parser.ParseCommandLineArguments(argc, argv);
}

JlmHlsCommandLineParser::~JlmHlsCommandLineParser() noexcept = default;

const JlmHlsCommandLineOptions &
JlmHlsCommandLineParser::ParseCommandLineArguments(int argc, const char * const * argv)
{
  CommandLineOptions_.Reset();

  using namespace ::llvm;

  /*
    FIXME: The command line parser setup is currently redone
    for every invocation of parse_cmdline. We should be able
    to do it only once and then reset the parser on every
    invocation of parse_cmdline.
  */

  cl::TopLevelSubCommand->reset();

  cl::opt<std::string> inputFile(cl::Positional, cl::desc("<input>"));

  cl::opt<std::string> outputFolder(
      "o",
      cl::desc("Write output to <folder>"),
      cl::value_desc("folder"));

  cl::opt<std::string> hlsFunction(
      "hls-function",
      cl::Prefix,
      cl::desc("Function that should be accelerated"),
      cl::value_desc("hls-function"));

  cl::opt<bool> extractHlsFunction(
      "extract",
      cl::Prefix,
      cl::desc("Extracts function specified by hls-function"));

  cl::opt<JlmHlsCommandLineOptions::OutputFormat> format(
      cl::values(
          ::clEnumValN(
              JlmHlsCommandLineOptions::OutputFormat::Firrtl,
              "fir",
              "Output FIRRTL [default]"),
          ::clEnumValN(JlmHlsCommandLineOptions::OutputFormat::Dot, "dot", "Output DOT graph")),
      cl::desc("Select output format"));

  cl::ParseCommandLineOptions(argc, argv);

  if (outputFolder.empty())
    throw jlm::util::error("jlm-hls no output directory provided, i.e, -o.\n");

  if (extractHlsFunction && hlsFunction.empty())
    throw jlm::util::error(
        "jlm-hls: --hls-function is not specified.\n         which is required for --extract\n");

  CommandLineOptions_.InputFile_ = inputFile;
  CommandLineOptions_.HlsFunction_ = std::move(hlsFunction);
  CommandLineOptions_.OutputFiles_ = outputFolder;
  CommandLineOptions_.ExtractHlsFunction_ = extractHlsFunction;
  CommandLineOptions_.OutputFormat_ = format;

  return CommandLineOptions_;
}

const JlmHlsCommandLineOptions &
JlmHlsCommandLineParser::Parse(int argc, const char * const * argv)
{
  static JlmHlsCommandLineParser parser;
  return parser.ParseCommandLineArguments(argc, argv);
}

JhlsCommandLineParser::~JhlsCommandLineParser() noexcept = default;

const JhlsCommandLineOptions &
JhlsCommandLineParser::ParseCommandLineArguments(int argc, const char * const * argv)
{
  CommandLineOptions_.Reset();

  using namespace ::llvm;

  /*
    FIXME: The command line parser setup is currently redone
    for every invocation of parse_cmdline. We should be able
    to do it only once and then reset the parser on every
    invocation of parse_cmdline.
  */

  cl::TopLevelSubCommand->reset();

  cl::opt<bool> onlyPrintCommands(
      "###",
      cl::ValueDisallowed,
      cl::desc("Print (but do not run) the commands for this compilation."));

  cl::list<std::string> inputFiles(cl::Positional, cl::desc("<inputs>"));

  cl::list<std::string> includePaths(
      "I",
      cl::Prefix,
      cl::desc("Add directory <dir> to include search paths."),
      cl::value_desc("dir"));

  cl::list<std::string> libraryPaths(
      "L",
      cl::Prefix,
      cl::desc("Add directory <dir> to library search paths."),
      cl::value_desc("dir"));

  cl::list<std::string> libraries(
      "l",
      cl::Prefix,
      cl::desc("Search the library <lib> when linking."),
      cl::value_desc("lib"));

  cl::opt<std::string> outputFile("o", cl::desc("Write output to <file>."), cl::value_desc("file"));

  cl::opt<bool> generateDebugInformation(
      "g",
      cl::ValueDisallowed,
      cl::desc("Generate source-level debug information."));

  cl::opt<bool> noLinking(
      "c",
      cl::ValueDisallowed,
      cl::desc("Only run preprocess, compile, and assemble steps."));

  cl::opt<std::string> optimizationLevel(
      "O",
      cl::Prefix,
      cl::ValueOptional,
      cl::desc("Optimization level. [O0, O1, O2, O3]"),
      cl::value_desc("#"));

  cl::list<std::string> macroDefinitions(
      "D",
      cl::Prefix,
      cl::desc("Add <macro> to preprocessor macros."),
      cl::value_desc("macro"));

  cl::list<std::string> warnings(
      "W",
      cl::Prefix,
      cl::desc("Enable specified warning."),
      cl::value_desc("warning"));

  cl::opt<std::string> languageStandard(
      "std",
      cl::desc("Language standard."),
      cl::value_desc("standard"));

  cl::list<std::string> flags("f", cl::Prefix, cl::desc("Specify flags."), cl::value_desc("flag"));

  cl::list<std::string> jlmHlsOptimizations(
      "J",
      cl::Prefix,
      cl::desc("jlm-hls optimization. Run 'jlm-hls -help' for viable options."),
      cl::value_desc("jlmhls"));

  cl::opt<bool> verbose(
      "v",
      cl::ValueDisallowed,
      cl::desc("Show commands to run and use verbose output. (Affects only clang for now)"));

  cl::opt<bool> rdynamic(
      "rdynamic",
      cl::ValueDisallowed,
      cl::desc("rdynamic option passed to clang"));

  cl::opt<bool> suppress("w", cl::ValueDisallowed, cl::desc("Suppress all warnings"));

  cl::opt<bool> usePthreads(
      "pthread",
      cl::ValueDisallowed,
      cl::desc("Support POSIX threads in generated code"));

  cl::opt<bool> mD(
      "MD",
      cl::ValueDisallowed,
      cl::desc("Write a depfile containing user and system headers"));

  cl::opt<std::string> mF(
      "MF",
      cl::desc("Write depfile output from -MD to <file>."),
      cl::value_desc("file"));

  cl::opt<std::string> mT(
      "MT",
      cl::desc("Specify name of main file output in depfile."),
      cl::value_desc("value"));

  cl::list<std::string> hlsFunction(
      "hls-function",
      cl::Prefix,
      cl::desc("function that should be accelerated"),
      cl::value_desc("regex"));

  cl::opt<bool> generateFirrtl("firrtl", cl::ValueDisallowed, cl::desc("Generate firrtl"));

  cl::opt<bool> useCirct(
      "circt",
      cl::Prefix,
      cl::desc("DEPRACATED - CIRCT is always used to generate FIRRTL"));

  cl::ParseCommandLineOptions(argc, argv);

  /* Process parsed options */

  static std::unordered_map<std::string, JhlsCommandLineOptions::OptimizationLevel> Olvlmap(
      { { "0", JhlsCommandLineOptions::OptimizationLevel::O0 },
        { "1", JhlsCommandLineOptions::OptimizationLevel::O1 },
        { "2", JhlsCommandLineOptions::OptimizationLevel::O2 },
        { "3", JhlsCommandLineOptions::OptimizationLevel::O3 } });

  static std::unordered_map<std::string, JhlsCommandLineOptions::LanguageStandard> stdmap(
      { { "Gnu89", JhlsCommandLineOptions::LanguageStandard::Gnu89 },
        { "Gnu99", JhlsCommandLineOptions::LanguageStandard::Gnu99 },
        { "C89", JhlsCommandLineOptions::LanguageStandard::C89 },
        { "C99", JhlsCommandLineOptions::LanguageStandard::C99 },
        { "C11", JhlsCommandLineOptions::LanguageStandard::C11 },
        { "C++98", JhlsCommandLineOptions::LanguageStandard::Cpp98 },
        { "C++03", JhlsCommandLineOptions::LanguageStandard::Cpp03 },
        { "C++11", JhlsCommandLineOptions::LanguageStandard::Cpp11 },
        { "C++14", JhlsCommandLineOptions::LanguageStandard::Cpp14 } });

  if (!optimizationLevel.empty())
  {
    auto it = Olvlmap.find(optimizationLevel);
    if (it == Olvlmap.end())
    {
      std::cerr << "Unknown optimization level.\n";
      exit(EXIT_FAILURE);
    }
    CommandLineOptions_.OptimizationLevel_ = it->second;
  }

  if (!languageStandard.empty())
  {
    auto it = stdmap.find(languageStandard);
    if (it == stdmap.end())
    {
      std::cerr << "Unknown language standard.\n";
      exit(EXIT_FAILURE);
    }
    CommandLineOptions_.LanguageStandard_ = it->second;
  }

  if (inputFiles.empty())
  {
    std::cerr << "jlc: no input files.\n";
    exit(EXIT_FAILURE);
  }

  if (inputFiles.size() > 1 && noLinking && !outputFile.empty())
  {
    std::cerr << "jlc: cannot specify -o when generating multiple output files.\n";
    exit(EXIT_FAILURE);
  }

  if (!hlsFunction.empty())
  {
    CommandLineOptions_.Hls_ = true;
    CommandLineOptions_.HlsFunctionRegex_ = hlsFunction.front();
  }

  if (hlsFunction.size() > 1)
  {
    std::cerr << "jlc-hls: more than one function regex specified\n";
    exit(EXIT_FAILURE);
  }

  CommandLineOptions_.Libraries_ = libraries;
  CommandLineOptions_.MacroDefinitions_ = macroDefinitions;
  CommandLineOptions_.LibraryPaths_ = libraryPaths;
  CommandLineOptions_.Warnings_ = warnings;
  CommandLineOptions_.IncludePaths_ = includePaths;
  CommandLineOptions_.OnlyPrintCommands_ = onlyPrintCommands;
  CommandLineOptions_.GenerateDebugInformation_ = generateDebugInformation;
  CommandLineOptions_.Flags_ = flags;
  CommandLineOptions_.JlmHls_ = jlmHlsOptimizations;
  CommandLineOptions_.Verbose_ = verbose;
  CommandLineOptions_.Rdynamic_ = rdynamic;
  CommandLineOptions_.Suppress_ = suppress;
  CommandLineOptions_.UsePthreads_ = usePthreads;
  CommandLineOptions_.Md_ = mD;
  CommandLineOptions_.GenerateFirrtl_ = generateFirrtl;

  for (auto & inputFile : inputFiles)
  {
    if (IsObjectFile(inputFile))
    {
      /* FIXME: print a warning like clang if noLinking is true */
      CommandLineOptions_.Compilations_.push_back(
          { inputFile, util::filepath(""), inputFile, "", false, false, false, true });

      continue;
    }

    CommandLineOptions_.Compilations_.push_back(
        { inputFile,
          mF.empty() ? CreateDependencyFileFromFile(inputFile) : util::filepath(mF),
          CreateObjectFileFromFile(inputFile),
          mT.empty() ? CreateObjectFileFromFile(inputFile).name() : mT,
          true,
          true,
          true,
          !noLinking });
  }

  if (!outputFile.empty())
  {
    if (noLinking)
    {
      JLM_ASSERT(CommandLineOptions_.Compilations_.size() == 1);
      CommandLineOptions_.Compilations_[0].SetOutputFile(outputFile);
    }
    else
    {
      CommandLineOptions_.OutputFile_ = util::filepath(outputFile);
    }
  }

  return CommandLineOptions_;
}

bool
JhlsCommandLineParser::IsObjectFile(const util::filepath & file)
{
  return file.suffix() == "o";
}

util::filepath
JhlsCommandLineParser::CreateObjectFileFromFile(const util::filepath & f)
{
  return { f.path() + f.base() + ".o" };
}

util::filepath
JhlsCommandLineParser::CreateDependencyFileFromFile(const util::filepath & f)
{
  return { f.path() + f.base() + ".d" };
}

const JhlsCommandLineOptions &
JhlsCommandLineParser::Parse(int argc, const char * const * argv)
{
  static JhlsCommandLineParser parser;
  return parser.ParseCommandLineArguments(argc, argv);
}

}<|MERGE_RESOLUTION|>--- conflicted
+++ resolved
@@ -231,46 +231,8 @@
 {
   using Andersen = llvm::aa::Andersen;
   using Steensgaard = llvm::aa::Steensgaard;
-<<<<<<< HEAD
-  using AgnosticMNP = llvm::aa::AgnosticMemoryNodeProvider;
-  using RegionAwareMNP = llvm::aa::RegionAwareMemoryNodeProvider;
-  static llvm::aa::AliasAnalysisStateEncoder<Andersen, AgnosticMNP> andersenAgnostic;
-  static llvm::aa::AliasAnalysisStateEncoder<Andersen, RegionAwareMNP> andersenRegionAware;
-  static llvm::aa::AliasAnalysisStateEncoder<Steensgaard, AgnosticMNP> steensgaardAgnostic;
-  static llvm::aa::AliasAnalysisStateEncoder<Steensgaard, RegionAwareMNP> steensgaardRegionAware;
-  static llvm::cne commonNodeElimination;
-  static llvm::DeadNodeElimination deadNodeElimination;
-  static llvm::fctinline functionInlining;
-  static llvm::InvariantValueRedirection invariantValueRedirection;
-  static llvm::pullin nodePullIn;
-  static llvm::pushout nodePushOut;
-  static llvm::tginversion thetaGammaInversion;
-  static llvm::loopunroll loopUnrolling(4);
-  static llvm::nodereduction nodeReduction;
-  static llvm::RvsdgTreePrinter rvsdgTreePrinter(RvsdgTreePrinterConfiguration_);
-
-  static std::unordered_map<OptimizationId, llvm::optimization *> map(
-      { { OptimizationId::AAAndersenAgnostic, &andersenAgnostic },
-        { OptimizationId::AAAndersenRegionAware, &andersenRegionAware },
-        { OptimizationId::AASteensgaardAgnostic, &steensgaardAgnostic },
-        { OptimizationId::AASteensgaardRegionAware, &steensgaardRegionAware },
-        { OptimizationId::CommonNodeElimination, &commonNodeElimination },
-        { OptimizationId::DeadNodeElimination, &deadNodeElimination },
-        { OptimizationId::FunctionInlining, &functionInlining },
-        { OptimizationId::InvariantValueRedirection, &invariantValueRedirection },
-        { OptimizationId::LoopUnrolling, &loopUnrolling },
-        { OptimizationId::NodePullIn, &nodePullIn },
-        { OptimizationId::NodePushOut, &nodePushOut },
-        { OptimizationId::NodeReduction, &nodeReduction },
-        { OptimizationId::RvsdgTreePrinter, &rvsdgTreePrinter },
-        { OptimizationId::ThetaGammaInversion, &thetaGammaInversion } });
-
-  if (map.find(id) != map.end())
-    return map[id];
-=======
   using AgnosticMnp = llvm::aa::AgnosticMemoryNodeProvider;
   using RegionAwareMnp = llvm::aa::RegionAwareMemoryNodeProvider;
->>>>>>> d48bdd8e
 
   switch (optimizationId)
   {
