--- conflicted
+++ resolved
@@ -400,13 +400,9 @@
         OutputFormat_(OutputFormat::Firrtl),
         ExtractHlsFunction_(false),
         MemoryLatency_(10)
-<<<<<<< HEAD
-  {}
-=======
   {
     JLM_ASSERT(MemoryLatency_ > 0);
   }
->>>>>>> aadf49ee
 
   void
   Reset() noexcept override;
