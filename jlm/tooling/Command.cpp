--- conflicted
+++ resolved
@@ -386,13 +386,8 @@
 {
   using Andersen = llvm::aa::Andersen;
   using Steensgaard = llvm::aa::Steensgaard;
-<<<<<<< HEAD
-  using AgnosticMnp = llvm::aa::AgnosticMemoryNodeProvider;
+  using AgnosticMrs = llvm::aa::AgnosticModRefSummarizer;
   using RegionAwareMrs = llvm::aa::RegionAwareModRefSummarizer;
-=======
-  using AgnosticMrs = llvm::aa::AgnosticModRefSummarizer;
-  using RegionAwareMnp = llvm::aa::RegionAwareMemoryNodeProvider;
->>>>>>> bc2595c4
   using TopDownLifetimeMnp =
       llvm::aa::EliminatedMemoryNodeProvider<AgnosticMrs, llvm::aa::TopDownMemoryNodeEliminator>;
 
