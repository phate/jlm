--- conflicted
+++ resolved
@@ -42,14 +42,9 @@
     RvsdgDestruction,
     RvsdgOptimization,
     SteensgaardAnalysis,
-<<<<<<< HEAD
-    SteensgaardPointsToGraphConstruction,
     ThetaGammaInversion,
 
     LastEnumValue // must always be the last enum value, used for iteration
-=======
-    ThetaGammaInversion
->>>>>>> 31e3e56d
   };
 
   virtual
