--- conflicted
+++ resolved
@@ -66,11 +66,7 @@
 
   // The DFS stack is a regular DFS traversal stack.
   // Note that the same element can be pushed many times, but will only be visited twice
-<<<<<<< HEAD
-  std::stack<size_t> dfsStack;
-=======
   std::stack<NodeType> dfsStack;
->>>>>>> 24633f44
   // The SCC stack is only popped once an SCC is found
   std::stack<NodeType> sccStack;
 
