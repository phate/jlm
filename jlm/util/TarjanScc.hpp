--- conflicted
+++ resolved
@@ -25,13 +25,6 @@
  * the original graph contains a path from A to B, and from B to A.
  *
  * In addition to assigning SCCs, a partial reverse topological ordering of nodes is returned.
-<<<<<<< HEAD
- * The ordering is a list of all root nodes, sorted by ascending SCC index.
- * Within a single SCC, the ordering of nodes is arbitrary.
- *
- * The given unificationRoot function is used to only visit nodes that are their own root.
- * If a node reports to have an outgoing edge -> A, and A's root is B, the edge is instead -> B.
-=======
  * The ordering is a list of all root nodes, ordered by non-descending SCC index.
  * Within a single SCC, the ordering of nodes is arbitrary.
  *
@@ -39,22 +32,11 @@
  * Within such a unification, one node is the root, while all other nodes are aliases for the root.
  * The given \p unificationRoot function should return the root for any node.
  * Only root nodes will be queried about their successors.
->>>>>>> d87cc167
  * Nodes that are not roots will not be given an sccIndex, and not be included in topological order.
  *
  * @tparam NodeType the integer type used to index nodes
  * @tparam UnificationRootFunctor a functor with the signature (NodeType) -> NodeType
  * @tparam SuccessorFunctor a functor with the signature (NodeType) -> iterable<NodeType>
-<<<<<<< HEAD
- * @param numNodes the number of nodes, including nodes that are in unifications.
- *        Nodes are indexed from 0 to numNodes-1
- * @param unificationRoot an instance of the UnificationRootFunctor
- * @param successors an instance of the SuccessorFunctor
- * @param sccIndex output vector to be filled with the index of the SCC each node ends up in.
- *        Only nodes that are roots will be given an sccIndex.
- * @param reverseTopologicalOrder output vector filled with root nodes in reverse topological order.
- *        In other words, a list of root nodes sorted by ascending sccIndex.
-=======
  * @param numNodes the total number of nodes, including non-root nodes in unifications.
  *        Nodes are indexed from 0 to numNodes-1
  * @param unificationRoot an instance of the UnificationRootFunctor
@@ -63,7 +45,6 @@
  *        Only nodes that are roots will be given an sccIndex.
  * @param reverseTopologicalOrder output vector filled with root nodes in reverse topological order.
  *        In other words, a list of all root nodes, ordered with non-descending sccIndex.
->>>>>>> d87cc167
  * @return the number of SCCs in the graph. One more than the largest SCC index
  */
 template<typename NodeType, typename UnificationRootFunctor, typename SuccessorFunctor>
