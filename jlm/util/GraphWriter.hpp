/*
 * Copyright 2024 Håvard Krogstie <krogstie.havard@gmail.com>
 * See COPYING for terms of redistribution.
 */

#ifndef JLM_UTIL_GRAPHWRITER_HPP
#define JLM_UTIL_GRAPHWRITER_HPP

#include <jlm/util/common.hpp>
#include <jlm/util/iterator_range.hpp>

#include <iostream>
#include <memory>
#include <optional>
#include <sstream>
#include <unordered_map>
#include <variant>
#include <vector>

namespace jlm::util
{

enum class GraphOutputFormat
{
  Dot,   // prints
  ASCII, // output format that makes edges implicit when possible
};

enum class AttributeOutputFormat
{
  SpaceSeparatedList, // printed on the form attr=value other="value 2"
  HTMLAttributes      // adds extra restrictions on attribute names
};

class GraphWriter;
class Node;
class Edge;
class Port;
class Graph;

class GraphElement
{
public:
  virtual ~GraphElement() = default;

  /**
   * Constructs a graph element with no label, attributes or associated program object
   * @param label
   */
  GraphElement();

  GraphElement(const GraphElement & other) = delete;

  GraphElement(GraphElement && other) = delete;

  GraphElement &
  operator=(const GraphElement & other) = delete;

  GraphElement &
  operator=(GraphElement && other) = delete;

  /**
   * Gets a short string that will serve as the base for a unique ID.
   * This base should be a valid C-like identifier.
   * @return a string, such as "node", "i", "o", "graph"
   */
  [[nodiscard]] virtual const char *
  GetIdPrefix() const = 0;

  /**
   * Gives the final unique ID of the GraphElement, such as "node3".
   * Requires the GraphElement to be finalized.
   * @return the full id of the GraphElement, including unique suffix
   */
  [[nodiscard]] std::string
  GetFullId() const;

  /**
   * Gets a reference to the graph this GraphElement belongs to
   */
  [[nodiscard]] virtual Graph &
  GetGraph() = 0;

  [[nodiscard]] const Graph &
  GetGraph() const;

  /**
   * Sets the element's label.
   * A label is text intended to be visible in all renderings of the graph.
   * Use an empty string to signify no label.
   * @param label the new label string
   */
  void
  SetLabel(std::string label);

  /**
   * Appends the given \p text to the element's label.
   * If the current label is non-empty, the separator string \p sep is inserted between them.
   */
  void
  AppendToLabel(std::string_view text, std::string_view sep = "\n");

  /**
   * @return true if this graph element has a non-empty label
   */
  [[nodiscard]] bool
  HasLabel() const;

  /**
   * @return the GraphElement's label
   */
  [[nodiscard]] const std::string &
  GetLabel() const;

  /**
   * @return the graph element's label, or if it is empty, the string \p otherwise
   */
  [[nodiscard]] std::string_view
  GetLabelOr(std::string_view otherwise) const;

  /**
   * @return the unique suffix assigned to this element when finalized.
   * @see IsFinalized() must return true before calling
   */
  [[nodiscard]] size_t
  GetUniqueIdSuffix() const;

  /**
   * Graph elements often represent objects from the program.
   * By making this association explicit, GraphElements can be looked up by program object.
   * When using program objects as attributes, the association is used to refer to
   * the unique id of its associated graph element, instead of the object's address.
   * Within a graph, only one graph element can be associated with any given program object.
<<<<<<< HEAD
   * @param T the type of the program object to associate with
=======
   * @tparam T the type of the program object to associate with
>>>>>>> cbdf77d6
   * @param object the object to associate this GraphElement with
   */
  template<typename T>
  void
<<<<<<< HEAD
  SetProgramObject(const T * object)
=======
  SetProgramObject(const T & object)
>>>>>>> cbdf77d6
  {
    SetProgramObjectUintptr(reinterpret_cast<uintptr_t>(&object));
  }

  /**
   * Removes the association of this GraphElement to any object in the program
   */
  void
  RemoveProgramObject();

  /**
   * @return true, if this GraphElement is associated with any program object
   */
  [[nodiscard]] bool
<<<<<<< HEAD
  HasProgramObject() const;
=======
  HasProgramObject() const noexcept;
>>>>>>> cbdf77d6

  /**
   * @return the program object associated with this graph element.
   */
  [[nodiscard]] uintptr_t
  GetProgramObject() const noexcept;

  /**
   * Assigns or overrides a given attribute on the element.
   * @param attribute the name of the attribute
   * @param value the attribute value
   */
  void
  SetAttribute(const std::string & attribute, std::string value);

  /**
   * Assigns or overrides a given attribute on the element with the address of a program object.
   * If this program object is associated with a GraphElement in the same GraphWriter,
   * the attribute value becomes the id of the other GraphElement, instead of the address.
   * @param attribute the name of the attribute.
   * @param object the address of a program object, must be non-null.
<<<<<<< HEAD
=======
   */
  void
  SetAttributeObject(const std::string & attribute, uintptr_t object);

  /**
   * Helper for calling SetAttributeObject with a pointer to any type
>>>>>>> cbdf77d6
   */
  template<typename T>
  void
<<<<<<< HEAD
  SetAttributeObject(const std::string & attribute, uintptr_t object);

  /**
   * Helper for calling SetAttributeObject with a pointer to any type
   */
  template<typename T>
  void
  SetAttributeObject(const std::string & attribute, const T * object)
  {
    SetAttributeObject(attribute, reinterpret_cast<uintptr_t>(object));
=======
  SetAttributeObject(const std::string & attribute, const T & object)
  {
    SetAttributeObject(attribute, reinterpret_cast<uintptr_t>(&object));
>>>>>>> cbdf77d6
  }

  /**
   * Assigns or overrides a given attribute on the element with a reference to a graph element.
   * This allows associations between graph elements to be included in the output, across graphs.
   * The element must be a part of the same GraphWriter instance.
   * @param attribute the name of the attribute.
   * @param element the graph element whose id should be used as attribute value.
   */
  void
  SetAttributeGraphElement(const std::string & attribute, const GraphElement & element);

  /**
   * @return true if an attribute with the given name \p attribute is defined
   */
  [[nodiscard]] bool
  HasAttribute(const std::string & attribute) const;

  /**
   * Retrieves the value of the given \p attribute, as a string.
   * If the attribute holds a program object or another graph element, the string "?" is returned.
   * @return the attribute's string value or "?"
   * @throws jlm::util::error if the attribute doesn't exist
   * @see GetAttributeOr to provide a fallback value
   */
  [[nodiscard]] std::string_view
  GetAttribute(const std::string & attribute);

  /**
   * Retrieves the value of the given \p attribute, as a string.
   * If the attribute doesn't exist, the string \p otherwise is returned.
   * If the attribute holds a program object or another graph element, the string "?" is returned.
   * @return the attribute's string value, "?", or otherwise
   */
  [[nodiscard]] std::string_view
  GetAttributeOr(const std::string & attribute, std::string_view otherwise);

  /**
   * Removes the attribute with the given name \p attribute, if it exists.
   * @return true if the attribute existed, and was removed, false otherwise
   */
  bool
  RemoveAttribute(const std::string & attribute);

  /**
   * Claims a unique id suffix for the element, if it doesn't already have one.
   */
  virtual void
  Finalize();

  /**
   * @return true if this GraphElement has been finalized, otherwise false.
   */
  [[nodiscard]] bool
  IsFinalized() const;

  /**
   * Prints the attributes of the graph element.
   * @param out the stream output is written to.
   * @param format the output format to use.
   */
  void
  OutputAttributes(std::ostream & out, AttributeOutputFormat format) const;

private:
  void
  SetProgramObjectUintptr(uintptr_t object);

  // A human-readable piece of text that should be rendered with the element
  std::string Label_;

  // A number added to the end of the id stub to make it globally unique
  std::optional<size_t> UniqueIdSuffix_;

  // The object in the program this graph object corresponds to, or 0 if none
  uintptr_t ProgramObject_;

  // Arbitrary collection of other attributes. The value can be a string, a reference to a
  // GraphElement, or a reference to a program object.
  using AttributeValue = std::variant<std::string, const GraphElement *, uintptr_t>;
  std::unordered_map<std::string, AttributeValue> AttributeMap_;
};

/**
 * Abstract class representing a part of a node that edges can be attached to
 */
class Port : public GraphElement
{
  friend Edge;

protected:
  Port();

public:
  ~Port() override = default;

  virtual Node &
  GetNode() = 0;

  Graph &
  GetGraph() override;

  /**
   * @return true if a directed edge may have its head at this port, false otherwise
   */
  [[nodiscard]] virtual bool
  CanBeEdgeHead() const;

  /**
   * @return true if a directed edge may have its tail at this port, false otherwise
   */
  [[nodiscard]] virtual bool
  CanBeEdgeTail() const;

  /**
   * @return a list of all edges where one end is attached to this port.
   */
  [[nodiscard]] const std::vector<Edge *> &
  GetConnections() const;

  /**
   * @return true if any edges are leaving this port, or any non-directed edges are present
   */
  [[nodiscard]] bool
  HasOutgoingEdges() const;

  /**
   * @return true if any edges are pointing at this port, or any non-directed edges are present
   */
  [[nodiscard]] bool
  HasIncomingEdges() const;

  /**
   * Helper function for setting the background color of the Port using the correct dot attributes.
   * @param color an X11 color name or an RGB value in hex, prefixed by '#'
   * @see jlm::util::Colors namespace for a list of common colors.
   */
  virtual void
  SetFillColor(std::string color) = 0;

  /**
   * Outputs the fully qualified port name, such as node8:i6:n
   * Only used by the Dot printer.
   */
  virtual void
  OutputDotPortId(std::ostream & out) const = 0;

  /**
   * Outputs the origin(s) of edges pointing to this port.
   * Brackets are omitted when exactly one edge points to the port.
   * Only used by the ASCII printer.
   * Example outputs: "o4", "[]" and "[o2, o6]"
   */
  void
  OutputIncomingEdgesASCII(std::ostream & out) const;

private:
  /**
   * Called when an edge has been added to the graph, to inform the edge's ports
   * @param edge the newly added edge
   */
  void
  OnEdgeAdded(Edge & edge);

  std::vector<Edge *> Connections_;
};

/**
 * Abstract base class for all nodes in the GraphWriter.
 * A Node is also a port, since edges can be attached to nodes directly.
 */
class Node : public Port
{
  friend Graph;

protected:
  explicit Node(Graph & graph);

public:
  ~Node() override = default;

  const char *
  GetIdPrefix() const override;

  Node &
  GetNode() override;

  /**
   * @return the graph this node belongs to
   */
  Graph &
  GetGraph() override;

  /**
   * Sets the shape to be used when rendering the node
   * @see Node::Shape
   */
  virtual void
  SetShape(std::string shape);

  /**
   * A collection of common GraphViz node shapes.
   * See https://graphviz.org/doc/info/shapes.html for more.
   */
  struct Shape
  {
    static inline const char * const Rectangle = "rect";
    static inline const char * const Circle = "circle";
    static inline const char * const Oval = "oval";
    static inline const char * const Point = "point";
    static inline const char * const Plain = "plain";
    static inline const char * const Plaintext = "plaintext";
    static inline const char * const Triangle = "triangle";
    static inline const char * const DoubleCircle = "doublecircle";
  };

  void
  SetFillColor(std::string color) override;

  void
  OutputDotPortId(std::ostream & out) const override;

  /**
   * Output the node to the ostream \p out, in the specified \p format.
   * Lines printed while outputting are indented by at least \p indent levels.
   * Depending on output format, this function may also recurse and print sub graphs.
   */
  void
  Output(std::ostream & out, GraphOutputFormat format, size_t indent) const;

  /**
   * Prints all sub graphs of the node, to the given ostream \p out, in the given \p format.
   * * All lines printed by this function are indented by at least \p indent levels.
   * This function is recursive, as sub graphs may have nodes with sub graphs of their own.
   */
  virtual void
  OutputSubgraphs(std::ostream & out, GraphOutputFormat format, size_t indent) const;

protected:
  /**
   * Outputs the node in ASCII format to the ostream \p out, indented by \p indent levels.
   * In this format, attributes are ignored, and edges are only included implicitly,
   * by listing the origins of all edges pointing into this node.
   */
  virtual void
  OutputASCII(std::ostream & out, size_t indent) const;

  /**
   * Outputs the node in Dot format to the ostream \p out, indented by \p indent levels.
   * This format includes all attributes. Edges are output
   */
  virtual void
  OutputDot(std::ostream & out, size_t indent) const;

private:
  Graph & Graph_;
};

class InOutNode;
class InputPort;
class OutputPort;

/**
 * The input port of an InOutNode
 */
class InputPort final : public Port
{
  friend InOutNode;

  explicit InputPort(InOutNode & node);

public:
  ~InputPort() override = default;

  const char *
  GetIdPrefix() const override;

  Node &
  GetNode() override;

  bool
  CanBeEdgeTail() const override;

  void
  SetFillColor(std::string color) override;

  void
  OutputDotPortId(std::ostream & out) const override;

private:
  InOutNode & Node_;
};

/**
 * The output port of an InOutNode
 */
class OutputPort final : public Port
{
  friend InOutNode;

  explicit OutputPort(InOutNode & node);

public:
  ~OutputPort() override = default;

  const char *
  GetIdPrefix() const override;

  Node &
  GetNode() override;

  bool
  CanBeEdgeHead() const override;

  void
  SetFillColor(std::string color) override;

  void
  OutputDotPortId(std::ostream & out) const override;

private:
  InOutNode & Node_;
};

/**
 * Class representing a node where data flows into a set of input ports,
 * and results flow out of a set of output ports.
 * For complex operations, the node can also contain one or more sub-graphs.
 */
class InOutNode final : public Node
{
  friend Graph;

  InOutNode(Graph & graph, size_t inputPorts, size_t outputPorts);

public:
  ~InOutNode() override = default;

  /**
   * InOutNodes use HTML tables when rendering, so setting the shape is disabled
   */
  void SetShape(std::string) override;

  InputPort &
  CreateInputPort();

  size_t
  NumInputPorts() const;

  InputPort &
  GetInputPort(size_t index);

  OutputPort &
  CreateOutputPort();

  size_t
  NumOutputPorts() const;

  OutputPort &
  GetOutputPort(size_t index);

  /**
   * Creates a new subgraph and
   * @return a reference to the newly created subgraph
   */
  Graph &
  CreateSubgraph();

  /**
   * @return the number of subgraphs in this node
   */
  size_t
  NumSubgraphs() const;

  /**
   * @return the subgraph with the given \p index, which must be lower than NumSubgraphs()
   */
  Graph &
  GetSubgraph(size_t index);

  /**
   * Set attributes on the HTML-like table used to render the node in dot.
   * See the GraphViz manual's list of table attributes:
   *   https://graphviz.org/doc/info/shapes.html#table
   * @param name the name of the attribute
   * @param value the value the attribute should take
   * @see SetAttribute for setting attributes on the node itself
   */
  void
  SetHtmlTableAttribute(std::string name, std::string value);

  void
  SetFillColor(std::string color) override;

  void
  Finalize() override;

  void
  OutputSubgraphs(std::ostream & out, GraphOutputFormat format, size_t indent) const override;

protected:
  void
  OutputASCII(std::ostream & out, size_t indent) const override;

  void
  OutputDot(std::ostream & out, size_t indent) const override;

private:
  // Attributes that need to be placed on the HTML table in the dot output, and not on the node.
  std::unordered_map<std::string, std::string> HtmlTableAttributes_;

  std::vector<std::unique_ptr<InputPort>> InputPorts_;
  std::vector<std::unique_ptr<OutputPort>> OutputPorts_;
  std::vector<Graph *> SubGraphs_;
};

/**
 * Node representing a port where values enter the graph.
 * All argument nodes are rendered in order at the top of the graph.
 */
class ArgumentNode : public Node
{
  friend Graph;

  explicit ArgumentNode(Graph & graph);

public:
  ~ArgumentNode() override = default;

  const char *
  GetIdPrefix() const override;

  bool
  CanBeEdgeHead() const override;

  /**
   * Indicate that the argument node represents a value coming in from a port in another graph
   * @param outsideSource the Port in the other graph
   */
  void
  SetOutsideSource(const Port & outsideSource);

protected:
  void
  OutputASCII(std::ostream & out, size_t indent) const override;

private:
  // Optional reference to a Port outside of this graph from which this argument came
  const Port * OutsideSource_;
};

/**
 * Node representing a port where values leave the graph.
 * All result nodes are rendered in order at the bottom of the graph.
 */
class ResultNode : public Node
{
  friend Graph;

  explicit ResultNode(Graph & graph);

public:
  ~ResultNode() override = default;

  const char *
  GetIdPrefix() const override;

  bool
  CanBeEdgeTail() const override;

  /**
   * Indicate that the result node represents the value of a port in another graph
   * @param outsideSource the Port in the other graph
   */
  void
  SetOutsideDestination(const Port & outsideSource);

protected:
  void
  OutputASCII(std::ostream & out, size_t indent) const override;

private:
  // Optional reference to a Port outside of this graph representing where the result ends up
  const Port * OutsideDestination_;
};

class Edge : public GraphElement
{
  friend Graph;

  Edge(Port & from, Port & to, bool directed);

public:
  ~Edge() override = default;

  const char *
  GetIdPrefix() const override;

  Graph &
  GetGraph() override;

  /**
   * Gets the port being pointed to
   * Even if the edge is non-directed, the from/to order can matter for layout.
   */
  [[nodiscard]] Port &
  GetFrom();

  /**
   * Gets the port being pointed from.
   * Even if the edge is non-directed, the from/to order can matter for layout.
   */
  [[nodiscard]] Port &
  GetTo();

  /**
   * @return true if this edge is directed, false otherwise
   */
  [[nodiscard]] bool
  IsDirected() const;

  /**
   * Given one end of the edge, returns the port on the opposite side of the edge.
   */
  [[nodiscard]] Port &
  GetOtherEnd(const Port & end);

  /**
   * Sets the style of the edge
   * @see Edge::Style for a list of possible styles
   */
  void
  SetStyle(std::string style);

  /**
   * The set of available edge styles in GraphViz.
   */
  struct Style
  {
    static inline const char * const Solid = "solid";
    static inline const char * const Dashed = "dashed";
    static inline const char * const Dotted = "dotted";
    static inline const char * const Invisible = "invis";
    static inline const char * const Bold = "bold";
    static inline const char * const Tapered = "tapered";
  };

  /**
   * Customizes the look of the edge at the head end.
   * For a normal arrow, use "normal". Other common options are "box", "diamond" and "dot".
   * Prefix the string with "o" to get outline only. Prefix with "l" or "r" to only get one half.
   * Concatenate multiple strings to get longer arrows, with the tipmost arrow listed first.
   * For full a description of the grammar, see https://graphviz.org/doc/info/arrows.html
   * @param arrow a string describing the look of the edge head.
   */
  void
  SetArrowHead(std::string arrow);

  /**
   * Customizes the look of the edge at the tail end.
   * @param arrow a string describing the look of the edge tail.
   * @see Edge::SetArrowHead() for a short description of the grammar
   */
  void
  SetArrowTail(std::string arrow);

  /**
   * Outputs the edge in dot format. In ASCII, edges are not implicitly encoded by nodes/ports.
   */
  void
  OutputDot(std::ostream & out, size_t indent) const;

private:
  Port & From_;
  Port & To_;
  bool Directed_;
};

class Graph : public GraphElement
{
  friend GraphWriter;
  friend GraphElement;

  explicit Graph(GraphWriter & writer);

  Graph(GraphWriter & writer, Node & parentNode);

public:
  ~Graph() override = default;

  const char *
  GetIdPrefix() const override;

  Graph &
  GetGraph() override;

  [[nodiscard]] GraphWriter &
  GetGraphWriter();

  [[nodiscard]] const GraphWriter &
  GetGraphWriter() const;

  /**
   * @return true if this graph is a subgraph of another graph, false if it is top-level
   */
  [[nodiscard]] bool
  IsSubgraph() const;

  /**
   * Creates a basic Node in the graph. It has a single port: itself.
   * @return a reference to the newly added node.
   */
  [[nodiscard]] Node &
  CreateNode();

  /**
   * Creates an InOutNode in the graph with the given number of input and output ports.
   * @param inputPorts the number of input ports.
   * @param outputPorts the number of output ports.
   * @return a reference to the newly added node.
   */
  [[nodiscard]] InOutNode &
  CreateInOutNode(size_t inputPorts, size_t outputPorts);

  /**
   * @return the number of nodes in the graph, excluding argument and result nodes.
   */
  [[nodiscard]] size_t
  NumNodes() const noexcept;

  /**
   * Retrieves the node with the given \p index, which must be lower than NumNodes().
   * Argument nodes and result nodes are not accessed through this function.
   * @return a reference to the node
   */
  [[nodiscard]] Node &
  GetNode(size_t index);

  /**
   * Adds a new argument node to the graph.
   * @return a reference to the new argument node
   */
  [[nodiscard]] ArgumentNode &
  CreateArgumentNode();

  /**
   * @return the number of argument nodes in the graph
   */
  [[nodiscard]] size_t
  NumArgumentNodes() const noexcept;

  /**
   * Retrieves the argument node with the given \p index, which must be less than NumArgumentNodes()
   * @return a reference to the argument node
   */
  [[nodiscard]] Node &
  GetArgumentNode(size_t index);

  /**
   * Adds a new result node to the graph.
   * @return a reference to the new result node
   */
  [[nodiscard]] ResultNode &
  CreateResultNode();

  /**
   * @return the number of result nodes in the graph
   */
  [[nodiscard]] size_t
  NumResultNodes() const noexcept;

  /**
   * Retrieves the result node with the given \p index, which must be less than NumResultNodes()
   * @return a reference to the result node
   */
  [[nodiscard]] Node &
  GetResultNode(size_t index);

  /**
   * Creates a new edge between from and to. Both ports must belong to this graph.
   * If the edge is directed, the ports must support being the tail and head of an edge.
   * @param from the port the edge goes from.
   * @param to the port the edge goes to.
   * @param directed if true, the edge is a directed edge, otherwise undirected
   * @return a reference to the newly created edge.
   */
  Edge &
  CreateEdge(Port & from, Port & to, bool directed);

  /**
   * Creates a new directed edge from \p from to \p to.
   * @return a reference to the newly created edge.
   * @see CreateEdge
   */
  Edge &
  CreateDirectedEdge(Port & from, Port & to)
  {
    return CreateEdge(from, to, true);
  }

  /**
   * Creates a new undirected edge between \p a and \p b.
   * The ordering of a and b may affect graph layout.
   * @return a reference to the newly created edge.
   * @see CreateEdge
   */
  Edge &
  CreateUndirectedEdge(Port & a, Port & b)
  {
    return CreateEdge(a, b, false);
  }

  /**
   * @return the number of edges in the graph
   */
  [[nodiscard]] size_t
  NumEdges() const noexcept;

  /**
   * Retrieves the edge with the given \p index, which must be lower than NumEdges()
   * @return a reference to the edge
   */
  [[nodiscard]] Edge &
  GetEdge(size_t index);

  /**
   * Retrieves an edge connecting ports a and b. If the edge is directed, it must go from a, to b.
   * @param a the first port
   * @param b the second port
   * @return a reference to an edge connecting a and b, or nullptr if no such edge exists.
   */
  [[nodiscard]] Edge *
  GetEdgeBetween(Port & a, Port & b);

  /**
   * Retrieves the GraphElement in this graph associated with a given ProgramObject.
   * This function does not look for graph elements inside sub graphs.
   * @param object the program object that is possibly mapped to a GraphElement in the graph
   * @return the GraphElement mapped to the given object, or nullptr if none exists in this graph.
   */
  [[nodiscard]] GraphElement *
  GetElementFromProgramObject(uintptr_t object) const;

  template<typename T>
  [[nodiscard]] GraphElement *
<<<<<<< HEAD
  GetElementFromProgramObject(const T * object) const
  {
    return GetElementFromProgramObject(reinterpret_cast<uintptr_t>(object));
=======
  GetElementFromProgramObject(const T & object) const
  {
    return GetElementFromProgramObject(reinterpret_cast<uintptr_t>(&object));
>>>>>>> cbdf77d6
  }

  /**
   * Retrieves the GraphElement in this graph associated with the given program object.
   * Requires the program object to be mapped to a GraphElement in this graph,
   * and that the graph element is of type T.
   * @param object the program object mapped to a GraphElement
   * @return a reference to the T mapped to the given object.
   */
<<<<<<< HEAD
  template<typename T>
  T &
  GetFromProgramObject(const void * object) const
=======
  template<typename Element, typename ProgramObject>
  Element &
  GetFromProgramObject(const ProgramObject & object) const
>>>>>>> cbdf77d6
  {
    static_assert(std::is_base_of_v<GraphElement, Element>);
    GraphElement * element = GetElementFromProgramObject(reinterpret_cast<uintptr_t>(&object));
    auto result = dynamic_cast<Element *>(element);
    JLM_ASSERT(result);
    return *result;
  }

  /**
   * Assigns unique IDs to all graph elements.
   * Finalizing is recursive, visiting all sub graphs.
   */
  void
  Finalize() override;

  /**
   * Prints the graph to the given ostream, in the specified format.
   * Requires the graph to be finalized first.
   * @param out the stream to which output is written
   * @param format the format to output the graph in
   * @param indent the amount of indentation levels the graph should be printed with
   */
  void
  Output(std::ostream & out, GraphOutputFormat format, size_t indent = 0) const;

private:
  void
  OutputASCII(std::ostream & out, size_t indent) const;

  void
  OutputDot(std::ostream & out, size_t indent) const;

  /**
   * Creates a mapping from a GraphElement's assigned program object to the GraphElement.
   * The GraphElement must be a direct member of this graph.
   * @param element the graph element to map
   */
  void
  MapProgramObjectToElement(GraphElement & element);

  /**
   * Removes the mapping of a program object to a graph element in the graph.
   * @param object the program object that should no longer be mapped.
   */
  void
  RemoveProgramObjectMapping(uintptr_t object);

  // The GraphWriter this graph was created by, and belongs to
  GraphWriter & Writer_;

  // If this graph is a subgraph, this is its parent node in the parent graph.
  // For top level graphs, this field is nullptr
  Node * ParentNode_;

  // The set of nodes in the graph. Finalizing the graph may re-order this list.
  std::vector<std::unique_ptr<Node>> Nodes_;

  // Argument nodes and result nodes are kept in separate lists
  std::vector<std::unique_ptr<ArgumentNode>> ArgumentNodes_;
  std::vector<std::unique_ptr<ResultNode>> ResultNodes_;

  std::vector<std::unique_ptr<Edge>> Edges_;

  // A mapping from pointers to program objects, to the GraphElement representing the program object
  std::unordered_map<uintptr_t, GraphElement *> ProgramObjectMapping_;
};

/**
 * Utility class for creating graphs in memory, and printing them to a human or machine readable
 * format.
 */
class GraphWriter
{
public:
  ~GraphWriter() = default;

  GraphWriter() = default;

  GraphWriter(const GraphWriter & other) = delete;

  GraphWriter(GraphWriter && other) = delete;

  GraphWriter &
  operator=(const GraphWriter & other) = delete;

  GraphWriter &
  operator=(GraphWriter && other) = delete;

  /**
   * Creates a new graph and appends it to the GraphWriter's list of graphs.
   * @return a reference to the newly created graph
   */
  [[nodiscard]] Graph &
  CreateGraph();

  /**
   * @return the number of graphs in the GraphWriter
   */
  [[nodiscard]] size_t
  NumGraphs() const noexcept;

  /**
   * @return a reference to the graph with the given \p index, which must be lower than NumGraphs()
   */
  [[nodiscard]] Graph &
  GetGraph(size_t index);

  /**
   * Attempts to find a GraphElement in one of the graphs that is associated with \p object
   * @return the graph element associated with object, or nullptr if none is found
   */
  [[nodiscard]] GraphElement *
  GetElementFromProgramObject(uintptr_t object) const;

  /**
   * Finalizes and prints all graphs created in this GraphWriter.
   * @param out the output stream to write graphs to
   * @param format the format to emit the graphs in
   */
  void
  OutputAllGraphs(std::ostream & out, GraphOutputFormat format);

private:
  [[nodiscard]] Graph &
  CreateSubGraph(Node & parentNode);

  friend Graph &
  InOutNode::CreateSubgraph();

  /**
   * Returns a unique suffix for the given \p idStub, starting at 0 and counting up
   * @return the next unique integer suffix for the given idStub
   */
  [[nodiscard]] size_t
  GetNextUniqueIdStubSuffix(const char * idStub);

  friend void
  GraphElement::Finalize();

  // All graphs being worked on by the GraphWriter
  // Edges can not go across graphs.
  // IDs are however unique across graphs allowing semantic connections.
  std::vector<std::unique_ptr<Graph>> Graphs_;

  // Tracks the next integer to be used when assigning a unique suffix to a given id stub
  std::unordered_map<std::string, size_t> NextUniqueIdStubSuffix_;
};

/**
 * List of common color values for use in graph element attributes.
 * You may also use X11 color names or arbitrary hex colors.
 */
namespace Colors
{
inline const char * const Black = "#000000";
inline const char * const Blue = "#0000FF";
inline const char * const Coral = "#FF7F50";
inline const char * const CornflowerBlue = "#6495ED";
inline const char * const Firebrick = " #B22222";
inline const char * const Gold = "#FFD700";
inline const char * const Gray = "#BEBEBE";
inline const char * const Green = "#00FF00";
inline const char * const Orange = "#FFA500";
inline const char * const Purple = "#A020F0";
inline const char * const Red = "#FF0000";
inline const char * const Brown = "#8B4513"; // X11's Saddle Brown
inline const char * const SkyBlue = "#87CEEB";
inline const char * const White = "#FFFFFF";
inline const char * const Yellow = "#FFFF00";
}

}
#endif // JLM_UTIL_GRAPHWRITER_HPP<|MERGE_RESOLUTION|>--- conflicted
+++ resolved
@@ -131,20 +131,12 @@
    * When using program objects as attributes, the association is used to refer to
    * the unique id of its associated graph element, instead of the object's address.
    * Within a graph, only one graph element can be associated with any given program object.
-<<<<<<< HEAD
-   * @param T the type of the program object to associate with
-=======
    * @tparam T the type of the program object to associate with
->>>>>>> cbdf77d6
    * @param object the object to associate this GraphElement with
    */
   template<typename T>
   void
-<<<<<<< HEAD
-  SetProgramObject(const T * object)
-=======
   SetProgramObject(const T & object)
->>>>>>> cbdf77d6
   {
     SetProgramObjectUintptr(reinterpret_cast<uintptr_t>(&object));
   }
@@ -159,11 +151,7 @@
    * @return true, if this GraphElement is associated with any program object
    */
   [[nodiscard]] bool
-<<<<<<< HEAD
-  HasProgramObject() const;
-=======
   HasProgramObject() const noexcept;
->>>>>>> cbdf77d6
 
   /**
    * @return the program object associated with this graph element.
@@ -185,34 +173,18 @@
    * the attribute value becomes the id of the other GraphElement, instead of the address.
    * @param attribute the name of the attribute.
    * @param object the address of a program object, must be non-null.
-<<<<<<< HEAD
-=======
    */
   void
   SetAttributeObject(const std::string & attribute, uintptr_t object);
 
   /**
    * Helper for calling SetAttributeObject with a pointer to any type
->>>>>>> cbdf77d6
    */
   template<typename T>
   void
-<<<<<<< HEAD
-  SetAttributeObject(const std::string & attribute, uintptr_t object);
-
-  /**
-   * Helper for calling SetAttributeObject with a pointer to any type
-   */
-  template<typename T>
-  void
-  SetAttributeObject(const std::string & attribute, const T * object)
-  {
-    SetAttributeObject(attribute, reinterpret_cast<uintptr_t>(object));
-=======
   SetAttributeObject(const std::string & attribute, const T & object)
   {
     SetAttributeObject(attribute, reinterpret_cast<uintptr_t>(&object));
->>>>>>> cbdf77d6
   }
 
   /**
@@ -958,15 +930,9 @@
 
   template<typename T>
   [[nodiscard]] GraphElement *
-<<<<<<< HEAD
-  GetElementFromProgramObject(const T * object) const
-  {
-    return GetElementFromProgramObject(reinterpret_cast<uintptr_t>(object));
-=======
   GetElementFromProgramObject(const T & object) const
   {
     return GetElementFromProgramObject(reinterpret_cast<uintptr_t>(&object));
->>>>>>> cbdf77d6
   }
 
   /**
@@ -976,15 +942,9 @@
    * @param object the program object mapped to a GraphElement
    * @return a reference to the T mapped to the given object.
    */
-<<<<<<< HEAD
-  template<typename T>
-  T &
-  GetFromProgramObject(const void * object) const
-=======
   template<typename Element, typename ProgramObject>
   Element &
   GetFromProgramObject(const ProgramObject & object) const
->>>>>>> cbdf77d6
   {
     static_assert(std::is_base_of_v<GraphElement, Element>);
     GraphElement * element = GetElementFromProgramObject(reinterpret_cast<uintptr_t>(&object));
