libutil_SOURCES = \
	jlm/util/callbacks.cpp \
	jlm/util/common.cpp \
	jlm/util/GraphWriter.cpp \
	jlm/util/Statistics.cpp \
	jlm/util/strfmt.cpp \

libutil_HEADERS = \
    jlm/util/AnnotationMap.hpp \
    jlm/util/BijectiveMap.hpp \
    jlm/util/callbacks.hpp \
    jlm/util/common.hpp \
    jlm/util/disjointset.hpp \
    jlm/util/file.hpp \
    jlm/util/GraphWriter.hpp \
    jlm/util/Hash.hpp \
    jlm/util/HashSet.hpp \
    jlm/util/intrusive-hash.hpp \
    jlm/util/intrusive-list.hpp \
    jlm/util/iterator_range.hpp \
    jlm/util/IteratorWrapper.hpp \
    jlm/util/Math.hpp \
<<<<<<< HEAD
    jlm/util/IteratorWrapper.hpp \
=======
>>>>>>> 44c1c87e
    jlm/util/Statistics.hpp \
    jlm/util/strfmt.hpp \
    jlm/util/TarjanScc.hpp \
    jlm/util/time.hpp \
    jlm/util/Worklist.hpp \

libutil_TESTS += \
	tests/jlm/util/AnnotationMapTests \
	tests/jlm/util/IteratorWrapperTests \
	tests/jlm/util/test-disjointset \
	tests/jlm/util/test-intrusive-hash \
	tests/jlm/util/test-intrusive-list \
	tests/jlm/util/TestBijectiveMap \
	tests/jlm/util/TestFile \
	tests/jlm/util/TestGraphWriter \
	tests/jlm/util/TestHashSet \
	tests/jlm/util/TestMath \
<<<<<<< HEAD
	tests/jlm/util/TestIteratorWrapper \
=======
>>>>>>> 44c1c87e
	tests/jlm/util/TestStatistics \
	tests/jlm/util/TestTarjanScc \
	tests/jlm/util/TestTimer \
	tests/jlm/util/TestWorklist \

libutil_TEST_LIBS = \
	libjlmtest \
	libutil \

# Not fully clear why this is required, but omitting this causes
# linker errors.
libutil_TEST_EXTRA_LDFLAGS = $(shell $(LLVMCONFIG) --ldflags --libs --system-libs)

$(eval $(call common_library,libutil))<|MERGE_RESOLUTION|>--- conflicted
+++ resolved
@@ -20,10 +20,6 @@
     jlm/util/iterator_range.hpp \
     jlm/util/IteratorWrapper.hpp \
     jlm/util/Math.hpp \
-<<<<<<< HEAD
-    jlm/util/IteratorWrapper.hpp \
-=======
->>>>>>> 44c1c87e
     jlm/util/Statistics.hpp \
     jlm/util/strfmt.hpp \
     jlm/util/TarjanScc.hpp \
@@ -41,10 +37,6 @@
 	tests/jlm/util/TestGraphWriter \
 	tests/jlm/util/TestHashSet \
 	tests/jlm/util/TestMath \
-<<<<<<< HEAD
-	tests/jlm/util/TestIteratorWrapper \
-=======
->>>>>>> 44c1c87e
 	tests/jlm/util/TestStatistics \
 	tests/jlm/util/TestTarjanScc \
 	tests/jlm/util/TestTimer \
