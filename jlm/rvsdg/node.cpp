--- conflicted
+++ resolved
@@ -50,13 +50,8 @@
   if (origin() == new_origin)
     return;
 
-<<<<<<< HEAD
-  if (type() != *new_origin->Type())
-    throw jlm::util::type_error(type().debug_string(), new_origin->Type()->debug_string());
-=======
-  if (*Type() != new_origin->type())
-    throw jlm::util::type_error(Type()->debug_string(), new_origin->type().debug_string());
->>>>>>> bab95f46
+  if (*Type() != *new_origin->Type())
+    throw jlm::util::type_error(Type()->debug_string(), new_origin->Type()->debug_string());
 
   if (region() != new_origin->region())
     throw jlm::util::error("Invalid operand region.");
