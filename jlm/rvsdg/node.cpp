--- conflicted
+++ resolved
@@ -467,32 +467,20 @@
 }
 
 const Output &
-<<<<<<< HEAD
-TraceOutput(const Output & startingOutput)
-{
-  const auto & output = TraceOutputIntraProcedurally(startingOutput);
-=======
 traceOutput(const Output & startingOutput)
 {
   const auto & output = traceOutputIntraProcedurally(startingOutput);
->>>>>>> fcd299db
 
   // Handle lambda context variables
   if (const auto lambda = rvsdg::TryGetRegionParentNode<rvsdg::LambdaNode>(output))
   {
     // If the argument is a contex variable, continue normalizing
     if (const auto ctxVar = lambda->MapBinderContextVar(output))
-<<<<<<< HEAD
-      return TraceOutput(*ctxVar->input->origin());
-=======
       return traceOutput(*ctxVar->input->origin());
->>>>>>> fcd299db
 
     return output;
   }
 
-<<<<<<< HEAD
-=======
   // Handle delta context variables
   if (const auto delta = rvsdg::TryGetRegionParentNode<rvsdg::DeltaNode>(output))
   {
@@ -501,16 +489,11 @@
     return traceOutput(*ctxVar.input->origin());
   }
 
->>>>>>> fcd299db
   // Handle phi outputs
   if (const auto phiNode = rvsdg::TryGetOwnerNode<rvsdg::PhiNode>(output))
   {
     const auto fixVar = phiNode->MapOutputFixVar(output);
-<<<<<<< HEAD
-    return TraceOutput(*fixVar.result->origin());
-=======
     return traceOutput(*fixVar.result->origin());
->>>>>>> fcd299db
   }
 
   // Handle phi region arguments
@@ -520,20 +503,12 @@
     if (const auto ctxVar = std::get_if<rvsdg::PhiNode::ContextVar>(&argument))
     {
       // Follow the context variable to outside the phi
-<<<<<<< HEAD
-      return TraceOutput(*ctxVar->input->origin());
-=======
       return traceOutput(*ctxVar->input->origin());
->>>>>>> fcd299db
     }
     if (const auto fixVar = std::get_if<rvsdg::PhiNode::FixVar>(&argument))
     {
       // Follow to the recursion variable's definition
-<<<<<<< HEAD
-      return TraceOutput(*fixVar->result->origin());
-=======
       return traceOutput(*fixVar->result->origin());
->>>>>>> fcd299db
     }
 
     JLM_UNREACHABLE("Unknown phi argument type");
