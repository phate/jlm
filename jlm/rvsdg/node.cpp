/*
 * Copyright 2010 2011 2012 2014 2015 Helge Bahmann <hcb@chaoticmind.net>
 * Copyright 2012 2013 2014 2015 2016 Nico Reißmann <nico.reissmann@gmail.com>
 * See COPYING for terms of redistribution.
 */

#include <jlm/rvsdg/delta.hpp>
#include <jlm/rvsdg/gamma.hpp>
#include <jlm/rvsdg/lambda.hpp>
#include <jlm/rvsdg/MatchType.hpp>
#include <jlm/rvsdg/Phi.hpp>
#include <jlm/rvsdg/region.hpp>
#include <jlm/rvsdg/substitution.hpp>
#include <jlm/rvsdg/theta.hpp>

namespace jlm::rvsdg
{

Input::~Input() noexcept
{
  origin()->remove_user(this);
}

void
Input::CheckTypes(
    const Region & region,
    const Output & origin,
    const std::shared_ptr<const rvsdg::Type> & type)
{
  if (&region != origin.region())
    throw util::Error("Invalid operand region.");

  if (*type != *origin.Type())
    throw util::TypeError(type->debug_string(), origin.Type()->debug_string());
}

Input::Input(rvsdg::Node & owner, rvsdg::Output & origin, std::shared_ptr<const rvsdg::Type> type)
    : index_(0),
      Owner_(&owner),
      Type_(std::move(type)),
      UsersList_()
{
  CheckTypes(*owner.region(), origin, Type_);
  origin.add_user(this);
}

Input::Input(rvsdg::Region & owner, rvsdg::Output & origin, std::shared_ptr<const rvsdg::Type> type)
    : index_(0),
      Owner_(&owner),
      Type_(std::move(type)),
      UsersList_()
{
  CheckTypes(owner, origin, Type_);
  origin.add_user(this);
}

std::string
Input::debug_string() const
{
  return jlm::util::strfmt("i", index());
}

void
Input::divert_to(jlm::rvsdg::Output * new_origin)
{
  if (origin() == new_origin)
    return;

  if (*Type() != *new_origin->Type())
    throw jlm::util::TypeError(Type()->debug_string(), new_origin->Type()->debug_string());

  if (region() != new_origin->region())
    throw util::Error("Invalid operand region.");

  auto old_origin = origin();
  old_origin->remove_user(this);
  new_origin->add_user(this);

  if (auto node = TryGetOwnerNode<Node>(*this))
    node->recompute_depth();

  region()->notifyInputChange(this, old_origin, new_origin);
}

[[nodiscard]] rvsdg::Region *
Input::region() const noexcept
{
  if (auto node = std::get_if<Node *>(&Owner_))
  {
    return (*node)->region();
  }
  else if (auto region = std::get_if<Region *>(&Owner_))
  {
    return *region;
  }
  else
  {
    JLM_UNREACHABLE("Unhandled owner case.");
  }
}

static Input *
ComputeNextInput(const Input * input)
{
  if (input == nullptr)
    return nullptr;

  const auto index = input->index();
  auto owner = input->GetOwner();

  if (auto node = std::get_if<Node *>(&owner))
  {
    return index + 1 < (*node)->ninputs() ? (*node)->input(index + 1) : nullptr;
  }

  if (auto region = std::get_if<Region *>(&owner))
  {
    return index + 1 < (*region)->nresults() ? (*region)->result(index + 1) : nullptr;
  }

  JLM_UNREACHABLE("Unhandled owner case.");
}

Input *
Input::Iterator::ComputeNext() const
{
  return ComputeNextInput(Input_);
}

Input *
Input::ConstIterator::ComputeNext() const
{
  return ComputeNextInput(Input_);
}

Output::~Output() noexcept
{
  JLM_ASSERT(NumUsers_ == 0);
}

Output::Output(Node & owner, std::shared_ptr<const rvsdg::Type> type)
    : index_(0),
      Owner_(&owner),
      Type_(std::move(type))
{}

Output::Output(rvsdg::Region * owner, std::shared_ptr<const rvsdg::Type> type)
    : index_(0),
      Owner_(owner),
      Type_(std::move(type))
{}

[[nodiscard]] rvsdg::Region *
Output::region() const noexcept
{
  if (auto node = std::get_if<Node *>(&Owner_))
  {
    return (*node)->region();
  }
  else if (auto region = std::get_if<Region *>(&Owner_))
  {
    return *region;
  }
  else
  {
    JLM_UNREACHABLE("Unhandled owner case.");
  }
}

std::string
Output::debug_string() const
{
  return jlm::util::strfmt("o", index());
}

void
Output::remove_user(jlm::rvsdg::Input * user)
{
  JLM_ASSERT(user->origin_ == this);
  user->origin_ = nullptr;

  Users_.erase(user);
  NumUsers_ -= 1;

  if (auto node = TryGetOwnerNode<Node>(*this))
  {
    node->numSuccessors_ -= 1;
    if (node->IsDead())
    {
      region()->onBottomNodeAdded(*node);
    }
  }
}

void
Output::add_user(jlm::rvsdg::Input * user)
{
  JLM_ASSERT(user->origin_ == nullptr);
  user->origin_ = this;

  if (auto node = TryGetOwnerNode<Node>(*this))
  {
    if (node->IsDead())
    {
      region()->onBottomNodeRemoved(*node);
    }
    node->numSuccessors_ += 1;
  }

  Users_.push_back(user);
  NumUsers_ += 1;
}

static Output *
ComputeNextOutput(const Output * output)
{
  if (output == nullptr)
    return nullptr;

  const auto index = output->index();
  const auto owner = output->GetOwner();

  if (const auto node = std::get_if<Node *>(&owner))
  {
    return index + 1 < (*node)->noutputs() ? (*node)->output(index + 1) : nullptr;
  }

  if (const auto region = std::get_if<Region *>(&owner))
  {
    return index + 1 < (*region)->narguments() ? (*region)->argument(index + 1) : nullptr;
  }

  JLM_UNREACHABLE("Unhandled owner case.");
}

Output *
Output::Iterator::ComputeNext() const
{
  return ComputeNextOutput(Output_);
}

Output *
Output::ConstIterator::ComputeNext() const
{
  return ComputeNextOutput(Output_);
}

NodeInput::NodeInput(
    jlm::rvsdg::Output * origin,
    Node * node,
    std::shared_ptr<const rvsdg::Type> type)
    : jlm::rvsdg::Input(*node, *origin, std::move(type))
{}

NodeOutput::NodeOutput(Node * node, std::shared_ptr<const rvsdg::Type> type)
    : Output(*node, std::move(type))
{}

Node::Node(Region * region)
    : Id_(region->generateNodeId()),
      depth_(0),
      region_(region)
{
  region->onBottomNodeAdded(*this);
  region->onTopNodeAdded(*this);
  region->onNodeAdded(*this);
}

Node::~Node()
{
  // Nodes should always be dead before they are removed
  JLM_ASSERT(IsDead());
  outputs_.clear();
  region()->onBottomNodeRemoved(*this);

  if (ninputs() == 0)
  {
    region()->onTopNodeRemoved(*this);
  }
  inputs_.clear();

  region()->onNodeRemoved(*this);
}

Graph *
Node::graph() const noexcept
{
  return region_->graph();
}

NodeInput *
Node::addInput(std::unique_ptr<NodeInput> input, bool notifyRegion)
{
  // If we used to be a top node, we no longer are
  if (ninputs() == 0)
  {
    JLM_ASSERT(depth() == 0);
    region()->onTopNodeRemoved(*this);
  }

  input->index_ = ninputs();
  inputs_.push_back(std::move(input));
  const auto inputPtr = inputs_.back().get();

  const auto producer = rvsdg::TryGetOwnerNode<Node>(*inputPtr->origin());
  const auto new_depth = producer ? producer->depth() + 1 : 0;
  if (new_depth > depth())
    recompute_depth();

  if (notifyRegion)
    region()->notifyInputCreate(inputPtr);

  return inputPtr;
}

void
Node::removeInput(size_t index, bool notifyRegion)
{
  JLM_ASSERT(index < ninputs());

  if (notifyRegion)
    region()->notifyInputDestory(input(index));

  auto producer = rvsdg::TryGetOwnerNode<Node>(*input(index)->origin());

  /* remove input */
  for (size_t n = index; n < ninputs() - 1; n++)
  {
    inputs_[n] = std::move(inputs_[n + 1]);
    inputs_[n]->index_ = n;
  }
  inputs_.pop_back();

  /* recompute depth */
  if (producer)
  {
    auto pdepth = producer->depth();
    JLM_ASSERT(pdepth < depth());
    if (pdepth != depth() - 1)
      return;
  }
  recompute_depth();

  // If we no longer have any inputs we are now a top node
  if (ninputs() == 0)
  {
    JLM_ASSERT(depth() == 0);
    region()->onTopNodeAdded(*this);
  }
}

void
Node::removeOutput(size_t index)
{
  JLM_ASSERT(index < noutputs());
  JLM_ASSERT(outputs_[index]->IsDead());

  for (size_t n = index; n < noutputs() - 1; n++)
  {
    outputs_[n] = std::move(outputs_[n + 1]);
    outputs_[n]->index_ = n;
  }
  outputs_.pop_back();
}

void
Node::recompute_depth() noexcept
{
  /*
    FIXME: This function is inefficient, as it can visit the
    node's successors multiple times. Optimally, we would like
    to visit the node's successors in top down order to ensure
    that each node is only visited once.
  */
  size_t new_depth = 0;
  for (size_t n = 0; n < ninputs(); n++)
  {
    auto producer = rvsdg::TryGetOwnerNode<Node>(*input(n)->origin());
    new_depth = std::max(new_depth, producer ? producer->depth() + 1 : 0);
  }
  if (new_depth == depth())
    return;

  depth_ = new_depth;

  for (size_t n = 0; n < noutputs(); n++)
  {
    for (auto & user : output(n)->Users())
    {
      if (auto node = TryGetOwnerNode<Node>(user))
      {
        node->recompute_depth();
      }
    }
  }
}

Node *
Node::copy(rvsdg::Region * region, const std::vector<jlm::rvsdg::Output *> & operands) const
{
  SubstitutionMap smap;

  size_t noperands = std::min(operands.size(), ninputs());
  for (size_t n = 0; n < noperands; n++)
    smap.insert(input(n)->origin(), operands[n]);

  return copy(region, smap);
}

const Output &
traceOutputIntraProcedurally(const Output & output)
{
  // Handle gamma node outputs
  if (const auto gammaNode = TryGetOwnerNode<GammaNode>(output))
  {
    const auto exitVar = gammaNode->MapOutputExitVar(output);
    if (const auto origin = GetGammaInvariantOrigin(*gammaNode, exitVar))
    {
      return traceOutputIntraProcedurally(*origin.value());
    }

    return output;
  }

  // Handle gamma node arguments
  if (const auto gammaNode = TryGetRegionParentNode<GammaNode>(output))
  {
    const auto roleVar = gammaNode->MapBranchArgument(output);
    if (const auto entryVar = std::get_if<GammaNode::EntryVar>(&roleVar))
    {
      return traceOutputIntraProcedurally(*entryVar->input->origin());
    }

    if (const auto matchVar = std::get_if<GammaNode::MatchVar>(&roleVar))
    {
      return traceOutputIntraProcedurally(*matchVar->input->origin());
    }

    return output;
  }

  // Handle theta node outputs
  if (const auto thetaNode = TryGetOwnerNode<ThetaNode>(output))
  {
    const auto loopVar = thetaNode->MapOutputLoopVar(output);
    if (ThetaLoopVarIsInvariant(loopVar))
    {
      return traceOutputIntraProcedurally(*loopVar.input->origin());
    }

    return output;
  }

  // Handle theta node arguments
  if (const auto thetaNode = TryGetRegionParentNode<ThetaNode>(output))
  {
    const auto loopVar = thetaNode->MapPreLoopVar(output);
    if (ThetaLoopVarIsInvariant(loopVar))
    {
      return traceOutputIntraProcedurally(*loopVar.input->origin());
    }

    return output;
  }

  return output;
}

const Output &
traceOutput(const Output & startingOutput)
{
  const auto & output = traceOutputIntraProcedurally(startingOutput);

  // Handle lambda context variables
  if (const auto lambda = rvsdg::TryGetRegionParentNode<rvsdg::LambdaNode>(output))
  {
    // If the argument is a contex variable, continue normalizing
    if (const auto ctxVar = lambda->MapBinderContextVar(output))
      return traceOutput(*ctxVar->input->origin());

    return output;
  }

  // Handle delta context variables
  if (const auto delta = rvsdg::TryGetRegionParentNode<rvsdg::DeltaNode>(output))
  {
    // If the argument is a contex variable, continue normalizing
    const auto ctxVar = delta->MapBinderContextVar(output);
    return traceOutput(*ctxVar.input->origin());
  }

  // Handle phi outputs
  if (const auto phiNode = rvsdg::TryGetOwnerNode<rvsdg::PhiNode>(output))
  {
    const auto fixVar = phiNode->MapOutputFixVar(output);
    return traceOutput(*fixVar.result->origin());
  }

  // Handle phi region arguments
  if (const auto phiNode = rvsdg::TryGetRegionParentNode<rvsdg::PhiNode>(output))
  {
    const auto argument = phiNode->MapArgument(output);
    if (const auto ctxVar = std::get_if<rvsdg::PhiNode::ContextVar>(&argument))
    {
      // Follow the context variable to outside the phi
      return traceOutput(*ctxVar->input->origin());
    }
    if (const auto fixVar = std::get_if<rvsdg::PhiNode::FixVar>(&argument))
    {
      // Follow to the recursion variable's definition
      return traceOutput(*fixVar->result->origin());
    }

<<<<<<< HEAD
    JLM_UNREACHABLE("Unknown phi argument type");
=======
    throw std::logic_error("Unknown phi argument type");
>>>>>>> d6f6231e
  }

  return output;
}

Output &
RouteToRegion(Output & output, Region & region)
{
  if (&region == output.region())
    return output;

  if (&region == &region.graph()->GetRootRegion())
  {
    // We reached the root region and have not found the outputs' region yet.
    // This means that the output comes from a region in the region tree that
    // is not an ancestor of "region".
    throw std::logic_error("Output is not in an ancestor of region.");
  }

  auto & origin = RouteToRegion(output, *region.node()->region());

  const auto newOrigin = MatchTypeOrFail(
      *region.node(),
      [&origin, &region](GammaNode & gammaNode)
      {
        auto [input, branchArgument] = gammaNode.AddEntryVar(&origin);
        return branchArgument[region.index()];
      },
      [&origin](ThetaNode & thetaNode)
      {
        return thetaNode.AddLoopVar(&origin).pre;
      },
      [&origin](LambdaNode & lambdaNode)
      {
        return lambdaNode.AddContextVar(origin).inner;
      },
      [&origin](PhiNode & phiNode)
      {
        return phiNode.AddContextVar(origin).inner;
      },
      [&origin](DeltaNode & deltaNode)
      {
        return deltaNode.AddContextVar(origin).inner;
      });

  return *newOrigin;
}

/**
  \page def_use_inspection Inspecting the graph and matching against different operations

  When inspecting the graph for analysis it is necessary to identify
  different nodes/operations and structures. Depending on the direction,
  the two fundamental questions of interest are:

  - what is the origin of a value, what operation is computing it?
  - what are the users of a particular value, what operations depend on it?

  This requires resolving the type of operation a specific \ref rvsdg::Input
  or \ref rvsdg::Output belong to. Every \ref rvsdg::Output is one of the following:

  - the output of a node representing an operation
  - the entry argument into a region

  Likewise, every \ref rvsdg::Input is one of the following:

  - the input of a node representing an operation
  - the exit result of a region

  Analysis code can determine which of the two is the case using
  \ref rvsdg::Output::GetOwner and \ref rvsdg::Input::GetOwner, respectively,
  and then branch deeper based on its results. For convenience, code
  can more directly match against the specific kinds of nodes using
  the following convenience functions:

  - \ref rvsdg::TryGetOwnerNode checks if the owner of an output/input
    is a graph node of the requested kind
  - \ref rvsdg::TryGetRegionParentNode checks if the output/input is
    a region entry argument / exit result, and if the parent node
    of the region is of the requested kind

  Example:
  \code
  if (auto lambda = rvsdg::TryGetOwnerNode<LambdaNode>(def))
  {
    // This is an output of a lambda node -- so this must
    // be a function definition.
  }
  else if (auto gamma = rvsdg::TryGetOwnerNode<GammaNode>(def))
  {
    // This is an output of a gamma node -- so it is potentially
    // dependent on evaluating a condition.
  }
  else if (auto gamma = rvsdg::TryGetRegionParentNode<GammaNode>(def))
  {
    // This is an entry argument to a region inside a gamma node.
  }
  \endcode

  Similarly, the following variants of the accessor functions
  assert that the nodes are of requested type and will throw
  an exception otherwise:

  - \ref rvsdg::AssertGetOwnerNode asserts that the owner of an
    output/input is a graph node of the requested kind and
    returns it.
  - \ref rvsdg::AssertGetRegionParentNode asserts that the
    output/input is a region entry argument / exit result,
    and that the parent node of the region is of the requested
    kind

  These are mostly suitable for unit tests rather, or for the
  rare circumstances that the type of node can be assumed to
  be known statically.
*/
}<|MERGE_RESOLUTION|>--- conflicted
+++ resolved
@@ -511,11 +511,7 @@
       return traceOutput(*fixVar->result->origin());
     }
 
-<<<<<<< HEAD
-    JLM_UNREACHABLE("Unknown phi argument type");
-=======
     throw std::logic_error("Unknown phi argument type");
->>>>>>> d6f6231e
   }
 
   return output;
