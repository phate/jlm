--- conflicted
+++ resolved
@@ -610,26 +610,6 @@
 
   [[nodiscard]] virtual const Operation &
   GetOperation() const noexcept = 0;
-
-  inline bool
-<<<<<<< HEAD
-  has_predecessors() const noexcept
-  {
-    for (const auto & input : inputs_)
-    {
-      if (is<node_output>(input->origin()))
-=======
-  has_users() const noexcept
-  {
-    for (const auto & output : outputs_)
-    {
-      if (output->nusers() != 0)
->>>>>>> 1a1bcaec
-        return true;
-    }
-
-    return false;
-  }
 
   inline bool
   has_successors() const noexcept
