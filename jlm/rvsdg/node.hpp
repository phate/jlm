--- conflicted
+++ resolved
@@ -561,13 +561,9 @@
 class Node
 {
 public:
-<<<<<<< HEAD
+  using InputIteratorRange = util::IteratorRange<Input::Iterator>;
   using OutputIteratorRange = util::IteratorRange<Output::Iterator>;
-  
-=======
-  using InputIteratorRange = util::IteratorRange<Input::Iterator>;
-
->>>>>>> 94e03afb
+
   virtual ~Node();
 
   explicit Node(Region * region);
