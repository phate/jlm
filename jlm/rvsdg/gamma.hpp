/*
 * Copyright 2010 2011 2012 2013 2014 Helge Bahmann <hcb@chaoticmind.net>
 * Copyright 2013 2014 2016 Nico Reißmann <nico.reissmann@gmail.com>
 * See COPYING for terms of redistribution.
 */

#ifndef JLM_RVSDG_GAMMA_HPP
#define JLM_RVSDG_GAMMA_HPP

#include <optional>

#include <jlm/rvsdg/control.hpp>
#include <jlm/rvsdg/graph.hpp>
#include <jlm/rvsdg/structural-node.hpp>
#include <jlm/rvsdg/structural-normal-form.hpp>

namespace jlm::rvsdg
{

/* gamma normal form */

class gamma_normal_form final : public structural_normal_form
{
public:
  virtual ~gamma_normal_form() noexcept;

  gamma_normal_form(
      const std::type_info & operator_class,
      jlm::rvsdg::node_normal_form * parent,
      Graph * graph) noexcept;

  virtual bool
  normalize_node(Node * node) const override;

  virtual void
  set_predicate_reduction(bool enable);

  inline bool
  get_predicate_reduction() const noexcept
  {
    return enable_predicate_reduction_;
  }

  virtual void
  set_invariant_reduction(bool enable);

  inline bool
  get_invariant_reduction() const noexcept
  {
    return enable_invariant_reduction_;
  }

  virtual void
  set_control_constant_reduction(bool enable);

  inline bool
  get_control_constant_reduction() const noexcept
  {
    return enable_control_constant_reduction_;
  }

private:
  bool enable_predicate_reduction_;
  bool enable_invariant_reduction_;
  bool enable_control_constant_reduction_;
};

/* gamma operation */

class output;
class Type;

class GammaOperation final : public StructuralOperation
{
public:
  ~GammaOperation() noexcept override;

  explicit constexpr GammaOperation(size_t nalternatives) noexcept
      : StructuralOperation(),
        nalternatives_(nalternatives)
  {}

  inline size_t
  nalternatives() const noexcept
  {
    return nalternatives_;
  }

  virtual std::string
  debug_string() const override;

  virtual std::unique_ptr<jlm::rvsdg::operation>
  copy() const override;

  virtual bool
  operator==(const operation & other) const noexcept override;

  static jlm::rvsdg::gamma_normal_form *
  normal_form(Graph * graph) noexcept
  {
    return static_cast<jlm::rvsdg::gamma_normal_form *>(
        graph->node_normal_form(typeid(GammaOperation)));
  }

private:
  size_t nalternatives_;
};

/* gamma node */

class GammaNode : public StructuralNode
{
public:
  ~GammaNode() noexcept override;

private:
  GammaNode(rvsdg::output * predicate, size_t nalternatives);

public:
  /**
   * \brief A variable routed into all gamma regions.
   */
  struct EntryVar
  {
    /**
     * \brief Variable at entry point (input to gamma node).
     */
    rvsdg::input * input;
    /**
     * \brief Variable inside each of the branch regions (argument per subregion).
     */
    std::vector<rvsdg::output *> branchArgument;
  };

  /**
   * \brief A variable routed out of all gamma regions as result.
   */
  struct ExitVar
  {
    /**
     * \brief Variable exit points (results per subregion).
     */
    std::vector<rvsdg::input *> branchResult;
    /**
     * \brief Output of gamma.
     */
    rvsdg::output * output;
  };

  static GammaNode *
  create(jlm::rvsdg::output * predicate, size_t nalternatives)
  {
    return new GammaNode(predicate, nalternatives);
  }

  inline rvsdg::input *
  predicate() const noexcept;

<<<<<<< HEAD
  inline size_t
  nentryvars() const noexcept
  {
    JLM_ASSERT(Node::ninputs() != 0);
    return ninputs() - 1;
  }

  inline size_t
  nexitvars() const noexcept
  {
    return noutputs();
  }

  inline GammaInput *
  entryvar(size_t index) const noexcept;

  [[nodiscard]] inline GammaOutput *
  exitvar(size_t index) const noexcept;
=======
  /**
   * \brief Routes a variable into the gamma branches.
   *
   * \param origin
   *   Value to be routed in.
   *
   * \returns
   *   Description of entry variable.
   *
   * Routes a variable into a gamma region. To access the
   * variable in each branch use \ref EntryVar::branchArgument.
   */
  EntryVar
  AddEntryVar(rvsdg::output * origin);
>>>>>>> c91e82e3

  /**
   * \brief Gets entry variable by index.
   *
   * \param index
   *   Index of entry variable
   *
   * \returns
   *   Description of entry variable.
   *
   * Looks up the \p index 'th entry variable into the gamma
   * node and returns its description.
   */
  EntryVar
  GetEntryVar(std::size_t index) const;

  /**
   * \brief Gets all entry variables for this gamma.
   */
  std::vector<EntryVar>
  GetEntryVars() const;

  /**
   * \brief Maps gamma input to entry variable.
   *
   * \param input
   *   Input to be mapped.
   *
   * \returns
   *   The entry variable description corresponding to this input
   *
   * \pre
   *   \p input must be an input of this node and must not be the predicate
   *
   * Maps the gamma input to the entry variable description corresponding
   * to it. This allows to trace the value through to users in the
   * gamma subregions.
   */
  EntryVar
  MapInputEntryVar(const rvsdg::input & input) const;

  /**
   * \brief Maps branch subregion entry argument to gamma entry variable.
   *
   * \param output
   *   The branch argument to be mapped.
   *
   * \returns
   *   The entry variable description corresponding to this input
   *
   * \pre
   *   \p output must be the entry argument to a subregion of this gamma nade.
   *
   * Maps the subregion entry argument to the entry variable description
   * corresponding to it. This allows to trace the value to users in other
   * branches as well as its def site preceding the gamma node:
   */
  EntryVar
  MapBranchArgumentEntryVar(const rvsdg::output & output) const;

  /**
   * \brief Routes per-branch result of gamma to output
   *
   * \param values
   *   Value to be routed out.
   *
   * \returns
   *   Description of exit variable.
   *
   * Routes per-branch values for a particular variable
   * out of the gamma regions and makes it available as
   * output of the gamma node.
   */
  ExitVar
  AddExitVar(std::vector<rvsdg::output *> values);

  /**
   * \brief Gets all exit variables for this gamma.
   */
  std::vector<ExitVar>
  GetExitVars() const;

  /**
   * \brief Maps gamma output to exit variable description.
   *
   * \param output
   *   Output to be mapped.
   *
   * \returns
   *   The exit variable description corresponding to this output.
   *
   * \pre
   *   \p output must be an output of this node.
   *
   * Maps the gamma output to the exit variable description corresponding
   * to it. This allows to trace the value through to users in the
   * gamma subregions.
   */
  ExitVar
  MapOutputExitVar(const rvsdg::output & output) const;

  /**
   * \brief Maps gamma region exit result to exit variable description.
   *
   * \param input
   *   The result to be mapped to be mapped.
   *
   * \returns
   *   The exit variable description corresponding to this output.
   *
   * \pre
   *   \p input must be a result of a subregion of this node.
   *
   * Maps the gamma region result to the exit variable description
   * corresponding to it.
   */
  ExitVar
  MapBranchResultExitVar(const rvsdg::input & input) const;

  /**
   * Removes all gamma outputs and their respective results. The outputs must have no users and
   * match the condition specified by \p match.
   *
   * @tparam F A type that supports the function call operator: bool operator(const rvsdg::output&)
   * @param match Defines the condition of the elements to remove.
   */
  template<typename F>
  void
  RemoveGammaOutputsWhere(const F & match);

  /**
   * Removes all outputs that have no users.
   */
  void
  PruneOutputs()
  {
    auto match = [](const rvsdg::output &)
    {
      return true;
    };

    RemoveGammaOutputsWhere(match);
  }

  virtual GammaNode *
  copy(jlm::rvsdg::Region * region, SubstitutionMap & smap) const override;
};

<<<<<<< HEAD
/* gamma input */

class GammaInput final : public StructuralInput
{
  friend GammaNode;

public:
  ~GammaInput() noexcept override;

private:
  GammaInput(GammaNode * node, jlm::rvsdg::output * origin, std::shared_ptr<const rvsdg::Type> type)
      : StructuralInput(node, origin, std::move(type))
  {}

public:
  GammaNode *
  node() const noexcept
  {
    return static_cast<GammaNode *>(StructuralInput::node());
  }

  inline argument_list::iterator
  begin()
  {
    return arguments.begin();
  }

  inline argument_list::const_iterator
  begin() const
  {
    return arguments.begin();
  }

  inline argument_list::iterator
  end()
  {
    return arguments.end();
  }

  inline argument_list::const_iterator
  end() const
  {
    return arguments.end();
  }

  inline size_t
  narguments() const noexcept
  {
    return arguments.size();
  }

  [[nodiscard]] RegionArgument *
  argument(size_t n) const noexcept
  {
    JLM_ASSERT(n < narguments());
    auto argument = node()->subregion(n)->argument(index() - 1);
    JLM_ASSERT(argument->input() == this);
    return argument;
  }
};

/* gamma output */

class GammaOutput final : public StructuralOutput
{
  friend GammaNode;

public:
  ~GammaOutput() noexcept override;

  GammaOutput(GammaNode * node, std::shared_ptr<const rvsdg::Type> type)
      : StructuralOutput(node, std::move(type))
  {}

  GammaNode *
  node() const noexcept
  {
    return static_cast<GammaNode *>(StructuralOutput::node());
  }

  inline result_list::iterator
  begin()
  {
    return results.begin();
  }

  inline result_list::const_iterator
  begin() const
  {
    return results.begin();
  }

  inline result_list::iterator
  end()
  {
    return results.end();
  }

  inline result_list::const_iterator
  end() const
  {
    return results.end();
  }

  inline size_t
  nresults() const noexcept
  {
    return results.size();
  }

  [[nodiscard]] RegionResult *
  result(size_t n) const noexcept
  {
    JLM_ASSERT(n < nresults());
    auto result = node()->subregion(n)->result(index());
    JLM_ASSERT(result->output() == this);
    return result;
  }

  /**
   * Determines whether a gamma output is invariant.
   *
   * A gamma output is invariant if its value directly originates from gamma inputs and the origin
   * of all these inputs is the same.
   *
   * @param invariantOrigin The origin of the gamma inputs if the gamma output is invariant and \p
   * invariantOrigin is unequal NULL.
   * @return True if the gamma output is invariant, otherwise false.
   */
  bool
  IsInvariant(rvsdg::output ** invariantOrigin = nullptr) const noexcept;
};

/* gamma node method definitions */

inline GammaNode::GammaNode(rvsdg::output * predicate, size_t nalternatives)
    : StructuralNode(GammaOperation(nalternatives), predicate->region(), nalternatives)
{
  add_input(std::unique_ptr<node_input>(
      new GammaInput(this, predicate, ControlType::Create(nalternatives))));
}

=======
>>>>>>> c91e82e3
/**
 * \brief Determines whether a gamma exit var is path-invariant.
 *
 * \param gamma
 *   The gamma node which we are testing for.
 *
 * \param exitvar
 *   Exit variable of the gamma node.
 *
 * \returns
 *   The common (invariant) origin of this output, or nullopt.
 *
 * \pre
 *   \p exitvar must be an \ref GammaNode::ExitVar of \p gamma
 *
 * Checks whether the gamma effectively assigns the same input value to
 * this exit variable on all paths of the gamma. If this is the case, it
 * returns the origin of the common input.
 */
std::optional<rvsdg::output *>
GetGammaInvariantOrigin(const GammaNode & gamma, const GammaNode::ExitVar & exitvar);

/* gamma node method definitions */

inline rvsdg::input *
GammaNode::predicate() const noexcept
{
<<<<<<< HEAD
  return util::AssertedCast<GammaInput>(StructuralNode::input(0));
}

inline GammaInput *
GammaNode::entryvar(size_t index) const noexcept
{
  return util::AssertedCast<GammaInput>(Node::input(index + 1));
}

inline GammaOutput *
GammaNode::exitvar(size_t index) const noexcept
{
  return static_cast<GammaOutput *>(Node::output(index));
}

inline GammaInput *
GammaNode::add_entryvar(jlm::rvsdg::output * origin)
{
  auto input = add_input(std::unique_ptr<node_input>(new GammaInput(this, origin, origin->Type())));
  auto gammaInput = util::AssertedCast<GammaInput>(input);

  for (size_t n = 0; n < nsubregions(); n++)
  {
    GammaArgument::Create(*subregion(n), *gammaInput);
  }

  return gammaInput;
}

inline GammaOutput *
GammaNode::add_exitvar(const std::vector<jlm::rvsdg::output *> & values)
{
  if (values.size() != nsubregions())
    throw jlm::util::error("Incorrect number of values.");

  const auto & type = values[0]->Type();
  add_output(std::make_unique<GammaOutput>(this, type));

  auto output = exitvar(nexitvars() - 1);
  for (size_t n = 0; n < nsubregions(); n++)
  {
    GammaResult::Create(*subregion(n), *values[n], *output);
  }

  return output;
=======
  return StructuralNode::input(0);
>>>>>>> c91e82e3
}

template<typename F>
void
GammaNode::RemoveGammaOutputsWhere(const F & match)
{
  // iterate backwards to avoid the invalidation of 'n' by RemoveOutput()
  for (size_t n = noutputs() - 1; n != static_cast<size_t>(-1); n--)
  {
    if (output(n)->nusers() == 0 && match(*output(n)))
    {
      for (size_t r = 0; r < nsubregions(); r++)
      {
        subregion(r)->RemoveResult(n);
      }

      RemoveOutput(n);
    }
  }
}

}

#endif<|MERGE_RESOLUTION|>--- conflicted
+++ resolved
@@ -156,26 +156,6 @@
   inline rvsdg::input *
   predicate() const noexcept;
 
-<<<<<<< HEAD
-  inline size_t
-  nentryvars() const noexcept
-  {
-    JLM_ASSERT(Node::ninputs() != 0);
-    return ninputs() - 1;
-  }
-
-  inline size_t
-  nexitvars() const noexcept
-  {
-    return noutputs();
-  }
-
-  inline GammaInput *
-  entryvar(size_t index) const noexcept;
-
-  [[nodiscard]] inline GammaOutput *
-  exitvar(size_t index) const noexcept;
-=======
   /**
    * \brief Routes a variable into the gamma branches.
    *
@@ -190,7 +170,6 @@
    */
   EntryVar
   AddEntryVar(rvsdg::output * origin);
->>>>>>> c91e82e3
 
   /**
    * \brief Gets entry variable by index.
@@ -339,151 +318,6 @@
   copy(jlm::rvsdg::Region * region, SubstitutionMap & smap) const override;
 };
 
-<<<<<<< HEAD
-/* gamma input */
-
-class GammaInput final : public StructuralInput
-{
-  friend GammaNode;
-
-public:
-  ~GammaInput() noexcept override;
-
-private:
-  GammaInput(GammaNode * node, jlm::rvsdg::output * origin, std::shared_ptr<const rvsdg::Type> type)
-      : StructuralInput(node, origin, std::move(type))
-  {}
-
-public:
-  GammaNode *
-  node() const noexcept
-  {
-    return static_cast<GammaNode *>(StructuralInput::node());
-  }
-
-  inline argument_list::iterator
-  begin()
-  {
-    return arguments.begin();
-  }
-
-  inline argument_list::const_iterator
-  begin() const
-  {
-    return arguments.begin();
-  }
-
-  inline argument_list::iterator
-  end()
-  {
-    return arguments.end();
-  }
-
-  inline argument_list::const_iterator
-  end() const
-  {
-    return arguments.end();
-  }
-
-  inline size_t
-  narguments() const noexcept
-  {
-    return arguments.size();
-  }
-
-  [[nodiscard]] RegionArgument *
-  argument(size_t n) const noexcept
-  {
-    JLM_ASSERT(n < narguments());
-    auto argument = node()->subregion(n)->argument(index() - 1);
-    JLM_ASSERT(argument->input() == this);
-    return argument;
-  }
-};
-
-/* gamma output */
-
-class GammaOutput final : public StructuralOutput
-{
-  friend GammaNode;
-
-public:
-  ~GammaOutput() noexcept override;
-
-  GammaOutput(GammaNode * node, std::shared_ptr<const rvsdg::Type> type)
-      : StructuralOutput(node, std::move(type))
-  {}
-
-  GammaNode *
-  node() const noexcept
-  {
-    return static_cast<GammaNode *>(StructuralOutput::node());
-  }
-
-  inline result_list::iterator
-  begin()
-  {
-    return results.begin();
-  }
-
-  inline result_list::const_iterator
-  begin() const
-  {
-    return results.begin();
-  }
-
-  inline result_list::iterator
-  end()
-  {
-    return results.end();
-  }
-
-  inline result_list::const_iterator
-  end() const
-  {
-    return results.end();
-  }
-
-  inline size_t
-  nresults() const noexcept
-  {
-    return results.size();
-  }
-
-  [[nodiscard]] RegionResult *
-  result(size_t n) const noexcept
-  {
-    JLM_ASSERT(n < nresults());
-    auto result = node()->subregion(n)->result(index());
-    JLM_ASSERT(result->output() == this);
-    return result;
-  }
-
-  /**
-   * Determines whether a gamma output is invariant.
-   *
-   * A gamma output is invariant if its value directly originates from gamma inputs and the origin
-   * of all these inputs is the same.
-   *
-   * @param invariantOrigin The origin of the gamma inputs if the gamma output is invariant and \p
-   * invariantOrigin is unequal NULL.
-   * @return True if the gamma output is invariant, otherwise false.
-   */
-  bool
-  IsInvariant(rvsdg::output ** invariantOrigin = nullptr) const noexcept;
-};
-
-/* gamma node method definitions */
-
-inline GammaNode::GammaNode(rvsdg::output * predicate, size_t nalternatives)
-    : StructuralNode(GammaOperation(nalternatives), predicate->region(), nalternatives)
-{
-  add_input(std::unique_ptr<node_input>(
-      new GammaInput(this, predicate, ControlType::Create(nalternatives))));
-}
-
-=======
->>>>>>> c91e82e3
 /**
  * \brief Determines whether a gamma exit var is path-invariant.
  *
@@ -511,55 +345,7 @@
 inline rvsdg::input *
 GammaNode::predicate() const noexcept
 {
-<<<<<<< HEAD
-  return util::AssertedCast<GammaInput>(StructuralNode::input(0));
-}
-
-inline GammaInput *
-GammaNode::entryvar(size_t index) const noexcept
-{
-  return util::AssertedCast<GammaInput>(Node::input(index + 1));
-}
-
-inline GammaOutput *
-GammaNode::exitvar(size_t index) const noexcept
-{
-  return static_cast<GammaOutput *>(Node::output(index));
-}
-
-inline GammaInput *
-GammaNode::add_entryvar(jlm::rvsdg::output * origin)
-{
-  auto input = add_input(std::unique_ptr<node_input>(new GammaInput(this, origin, origin->Type())));
-  auto gammaInput = util::AssertedCast<GammaInput>(input);
-
-  for (size_t n = 0; n < nsubregions(); n++)
-  {
-    GammaArgument::Create(*subregion(n), *gammaInput);
-  }
-
-  return gammaInput;
-}
-
-inline GammaOutput *
-GammaNode::add_exitvar(const std::vector<jlm::rvsdg::output *> & values)
-{
-  if (values.size() != nsubregions())
-    throw jlm::util::error("Incorrect number of values.");
-
-  const auto & type = values[0]->Type();
-  add_output(std::make_unique<GammaOutput>(this, type));
-
-  auto output = exitvar(nexitvars() - 1);
-  for (size_t n = 0; n < nsubregions(); n++)
-  {
-    GammaResult::Create(*subregion(n), *values[n], *output);
-  }
-
-  return output;
-=======
   return StructuralNode::input(0);
->>>>>>> c91e82e3
 }
 
 template<typename F>
