/*
 * Copyright 2010 2011 2012 2014 2015 Helge Bahmann <hcb@chaoticmind.net>
 * Copyright 2013 2014 2015 Nico Reißmann <nico.reissmann@gmail.com>
 * See COPYING for terms of redistribution.
 */

#include <jlm/rvsdg/graph.hpp>
#include <jlm/rvsdg/traverser.hpp>

/*
  How traversers operate:

  Each node needs a number of "activations" depending on edges
  connected to the node (is inputs or outputs, dependent on direction
  of traversal).

  Each edge coming from the region boundaries will provide one activation,
  and each edge outgoing from a node that has been visited already will
  provide one activation. So effectively, both bottom up and top down
  traversers are just a little bit of beancounting edges and activations.
  This is done in such a way that each node and each edge is visited exactly
  once. Thus, the overall time complexity of either traversal is O(#N + #E).
*/
namespace jlm::rvsdg
{

namespace detail
{

template<typename NodeType>
bool
TraversalTracker<NodeType>::isNodeVisited(NodeType * node) const
{
  auto i = states_.find(node);
  return i == states_.end() ? false : i->second.state == traversal_nodestate::behind;
}

template<typename NodeType>
void
TraversalTracker<NodeType>::checkNodeActivation(NodeType * node, std::size_t threshold)
{
  auto i = states_.emplace(node, State{ traversal_nodestate::ahead }).first;
  if (i->second.activationCount >= threshold && i->second.state == traversal_nodestate::ahead)
  {
    frontier_.push_back(node);
    i->second.pos = std::prev(frontier_.end());
    i->second.state = traversal_nodestate::frontier;
  }
}

template<typename NodeType>
void
TraversalTracker<NodeType>::checkNodeDeactivation(NodeType * node, std::size_t threshold)
{
  auto i = states_.emplace(node, State{ traversal_nodestate::ahead }).first;
  if (i->second.activationCount < threshold && i->second.state == traversal_nodestate::frontier)
  {
    frontier_.erase(i->second.pos);
    i->second.pos = frontier_.end();
    i->second.state = traversal_nodestate::ahead;
  }
}

template<typename NodeType>
void
TraversalTracker<NodeType>::checkMarkNodeVisitedIfFrontier(NodeType * node)
{
  auto i = states_.emplace(node, State{ traversal_nodestate::ahead }).first;
  if (i->second.state == traversal_nodestate::frontier)
  {
    frontier_.erase(i->second.pos);
    i->second.pos = frontier_.end();
    i->second.state = traversal_nodestate::behind;
  }
}

template<typename NodeType>
void
TraversalTracker<NodeType>::incActivationCount(NodeType * node, std::size_t threshold)
{
  auto i = states_.emplace(node, State{ traversal_nodestate::ahead }).first;
  i->second.activationCount += 1;
  checkNodeActivation(node, threshold);
}

template<typename NodeType>
void
TraversalTracker<NodeType>::decActivationCount(NodeType * node, std::size_t threshold)
{
  auto i = states_.emplace(node, State{ traversal_nodestate::ahead }).first;
  i->second.activationCount -= 1;
  checkNodeDeactivation(node, threshold);
}

template<typename NodeType>
void
TraversalTracker<NodeType>::removeNode(NodeType * node)
{
  if (const auto it = states_.find(node); it != states_.end())
  {
    if (it->second.state == traversal_nodestate::frontier)
      frontier_.erase(it->second.pos);
    states_.erase(it);
  }
}

template<typename NodeType>
NodeType *
TraversalTracker<NodeType>::peek()
{
  return frontier_.empty() ? nullptr : frontier_.front();
}

template<typename Traverser>
ForwardingObserver<Traverser>::~ForwardingObserver() noexcept = default;

template<typename Traverser>
ForwardingObserver<Traverser>::ForwardingObserver(Region & region, Traverser & traverser)
    : RegionObserver(region),
      traverser_(traverser)
{}

template<typename Traverser>
void
ForwardingObserver<Traverser>::onNodeCreate(Node * node)
{
  traverser_.onNodeCreate(node);
}

template<typename Traverser>
void
<<<<<<< HEAD
ForwardingObserver<Traverser>::onNodeDestroy(Node * node)
=======
TopDownTraverser::Observer::onNodeDestroy(Node * node)
>>>>>>> 8541611f
{
  traverser_.onNodeDestroy(node);
}

template<typename Traverser>
void
<<<<<<< HEAD
ForwardingObserver<Traverser>::onInputCreate(Input * input)
=======
TopDownTraverser::Observer::onInputCreate(Input * input)
>>>>>>> 8541611f
{
  traverser_.onInputCreate(input);
}

template<typename Traverser>
void
ForwardingObserver<Traverser>::onInputChange(Input * input, Output * oldOrigin, Output * newOrigin)
{
<<<<<<< HEAD
  traverser_.onInputChange(input, oldOrigin, newOrigin);
=======
  traverser_.onInputChange(input, old_origin, new_origin);
>>>>>>> 8541611f
}

template<typename Traverser>
void
<<<<<<< HEAD
ForwardingObserver<Traverser>::onInputDestroy(Input * input)
{
  traverser_.onInputDestroy(input);
}

template<typename Traverser>
DummyObserver<Traverser>::DummyObserver(
    [[maybe_unused]] const Region & region,
    [[maybe_unused]] Traverser & traverser)
{}
=======
TopDownTraverser::Observer::onInputDestroy(Input * input)
{
  traverser_.onInputDestroy(input);
}
>>>>>>> 8541611f

template<bool IsConst>
TopDownTraverserGeneric<IsConst>::~TopDownTraverserGeneric() noexcept = default;

template<bool IsConst>
TopDownTraverserGeneric<IsConst>::TopDownTraverserGeneric(RegionType * region)
    : observer_(*region, *this)
{
  for (auto & node : region->TopNodes())
  {
    tracker_.checkNodeActivation(&node, node.ninputs());
  }

  for (auto argument : region->Arguments())
  {
    for (const auto & user : argument->Users())
    {
      if (auto node = TryGetOwnerNode<Node>(user))
      {
        tracker_.incActivationCount(node, node->ninputs());
      }
    }
  }
}

template<bool IsConst>
bool
<<<<<<< HEAD
TopDownTraverserGeneric<IsConst>::isOutputActivated(const Output & output)
{
  if (auto node = TryGetOwnerNode<Node>(output))
  {
    return tracker_.isNodeVisited(node);
=======
TopDownTraverser::isOutputActivated(const Output * output) const
{
  if (auto pred = TryGetOwnerNode<Node>(*output))
  {
    return tracker_.isNodeVisited(pred);
>>>>>>> 8541611f
  }

  // The output is a region argument, always considered activated
  return true;
}

<<<<<<< HEAD
template<bool IsConst>
void
TopDownTraverserGeneric<IsConst>::markAsVisited(NodeType & node)
{
  tracker_.checkMarkNodeVisitedIfFrontier(&node);
  for (const auto & output : node.Outputs())
  {
    for (const auto & user : output.Users())
    {
      if (auto successor = TryGetOwnerNode<Node>(user))
      {
        tracker_.incActivationCount(successor, successor->ninputs());
      }
    }
  }
}

template<bool IsConst>
typename TopDownTraverserGeneric<IsConst>::NodeType *
TopDownTraverserGeneric<IsConst>::next()
{
  auto node = tracker_.peek();
  if (!node)
    return nullptr;

  markAsVisited(*node);

  return node;
}

template<bool IsConst>
void
TopDownTraverserGeneric<IsConst>::onNodeCreate(NodeType * node)
{
  for (const auto & input : node->Inputs())
  {
    if (isOutputActivated(*input.origin()))
    {
      tracker_.incActivationCount(node, node->ninputs());
    }
  }

  if (node->ninputs() == 0)
    tracker_.checkNodeActivation(node, node->ninputs());
=======
void
TopDownTraverser::markVisited(Node * node)
{
  tracker_.checkMarkNodeVisitedIfFrontier(node);
  for (const auto & output : node->Outputs())
  {
    for (const auto & user : output.Users())
    {
      if (auto next = TryGetOwnerNode<Node>(user))
      {
        tracker_.incActivationCount(next, next->ninputs());
      }
    }
  }
}

Node *
TopDownTraverser::next()
{
  Node * node = tracker_.peek();
  if (!node)
    return nullptr;

  markVisited(node);

  return node;
}

void
TopDownTraverser::onNodeCreate(Node * node)
{
  for (const auto & input : node->Inputs())
  {
    if (isOutputActivated(input.origin()))
    {
      tracker_.incActivationCount(node, node->ninputs());
    }
  }

  if (node->ninputs() == 0)
    tracker_.checkNodeActivation(node, node->ninputs());

  // If node would end up on frontier (because all predecessors
  // have been visited), mark it as visited instead (we do not
  // want to revisit newly created nodes during topdown traversal).
  tracker_.checkMarkNodeVisitedIfFrontier(node);
}

void
TopDownTraverser::onNodeDestroy(Node * node)
{
  tracker_.removeNode(node);
}

void
TopDownTraverser::onInputCreate(Input * input)
{
  auto node = TryGetOwnerNode<Node>(*input);
  if (!node)
    return;

  if (isOutputActivated(input->origin()))
  {
    tracker_.incActivationCount(node, node->ninputs());
  }
  else
  {
    tracker_.checkNodeDeactivation(node, node->ninputs());
  }
}

void
TopDownTraverser::onInputChange(Input * in, Output * old_output, Output * new_output)
{
  auto node = TryGetOwnerNode<Node>(*in);
  if (!node)
    return;

  int change = 0;
  if (isOutputActivated(new_output))
  {
    change += 1;
  }
  if (isOutputActivated(old_output))
  {
    change -= 1;
  }

  if (change == 1)
  {
    tracker_.incActivationCount(node, node->ninputs());
  }
  else if (change == -1)
  {
    tracker_.decActivationCount(node, node->ninputs());
  }
}

void
TopDownTraverser::onInputDestroy(Input * input)
{
  auto node = TryGetOwnerNode<Node>(*input);
  if (!node)
    return;

  if (isOutputActivated(input->origin()))
  {
    tracker_.decActivationCount(node, 0);
  }
  else
  {
    tracker_.checkNodeActivation(node, node->ninputs() - 1);
  }
}

BottomUpTraverser::Observer::~Observer() noexcept = default;
>>>>>>> 8541611f

  tracker_.checkMarkNodeVisitedIfFrontier(node);
}

template<bool IsConst>
void
TopDownTraverserGeneric<IsConst>::onNodeDestroy(NodeType * node)
{
<<<<<<< HEAD
  // The node is already dead, so removing it does not add anything to the frontier
  tracker_.removeNode(node);
=======
  traverser_.onNodeCreate(node);
>>>>>>> 8541611f
}

template<bool IsConst>
void
TopDownTraverserGeneric<IsConst>::onInputCreate(Input * input)
{
<<<<<<< HEAD
  const auto node = TryGetOwnerNode<Node>(*input);
  if (!node)
    return;

  if (isOutputActivated(*input->origin()))
  {
    tracker_.incActivationCount(node, node->ninputs());
  }
  else
  {
    tracker_.checkNodeDeactivation(node, node->ninputs());
  }
=======
  traverser_.onNodeDestroy(node);
}

void
BottomUpTraverser::Observer::onInputCreate(Input * input)
{
  traverser_.onInputCreate(input);
>>>>>>> 8541611f
}

template<bool IsConst>
void
TopDownTraverserGeneric<IsConst>::onInputChange(
    Input * input,
    Output * oldOrigin,
    Output * newOrigin)
{
<<<<<<< HEAD
  const auto node = TryGetOwnerNode<Node>(*input);
  if (!node)
    return;

  int change = 0;
  if (isOutputActivated(*newOrigin))
  {
    change += 1;
  }
  if (isOutputActivated(*oldOrigin))
  {
    change -= 1;
  }

  if (change == 1)
  {
    tracker_.incActivationCount(node, node->ninputs());
  }
  else if (change == -1)
  {
    tracker_.decActivationCount(node, node->ninputs());
  }
=======
  traverser_.onInputChange(input, old_origin, new_origin);
>>>>>>> 8541611f
}

template<bool IsConst>
void
<<<<<<< HEAD
TopDownTraverserGeneric<IsConst>::onInputDestroy(Input * input)
{
  const auto node = TryGetOwnerNode<Node>(*input);
  if (!node)
    return;
=======
BottomUpTraverser::Observer::onInputDestroy(Input * input)
{
  traverser_.onInputDestroy(input);
}
>>>>>>> 8541611f

  if (isOutputActivated(*input->origin()))
    tracker_.decActivationCount(node, node->ninputs() - 1);
  else
    tracker_.checkNodeActivation(node, node->ninputs() - 1);
}

template<bool IsConst>
BottomUpTraverserGeneric<IsConst>::~BottomUpTraverserGeneric() noexcept = default;

template<bool IsConst>
BottomUpTraverserGeneric<IsConst>::BottomUpTraverserGeneric(RegionType * region)
    : observer_(*region, *this)
{
  for (auto & node : region->BottomNodes())
<<<<<<< HEAD
  {
    tracker_.checkNodeActivation(&node, node.numSuccessors());
  }

  for (auto result : region->Results())
  {
    if (auto node = TryGetOwnerNode<Node>(*result->origin()))
    {
      tracker_.incActivationCount(node, node->numSuccessors());
    }
  }
}

template<bool IsConst>
bool
BottomUpTraverserGeneric<IsConst>::isInputActivated(const Input & input)
{
  if (auto node = TryGetOwnerNode<Node>(input))
  {
    return tracker_.isNodeVisited(node);
  }
=======
    tracker_.checkNodeActivation(&node, node.numSuccessors());
>>>>>>> 8541611f

  // The output is a region result, always considered activated
  return true;
}

template<bool IsConst>
void
BottomUpTraverserGeneric<IsConst>::markAsVisited(NodeType & node)
{
  tracker_.checkMarkNodeVisitedIfFrontier(&node);
  for (const auto & input : node.Inputs())
  {
<<<<<<< HEAD
    if (auto predecessor = TryGetOwnerNode<Node>(*input.origin()))
    {
      tracker_.incActivationCount(predecessor, predecessor->numSuccessors());
    }
=======
    if (auto node = TryGetOwnerNode<Node>(*region->result(n)->origin()))
      tracker_.incActivationCount(node, node->numSuccessors());
>>>>>>> 8541611f
  }
}

template<bool IsConst>
typename BottomUpTraverserGeneric<IsConst>::NodeType *
BottomUpTraverserGeneric<IsConst>::next()
{
  auto node = tracker_.peek();
  if (!node)
    return nullptr;

<<<<<<< HEAD
  markAsVisited(*node);
  return node;
=======
  markVisited(node);
  return node;
}

bool
BottomUpTraverser::isInputActivated(const Input * input) const
{
  if (auto node = TryGetOwnerNode<Node>(*input))
  {
    return tracker_.isNodeVisited(node);
  }
  else
  {
    return true;
  }
}

void
BottomUpTraverser::markVisited(Node * node)
{
  tracker_.checkMarkNodeVisitedIfFrontier(node);
  for (const auto & input : node->Inputs())
  {
    if (auto pred = TryGetOwnerNode<Node>(*input.origin()))
    {
      tracker_.incActivationCount(pred, pred->numSuccessors());
    }
  }
>>>>>>> 8541611f
}

template<bool IsConst>
void
<<<<<<< HEAD
BottomUpTraverserGeneric<IsConst>::onNodeCreate(NodeType * node)
{
  // The new node should never be visited
  markAsVisited(*node);
=======
BottomUpTraverser::onNodeCreate(Node * node)
{
  markVisited(node);
>>>>>>> 8541611f
}

template<bool IsConst>
void
<<<<<<< HEAD
BottomUpTraverserGeneric<IsConst>::onNodeDestroy(NodeType * node)
{
  // If we are removing a node that has not been visited, make it visited first
  // This way any predecessor that is only waiting for this node, will become activated
  if (!tracker_.isNodeVisited(node))
    markAsVisited(*node);

=======
BottomUpTraverser::onNodeDestroy(Node * node)
{
>>>>>>> 8541611f
  for (const auto & input : node->Inputs())
  {
    if (auto pred = TryGetOwnerNode<Node>(*input.origin()))
    {
<<<<<<< HEAD
      // Set the threshold to 0 here: The predecessor node is
      // still connected, so its successor count is not correct.
      // However, if the predecessor is activated, it will
      // remain activated after this removal.
      tracker_.decActivationCount(pred, 0);
    }
=======
      // Set threshold to 0 here: The predecessor node is
      // still connected, so its successor count is not correct.
      // However, if the node has been activated before, then
      // it will remain activated after this removal. The only
      // thing that we need to ensure here is that the total
      // count is correct.
      tracker_.decActivationCount(pred, 0);
    }
  }
}

void
BottomUpTraverser::onInputCreate(Input * input)
{
  if (auto pred = TryGetOwnerNode<Node>(*input->origin()))
  {
    if (isInputActivated(input))
    {
      tracker_.incActivationCount(pred, pred->numSuccessors());
    }
    else
    {
      tracker_.checkNodeDeactivation(pred, pred->numSuccessors());
    }
>>>>>>> 8541611f
  }
}

template<bool IsConst>
void
<<<<<<< HEAD
BottomUpTraverserGeneric<IsConst>::onInputCreate(Input * input)
{
  const auto node = TryGetOwnerNode<Node>(*input->origin());
  if (!node)
    return;

  if (isInputActivated(*input))
  {
    tracker_.incActivationCount(node, node->numSuccessors());
  }
  else
  {
    tracker_.checkNodeDeactivation(node, node->numSuccessors());
=======
BottomUpTraverser::onInputChange(Input * in, Output * old_origin, Output * new_origin)
{
  if (isInputActivated(in))
  {
    if (auto pred = TryGetOwnerNode<Node>(*old_origin))
    {
      tracker_.decActivationCount(pred, pred->numSuccessors());
    }
    if (auto pred = TryGetOwnerNode<Node>(*new_origin))
    {
      tracker_.incActivationCount(pred, pred->numSuccessors());
    }
  }
}

void
BottomUpTraverser::onInputDestroy(Input * input)
{
  if (auto pred = TryGetOwnerNode<Node>(*input->origin()))
  {
    if (isInputActivated(input))
    {
      tracker_.decActivationCount(pred, 0);
    }
    else
    {
      tracker_.checkNodeActivation(pred, pred->numSuccessors() - 1);
    }
  }
}

bool
TraversalTracker::isNodeVisited(Node * node) const
{
  auto i = states_.find(node);
  return i == states_.end() ? false : i->second.state == traversal_nodestate::behind;
}

void
TraversalTracker::checkNodeActivation(Node * node, std::size_t threshold)
{
  auto i = states_.emplace(node, State{ traversal_nodestate::ahead }).first;
  if (i->second.activationCount >= threshold && i->second.state == traversal_nodestate::ahead)
  {
    frontier_.push_back(node);
    i->second.pos = std::prev(frontier_.end());
    i->second.state = traversal_nodestate::frontier;
  }
}

void
TraversalTracker::checkNodeDeactivation(Node * node, std::size_t threshold)
{
  auto i = states_.emplace(node, State{ traversal_nodestate::ahead }).first;
  if (i->second.activationCount < threshold && i->second.state == traversal_nodestate::frontier)
  {
    frontier_.erase(i->second.pos);
    i->second.pos = frontier_.end();
    i->second.state = traversal_nodestate::ahead;
>>>>>>> 8541611f
  }
}

template<bool IsConst>
void
<<<<<<< HEAD
BottomUpTraverserGeneric<IsConst>::onInputChange(
    Input * input,
    Output * oldOrigin,
    Output * newOrigin)
{
  const auto inputActive = isInputActivated(*input);

  if (auto oldNode = TryGetOwnerNode<Node>(*oldOrigin))
  {
    if (inputActive)
    {
      tracker_.decActivationCount(oldNode, oldNode->numSuccessors());
    }
    else
    {
      // The oldNode might have just lost its final non-active user
      tracker_.checkNodeActivation(oldNode, oldNode->numSuccessors());
    }
  }

  if (auto newNode = TryGetOwnerNode<Node>(*newOrigin))
  {
    if (inputActive)
    {
      tracker_.incActivationCount(newNode, newNode->numSuccessors());
    }
    else
    {
      tracker_.checkNodeDeactivation(newNode, newNode->numSuccessors());
    }
=======
TraversalTracker::checkMarkNodeVisitedIfFrontier(Node * node)
{
  auto i = states_.emplace(node, State{ traversal_nodestate::ahead }).first;
  if (i->second.state == traversal_nodestate::frontier)
  {
    frontier_.erase(i->second.pos);
    i->second.pos = frontier_.end();
    i->second.state = traversal_nodestate::behind;
  }
}

void
TraversalTracker::incActivationCount(Node * node, std::size_t threshold)
{
  auto i = states_.emplace(node, State{ traversal_nodestate::ahead }).first;
  i->second.activationCount += 1;
  checkNodeActivation(node, threshold);
}

void
TraversalTracker::decActivationCount(Node * node, std::size_t threshold)
{
  auto i = states_.emplace(node, State{ traversal_nodestate::ahead }).first;
  i->second.activationCount -= 1;
  checkNodeDeactivation(node, threshold);
}

void
TraversalTracker::removeNode(Node * node)
{
  if (const auto it = states_.find(node); it != states_.end())
  {
    if (it->second.state == traversal_nodestate::frontier)
      frontier_.erase(it->second.pos);
    states_.erase(it);
>>>>>>> 8541611f
  }
}

template<bool IsConst>
void
BottomUpTraverserGeneric<IsConst>::onInputDestroy(Input * input)
{
  const auto node = TryGetOwnerNode<Node>(*input->origin());
  if (!node)
    return;

  if (isInputActivated(*input))
  {
    tracker_.decActivationCount(node, node->numSuccessors() - 1);
  }
  else
  {
    tracker_.checkNodeActivation(node, node->numSuccessors() - 1);
  }
}

// Explicit instantiation of all versions
template class TopDownTraverserGeneric<false>;
template class TopDownTraverserGeneric<true>;
template class BottomUpTraverserGeneric<false>;
template class BottomUpTraverserGeneric<true>;

}

}<|MERGE_RESOLUTION|>--- conflicted
+++ resolved
@@ -27,90 +27,6 @@
 namespace detail
 {
 
-template<typename NodeType>
-bool
-TraversalTracker<NodeType>::isNodeVisited(NodeType * node) const
-{
-  auto i = states_.find(node);
-  return i == states_.end() ? false : i->second.state == traversal_nodestate::behind;
-}
-
-template<typename NodeType>
-void
-TraversalTracker<NodeType>::checkNodeActivation(NodeType * node, std::size_t threshold)
-{
-  auto i = states_.emplace(node, State{ traversal_nodestate::ahead }).first;
-  if (i->second.activationCount >= threshold && i->second.state == traversal_nodestate::ahead)
-  {
-    frontier_.push_back(node);
-    i->second.pos = std::prev(frontier_.end());
-    i->second.state = traversal_nodestate::frontier;
-  }
-}
-
-template<typename NodeType>
-void
-TraversalTracker<NodeType>::checkNodeDeactivation(NodeType * node, std::size_t threshold)
-{
-  auto i = states_.emplace(node, State{ traversal_nodestate::ahead }).first;
-  if (i->second.activationCount < threshold && i->second.state == traversal_nodestate::frontier)
-  {
-    frontier_.erase(i->second.pos);
-    i->second.pos = frontier_.end();
-    i->second.state = traversal_nodestate::ahead;
-  }
-}
-
-template<typename NodeType>
-void
-TraversalTracker<NodeType>::checkMarkNodeVisitedIfFrontier(NodeType * node)
-{
-  auto i = states_.emplace(node, State{ traversal_nodestate::ahead }).first;
-  if (i->second.state == traversal_nodestate::frontier)
-  {
-    frontier_.erase(i->second.pos);
-    i->second.pos = frontier_.end();
-    i->second.state = traversal_nodestate::behind;
-  }
-}
-
-template<typename NodeType>
-void
-TraversalTracker<NodeType>::incActivationCount(NodeType * node, std::size_t threshold)
-{
-  auto i = states_.emplace(node, State{ traversal_nodestate::ahead }).first;
-  i->second.activationCount += 1;
-  checkNodeActivation(node, threshold);
-}
-
-template<typename NodeType>
-void
-TraversalTracker<NodeType>::decActivationCount(NodeType * node, std::size_t threshold)
-{
-  auto i = states_.emplace(node, State{ traversal_nodestate::ahead }).first;
-  i->second.activationCount -= 1;
-  checkNodeDeactivation(node, threshold);
-}
-
-template<typename NodeType>
-void
-TraversalTracker<NodeType>::removeNode(NodeType * node)
-{
-  if (const auto it = states_.find(node); it != states_.end())
-  {
-    if (it->second.state == traversal_nodestate::frontier)
-      frontier_.erase(it->second.pos);
-    states_.erase(it);
-  }
-}
-
-template<typename NodeType>
-NodeType *
-TraversalTracker<NodeType>::peek()
-{
-  return frontier_.empty() ? nullptr : frontier_.front();
-}
-
 template<typename Traverser>
 ForwardingObserver<Traverser>::~ForwardingObserver() noexcept = default;
 
@@ -129,22 +45,14 @@
 
 template<typename Traverser>
 void
-<<<<<<< HEAD
 ForwardingObserver<Traverser>::onNodeDestroy(Node * node)
-=======
-TopDownTraverser::Observer::onNodeDestroy(Node * node)
->>>>>>> 8541611f
 {
   traverser_.onNodeDestroy(node);
 }
 
 template<typename Traverser>
 void
-<<<<<<< HEAD
 ForwardingObserver<Traverser>::onInputCreate(Input * input)
-=======
-TopDownTraverser::Observer::onInputCreate(Input * input)
->>>>>>> 8541611f
 {
   traverser_.onInputCreate(input);
 }
@@ -153,16 +61,11 @@
 void
 ForwardingObserver<Traverser>::onInputChange(Input * input, Output * oldOrigin, Output * newOrigin)
 {
-<<<<<<< HEAD
   traverser_.onInputChange(input, oldOrigin, newOrigin);
-=======
-  traverser_.onInputChange(input, old_origin, new_origin);
->>>>>>> 8541611f
-}
-
-template<typename Traverser>
-void
-<<<<<<< HEAD
+}
+
+template<typename Traverser>
+void
 ForwardingObserver<Traverser>::onInputDestroy(Input * input)
 {
   traverser_.onInputDestroy(input);
@@ -173,12 +76,6 @@
     [[maybe_unused]] const Region & region,
     [[maybe_unused]] Traverser & traverser)
 {}
-=======
-TopDownTraverser::Observer::onInputDestroy(Input * input)
-{
-  traverser_.onInputDestroy(input);
-}
->>>>>>> 8541611f
 
 template<bool IsConst>
 TopDownTraverserGeneric<IsConst>::~TopDownTraverserGeneric() noexcept = default;
@@ -206,26 +103,17 @@
 
 template<bool IsConst>
 bool
-<<<<<<< HEAD
 TopDownTraverserGeneric<IsConst>::isOutputActivated(const Output & output)
 {
   if (auto node = TryGetOwnerNode<Node>(output))
   {
     return tracker_.isNodeVisited(node);
-=======
-TopDownTraverser::isOutputActivated(const Output * output) const
-{
-  if (auto pred = TryGetOwnerNode<Node>(*output))
-  {
-    return tracker_.isNodeVisited(pred);
->>>>>>> 8541611f
   }
 
   // The output is a region argument, always considered activated
   return true;
 }
 
-<<<<<<< HEAD
 template<bool IsConst>
 void
 TopDownTraverserGeneric<IsConst>::markAsVisited(NodeType & node)
@@ -270,48 +158,6 @@
 
   if (node->ninputs() == 0)
     tracker_.checkNodeActivation(node, node->ninputs());
-=======
-void
-TopDownTraverser::markVisited(Node * node)
-{
-  tracker_.checkMarkNodeVisitedIfFrontier(node);
-  for (const auto & output : node->Outputs())
-  {
-    for (const auto & user : output.Users())
-    {
-      if (auto next = TryGetOwnerNode<Node>(user))
-      {
-        tracker_.incActivationCount(next, next->ninputs());
-      }
-    }
-  }
-}
-
-Node *
-TopDownTraverser::next()
-{
-  Node * node = tracker_.peek();
-  if (!node)
-    return nullptr;
-
-  markVisited(node);
-
-  return node;
-}
-
-void
-TopDownTraverser::onNodeCreate(Node * node)
-{
-  for (const auto & input : node->Inputs())
-  {
-    if (isOutputActivated(input.origin()))
-    {
-      tracker_.incActivationCount(node, node->ninputs());
-    }
-  }
-
-  if (node->ninputs() == 0)
-    tracker_.checkNodeActivation(node, node->ninputs());
 
   // If node would end up on frontier (because all predecessors
   // have been visited), mark it as visited instead (we do not
@@ -319,96 +165,18 @@
   tracker_.checkMarkNodeVisitedIfFrontier(node);
 }
 
-void
-TopDownTraverser::onNodeDestroy(Node * node)
-{
-  tracker_.removeNode(node);
-}
-
-void
-TopDownTraverser::onInputCreate(Input * input)
-{
-  auto node = TryGetOwnerNode<Node>(*input);
-  if (!node)
-    return;
-
-  if (isOutputActivated(input->origin()))
-  {
-    tracker_.incActivationCount(node, node->ninputs());
-  }
-  else
-  {
-    tracker_.checkNodeDeactivation(node, node->ninputs());
-  }
-}
-
-void
-TopDownTraverser::onInputChange(Input * in, Output * old_output, Output * new_output)
-{
-  auto node = TryGetOwnerNode<Node>(*in);
-  if (!node)
-    return;
-
-  int change = 0;
-  if (isOutputActivated(new_output))
-  {
-    change += 1;
-  }
-  if (isOutputActivated(old_output))
-  {
-    change -= 1;
-  }
-
-  if (change == 1)
-  {
-    tracker_.incActivationCount(node, node->ninputs());
-  }
-  else if (change == -1)
-  {
-    tracker_.decActivationCount(node, node->ninputs());
-  }
-}
-
-void
-TopDownTraverser::onInputDestroy(Input * input)
-{
-  auto node = TryGetOwnerNode<Node>(*input);
-  if (!node)
-    return;
-
-  if (isOutputActivated(input->origin()))
-  {
-    tracker_.decActivationCount(node, 0);
-  }
-  else
-  {
-    tracker_.checkNodeActivation(node, node->ninputs() - 1);
-  }
-}
-
-BottomUpTraverser::Observer::~Observer() noexcept = default;
->>>>>>> 8541611f
-
-  tracker_.checkMarkNodeVisitedIfFrontier(node);
-}
-
 template<bool IsConst>
 void
 TopDownTraverserGeneric<IsConst>::onNodeDestroy(NodeType * node)
 {
-<<<<<<< HEAD
   // The node is already dead, so removing it does not add anything to the frontier
   tracker_.removeNode(node);
-=======
-  traverser_.onNodeCreate(node);
->>>>>>> 8541611f
 }
 
 template<bool IsConst>
 void
 TopDownTraverserGeneric<IsConst>::onInputCreate(Input * input)
 {
-<<<<<<< HEAD
   const auto node = TryGetOwnerNode<Node>(*input);
   if (!node)
     return;
@@ -421,15 +189,6 @@
   {
     tracker_.checkNodeDeactivation(node, node->ninputs());
   }
-=======
-  traverser_.onNodeDestroy(node);
-}
-
-void
-BottomUpTraverser::Observer::onInputCreate(Input * input)
-{
-  traverser_.onInputCreate(input);
->>>>>>> 8541611f
 }
 
 template<bool IsConst>
@@ -439,7 +198,6 @@
     Output * oldOrigin,
     Output * newOrigin)
 {
-<<<<<<< HEAD
   const auto node = TryGetOwnerNode<Node>(*input);
   if (!node)
     return;
@@ -462,25 +220,15 @@
   {
     tracker_.decActivationCount(node, node->ninputs());
   }
-=======
-  traverser_.onInputChange(input, old_origin, new_origin);
->>>>>>> 8541611f
-}
-
-template<bool IsConst>
-void
-<<<<<<< HEAD
+}
+
+template<bool IsConst>
+void
 TopDownTraverserGeneric<IsConst>::onInputDestroy(Input * input)
 {
   const auto node = TryGetOwnerNode<Node>(*input);
   if (!node)
     return;
-=======
-BottomUpTraverser::Observer::onInputDestroy(Input * input)
-{
-  traverser_.onInputDestroy(input);
-}
->>>>>>> 8541611f
 
   if (isOutputActivated(*input->origin()))
     tracker_.decActivationCount(node, node->ninputs() - 1);
@@ -496,7 +244,6 @@
     : observer_(*region, *this)
 {
   for (auto & node : region->BottomNodes())
-<<<<<<< HEAD
   {
     tracker_.checkNodeActivation(&node, node.numSuccessors());
   }
@@ -518,9 +265,6 @@
   {
     return tracker_.isNodeVisited(node);
   }
-=======
-    tracker_.checkNodeActivation(&node, node.numSuccessors());
->>>>>>> 8541611f
 
   // The output is a region result, always considered activated
   return true;
@@ -533,15 +277,10 @@
   tracker_.checkMarkNodeVisitedIfFrontier(&node);
   for (const auto & input : node.Inputs())
   {
-<<<<<<< HEAD
     if (auto predecessor = TryGetOwnerNode<Node>(*input.origin()))
     {
       tracker_.incActivationCount(predecessor, predecessor->numSuccessors());
     }
-=======
-    if (auto node = TryGetOwnerNode<Node>(*region->result(n)->origin()))
-      tracker_.incActivationCount(node, node->numSuccessors());
->>>>>>> 8541611f
   }
 }
 
@@ -553,58 +292,20 @@
   if (!node)
     return nullptr;
 
-<<<<<<< HEAD
   markAsVisited(*node);
   return node;
-=======
-  markVisited(node);
-  return node;
-}
-
-bool
-BottomUpTraverser::isInputActivated(const Input * input) const
-{
-  if (auto node = TryGetOwnerNode<Node>(*input))
-  {
-    return tracker_.isNodeVisited(node);
-  }
-  else
-  {
-    return true;
-  }
-}
-
-void
-BottomUpTraverser::markVisited(Node * node)
-{
-  tracker_.checkMarkNodeVisitedIfFrontier(node);
-  for (const auto & input : node->Inputs())
-  {
-    if (auto pred = TryGetOwnerNode<Node>(*input.origin()))
-    {
-      tracker_.incActivationCount(pred, pred->numSuccessors());
-    }
-  }
->>>>>>> 8541611f
-}
-
-template<bool IsConst>
-void
-<<<<<<< HEAD
+}
+
+template<bool IsConst>
+void
 BottomUpTraverserGeneric<IsConst>::onNodeCreate(NodeType * node)
 {
   // The new node should never be visited
   markAsVisited(*node);
-=======
-BottomUpTraverser::onNodeCreate(Node * node)
-{
-  markVisited(node);
->>>>>>> 8541611f
-}
-
-template<bool IsConst>
-void
-<<<<<<< HEAD
+}
+
+template<bool IsConst>
+void
 BottomUpTraverserGeneric<IsConst>::onNodeDestroy(NodeType * node)
 {
   // If we are removing a node that has not been visited, make it visited first
@@ -612,53 +313,21 @@
   if (!tracker_.isNodeVisited(node))
     markAsVisited(*node);
 
-=======
-BottomUpTraverser::onNodeDestroy(Node * node)
-{
->>>>>>> 8541611f
   for (const auto & input : node->Inputs())
   {
     if (auto pred = TryGetOwnerNode<Node>(*input.origin()))
     {
-<<<<<<< HEAD
       // Set the threshold to 0 here: The predecessor node is
       // still connected, so its successor count is not correct.
       // However, if the predecessor is activated, it will
       // remain activated after this removal.
       tracker_.decActivationCount(pred, 0);
     }
-=======
-      // Set threshold to 0 here: The predecessor node is
-      // still connected, so its successor count is not correct.
-      // However, if the node has been activated before, then
-      // it will remain activated after this removal. The only
-      // thing that we need to ensure here is that the total
-      // count is correct.
-      tracker_.decActivationCount(pred, 0);
-    }
-  }
-}
-
-void
-BottomUpTraverser::onInputCreate(Input * input)
-{
-  if (auto pred = TryGetOwnerNode<Node>(*input->origin()))
-  {
-    if (isInputActivated(input))
-    {
-      tracker_.incActivationCount(pred, pred->numSuccessors());
-    }
-    else
-    {
-      tracker_.checkNodeDeactivation(pred, pred->numSuccessors());
-    }
->>>>>>> 8541611f
-  }
-}
-
-template<bool IsConst>
-void
-<<<<<<< HEAD
+  }
+}
+
+template<bool IsConst>
+void
 BottomUpTraverserGeneric<IsConst>::onInputCreate(Input * input)
 {
   const auto node = TryGetOwnerNode<Node>(*input->origin());
@@ -672,73 +341,11 @@
   else
   {
     tracker_.checkNodeDeactivation(node, node->numSuccessors());
-=======
-BottomUpTraverser::onInputChange(Input * in, Output * old_origin, Output * new_origin)
-{
-  if (isInputActivated(in))
-  {
-    if (auto pred = TryGetOwnerNode<Node>(*old_origin))
-    {
-      tracker_.decActivationCount(pred, pred->numSuccessors());
-    }
-    if (auto pred = TryGetOwnerNode<Node>(*new_origin))
-    {
-      tracker_.incActivationCount(pred, pred->numSuccessors());
-    }
-  }
-}
-
-void
-BottomUpTraverser::onInputDestroy(Input * input)
-{
-  if (auto pred = TryGetOwnerNode<Node>(*input->origin()))
-  {
-    if (isInputActivated(input))
-    {
-      tracker_.decActivationCount(pred, 0);
-    }
-    else
-    {
-      tracker_.checkNodeActivation(pred, pred->numSuccessors() - 1);
-    }
-  }
-}
-
-bool
-TraversalTracker::isNodeVisited(Node * node) const
-{
-  auto i = states_.find(node);
-  return i == states_.end() ? false : i->second.state == traversal_nodestate::behind;
-}
-
-void
-TraversalTracker::checkNodeActivation(Node * node, std::size_t threshold)
-{
-  auto i = states_.emplace(node, State{ traversal_nodestate::ahead }).first;
-  if (i->second.activationCount >= threshold && i->second.state == traversal_nodestate::ahead)
-  {
-    frontier_.push_back(node);
-    i->second.pos = std::prev(frontier_.end());
-    i->second.state = traversal_nodestate::frontier;
-  }
-}
-
-void
-TraversalTracker::checkNodeDeactivation(Node * node, std::size_t threshold)
-{
-  auto i = states_.emplace(node, State{ traversal_nodestate::ahead }).first;
-  if (i->second.activationCount < threshold && i->second.state == traversal_nodestate::frontier)
-  {
-    frontier_.erase(i->second.pos);
-    i->second.pos = frontier_.end();
-    i->second.state = traversal_nodestate::ahead;
->>>>>>> 8541611f
-  }
-}
-
-template<bool IsConst>
-void
-<<<<<<< HEAD
+  }
+}
+
+template<bool IsConst>
+void
 BottomUpTraverserGeneric<IsConst>::onInputChange(
     Input * input,
     Output * oldOrigin,
@@ -769,62 +376,109 @@
     {
       tracker_.checkNodeDeactivation(newNode, newNode->numSuccessors());
     }
-=======
-TraversalTracker::checkMarkNodeVisitedIfFrontier(Node * node)
-{
-  auto i = states_.emplace(node, State{ traversal_nodestate::ahead }).first;
-  if (i->second.state == traversal_nodestate::frontier)
+  }
+}
+
+template<bool IsConst>
+void
+BottomUpTraverserGeneric<IsConst>::onInputDestroy(Input * input)
+{
+  const auto node = TryGetOwnerNode<Node>(*input->origin());
+  if (!node)
+    return;
+
+  if (isInputActivated(*input))
+  {
+    tracker_.decActivationCount(node, node->numSuccessors() - 1);
+  }
+  else
+  {
+    tracker_.checkNodeActivation(node, node->numSuccessors() - 1);
+  }
+}
+
+template<typename NodeType>
+bool
+TraversalTracker<NodeType>::isNodeVisited(NodeType * node) const
+{
+  auto i = states_.find(node);
+  return i == states_.end() ? false : i->second.state == TraversalNodestate::behind;
+}
+
+template<typename NodeType>
+void
+TraversalTracker<NodeType>::checkNodeActivation(NodeType * node, std::size_t threshold)
+{
+  auto i = states_.emplace(node, State{ TraversalNodestate::ahead }).first;
+  if (i->second.activationCount >= threshold && i->second.state == TraversalNodestate::ahead)
+  {
+    frontier_.push_back(node);
+    i->second.pos = std::prev(frontier_.end());
+    i->second.state = TraversalNodestate::frontier;
+  }
+}
+
+template<typename NodeType>
+void
+TraversalTracker<NodeType>::checkNodeDeactivation(NodeType * node, std::size_t threshold)
+{
+  auto i = states_.emplace(node, State{ TraversalNodestate::ahead }).first;
+  if (i->second.activationCount < threshold && i->second.state == TraversalNodestate::frontier)
   {
     frontier_.erase(i->second.pos);
     i->second.pos = frontier_.end();
-    i->second.state = traversal_nodestate::behind;
-  }
-}
-
-void
-TraversalTracker::incActivationCount(Node * node, std::size_t threshold)
-{
-  auto i = states_.emplace(node, State{ traversal_nodestate::ahead }).first;
+    i->second.state = TraversalNodestate::ahead;
+  }
+}
+
+template<typename NodeType>
+void
+TraversalTracker<NodeType>::checkMarkNodeVisitedIfFrontier(NodeType * node)
+{
+  auto i = states_.emplace(node, State{ TraversalNodestate::ahead }).first;
+  if (i->second.state == TraversalNodestate::frontier)
+  {
+    frontier_.erase(i->second.pos);
+    i->second.pos = frontier_.end();
+    i->second.state = TraversalNodestate::behind;
+  }
+}
+
+template<typename NodeType>
+void
+TraversalTracker<NodeType>::incActivationCount(NodeType * node, std::size_t threshold)
+{
+  auto i = states_.emplace(node, State{ TraversalNodestate::ahead }).first;
   i->second.activationCount += 1;
   checkNodeActivation(node, threshold);
 }
 
-void
-TraversalTracker::decActivationCount(Node * node, std::size_t threshold)
-{
-  auto i = states_.emplace(node, State{ traversal_nodestate::ahead }).first;
+template<typename NodeType>
+void
+TraversalTracker<NodeType>::decActivationCount(NodeType * node, std::size_t threshold)
+{
+  auto i = states_.emplace(node, State{ TraversalNodestate::ahead }).first;
   i->second.activationCount -= 1;
   checkNodeDeactivation(node, threshold);
 }
 
-void
-TraversalTracker::removeNode(Node * node)
+template<typename NodeType>
+void
+TraversalTracker<NodeType>::removeNode(NodeType * node)
 {
   if (const auto it = states_.find(node); it != states_.end())
   {
-    if (it->second.state == traversal_nodestate::frontier)
+    if (it->second.state == TraversalNodestate::frontier)
       frontier_.erase(it->second.pos);
     states_.erase(it);
->>>>>>> 8541611f
-  }
-}
-
-template<bool IsConst>
-void
-BottomUpTraverserGeneric<IsConst>::onInputDestroy(Input * input)
-{
-  const auto node = TryGetOwnerNode<Node>(*input->origin());
-  if (!node)
-    return;
-
-  if (isInputActivated(*input))
-  {
-    tracker_.decActivationCount(node, node->numSuccessors() - 1);
-  }
-  else
-  {
-    tracker_.checkNodeActivation(node, node->numSuccessors() - 1);
-  }
+  }
+}
+
+template<typename NodeType>
+NodeType *
+TraversalTracker<NodeType>::peek()
+{
+  return frontier_.empty() ? nullptr : frontier_.front();
 }
 
 // Explicit instantiation of all versions
