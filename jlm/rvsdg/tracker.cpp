/*
 * Copyright 2010 2011 2012 2015 Helge Bahmann <hcb@chaoticmind.net>
 * Copyright 2014 2015 Nico Reißmann <nico.reissmann@gmail.com>
 * See COPYING for terms of redistribution.
 */

#include <jlm/rvsdg/graph.hpp>
#include <jlm/rvsdg/notifiers.hpp>
#include <jlm/rvsdg/tracker.hpp>

using namespace std::placeholders;

namespace
{

typedef std::unordered_set<const jlm::rvsdg::Graph *> tracker_set;

tracker_set *
active_trackers()
{
  static std::unique_ptr<tracker_set> trackers;
  if (!trackers)
    trackers.reset(new tracker_set());

  return trackers.get();
}

void
register_tracker(const jlm::rvsdg::Tracker * tracker)
{
  active_trackers()->insert(tracker->graph());
}

void
unregister_tracker(const jlm::rvsdg::Tracker * tracker)
{
  active_trackers()->erase(tracker->graph());
}

}

namespace jlm::rvsdg
{

bool
has_active_trackers(const Graph * graph)
{
  auto at = active_trackers();
  return at->find(graph) != at->end();
}

/* tracker depth state */

class tracker_depth_state
{
public:
  inline tracker_depth_state()
      : count_(0),
        top_depth_(0),
        bottom_depth_(0)
  {}

  tracker_depth_state(const tracker_depth_state &) = delete;

  tracker_depth_state(tracker_depth_state &&) = delete;

  tracker_depth_state &
  operator=(const tracker_depth_state &) = delete;

  tracker_depth_state &
  operator=(tracker_depth_state &&) = delete;

  inline TrackerNodeState *
  peek_top() const noexcept
  {
    return count_ ? *nodestates_.at(top_depth_).begin() : nullptr;
  }

  inline TrackerNodeState *
  peek_bottom() const noexcept
  {
    return count_ ? *nodestates_.at(bottom_depth_).begin() : nullptr;
  }

  inline void
  add(TrackerNodeState * nodestate, size_t depth)
  {
    auto it = nodestates_.find(depth);
    if (it != nodestates_.end())
      it->second.insert(nodestate);
    else
      nodestates_[depth] = { nodestate };

    count_++;
    if (count_ == 1)
    {
      top_depth_ = depth;
      bottom_depth_ = depth;
    }
    else
    {
      if (depth < top_depth_)
        top_depth_ = depth;
      if (depth > bottom_depth_)
        bottom_depth_ = depth;
    }
  }

  inline void
  remove(TrackerNodeState * nodestate, size_t depth)
  {
    nodestates_[depth].erase(nodestate);

    count_--;
    if (count_ == 0)
      return;

    if (depth == top_depth_)
    {
      while (nodestates_[top_depth_].empty())
        top_depth_++;
    }

    if (depth == bottom_depth_)
    {
      while (nodestates_[bottom_depth_].empty())
        bottom_depth_--;
    }

    JLM_ASSERT(top_depth_ <= bottom_depth_);
  }

  inline TrackerNodeState *
  pop_top()
  {
    auto nodestate = peek_top();
    if (nodestate)
      remove(nodestate, top_depth_);

    return nodestate;
  }

  inline TrackerNodeState *
  pop_bottom()
  {
    auto nodestate = peek_bottom();
    if (nodestate)
      remove(nodestate, bottom_depth_);

    return nodestate;
  }

private:
  size_t count_;
  size_t top_depth_;
  size_t bottom_depth_;
  std::unordered_map<size_t, std::unordered_set<TrackerNodeState *>> nodestates_;
};

Tracker::~Tracker() noexcept
{
  unregister_tracker(this);
}

Tracker::Tracker(Graph * graph, size_t nstates)
    : graph_(graph),
      states_(nstates)
{
  for (size_t n = 0; n < states_.size(); n++)
    states_[n] = std::make_unique<tracker_depth_state>();

  depth_callback_ =
      on_node_depth_change.connect(std::bind(&Tracker::node_depth_change, this, _1, _2));
  destroy_callback_ = on_node_destroy.connect(std::bind(&Tracker::node_destroy, this, _1));

  register_tracker(this);
}

void
Tracker::node_depth_change(Node * node, size_t old_depth)
{
  auto nstate = nodestate(node);
  if (nstate->state() < states_.size())
  {
    states_[nstate->state()]->remove(nstate, old_depth);
    states_[nstate->state()]->add(nstate, node->depth());
  }
}

void
Tracker::node_destroy(Node * node)
{
  auto nstate = nodestate(node);
  if (nstate->state() < states_.size())
    states_[nstate->state()]->remove(nstate, node->depth());

  nodestates_.erase(node);
}

ssize_t
Tracker::get_nodestate(Node * node)
{
  return nodestate(node)->state();
}

void
Tracker::set_nodestate(Node * node, size_t state)
{
  auto nstate = nodestate(node);
  if (nstate->state() != state)
  {
    if (nstate->state() < states_.size())
      states_[nstate->state()]->remove(nstate, node->depth());

    nstate->state_ = state;
    if (nstate->state() < states_.size())
      states_[nstate->state()]->add(nstate, node->depth());
  }
}

Node *
Tracker::peek_top(size_t state) const
{
  JLM_ASSERT(state < states_.size());

  auto nodestate = states_[state]->pop_top();
  if (nodestate)
  {
    nodestate->state_ = tracker_nodestate_none;
    return nodestate->node();
  }

  return nullptr;
}

Node *
Tracker::peek_bottom(size_t state) const
{
  JLM_ASSERT(state < states_.size());

  auto nodestate = states_[state]->pop_bottom();
  if (nodestate)
  {
    nodestate->state_ = tracker_nodestate_none;
    return nodestate->node();
  }

  return nullptr;
}

<<<<<<< HEAD
jlm::rvsdg::TrackerNodeState *
tracker::nodestate(Node * node)
=======
jlm::rvsdg::tracker_nodestate *
Tracker::nodestate(Node * node)
>>>>>>> d1d2118c
{
  auto it = nodestates_.find(node);
  if (it != nodestates_.end())
    return it->second.get();

  nodestates_[node] = std::make_unique<jlm::rvsdg::TrackerNodeState>(node);
  return nodestates_[node].get();
}

}<|MERGE_RESOLUTION|>--- conflicted
+++ resolved
@@ -248,13 +248,8 @@
   return nullptr;
 }
 
-<<<<<<< HEAD
 jlm::rvsdg::TrackerNodeState *
-tracker::nodestate(Node * node)
-=======
-jlm::rvsdg::tracker_nodestate *
 Tracker::nodestate(Node * node)
->>>>>>> d1d2118c
 {
   auto it = nodestates_.find(node);
   if (it != nodestates_.end())
