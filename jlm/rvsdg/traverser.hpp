/*
 * Copyright 2010 2011 2012 2015 Helge Bahmann <hcb@chaoticmind.net>
 * Copyright 2014 Nico Reißmann <nico.reissmann@gmail.com>
 * See COPYING for terms of redistribution.
 */

#ifndef JLM_RVSDG_TRAVERSER_HPP
#define JLM_RVSDG_TRAVERSER_HPP

#include <jlm/rvsdg/region.hpp>

#include <list>
#include <unordered_map>

namespace jlm::rvsdg
{

class Graph;
class Input;
class Node;
class Output;
class Region;

namespace detail
{

template<typename T>
class TraverserIterator
{
public:
  typedef std::input_iterator_tag iterator_category;
  typedef Node * value_type;
  typedef ssize_t difference_type;
  typedef value_type * pointer;
  typedef value_type & reference;

  constexpr explicit TraverserIterator(T * traverser = nullptr, Node * node = nullptr) noexcept
      : traverser_(traverser),
        node_(node)
  {}

  inline const TraverserIterator &
  operator++() noexcept
  {
    node_ = traverser_->next();
    return *this;
  }

  inline bool
  operator==(const TraverserIterator & other) const noexcept
  {
    return traverser_ == other.traverser_ && node_ == other.node_;
  }

  inline bool
  operator!=(const TraverserIterator & other) const noexcept
  {
    return !(*this == other);
  }

  inline value_type &
  operator*() noexcept
  {
    return node_;
  }

  inline value_type
  operator->() noexcept
  {
    return node_;
  }

private:
  T * traverser_;
  Node * node_;
};

}

enum class traversal_nodestate
{
  ahead = -1,
  frontier = 0,
  behind = +1
};

/* support class to track traversal states of nodes */
class TraversalTracker final
{
public:
  /** \brief Determines whether node has been visited already. */
  bool
  isNodeVisited(Node * node) const;

  /** \brief Checks activation count whether node is ready for visiting. */
  void
  checkNodeActivation(Node * node, std::size_t threshold);

  /** \brief Checks activation count whether node is no longer ready for visiting. */
  void
  checkNodeDeactivation(Node * node, std::size_t threshold);

  /** \brief Marks a node visited if it is currently ready for visiting. */
  void
<<<<<<< HEAD
  checkMarkNodeVisited(Node * node);
=======
  checkMarkNodeVisitedIfFrontier(Node * node);
>>>>>>> 8541611f

  /** \brief Increments activation count; adds to frontier if threshold is met. */
  void
  incActivationCount(Node * node, std::size_t threshold);

<<<<<<< HEAD
  /** \brief Decrements activation count; removes from frontier if threshold is on longer. */
=======
  /** \brief Decrements activation count; removes from frontier if threshold is no longer met. */
>>>>>>> 8541611f
  void
  decActivationCount(Node * node, std::size_t threshold);

  /** \brief Removes any state associated with the given node */
  void
  removeNode(Node * node);

  Node *
  peek();

private:
  using FrontierList = std::list<Node *>;

  struct State
  {
    traversal_nodestate state = traversal_nodestate::ahead;
<<<<<<< HEAD
    std::size_t activation_count = 0;
=======
    std::size_t activationCount = 0;
>>>>>>> 8541611f
    FrontierList::iterator pos = {};
  };

  std::unordered_map<Node *, State> states_;
  FrontierList frontier_;
};

/** \brief TopDown Traverser
 *
 * The topdown traverser visits a regions' nodes starting at the nodes that have no inputs
 * besides graph arguments, i.e. from the topmost nodes to the nodes at the bottom. The
 * traverser guarantees that newly created nodes are never visited iff the created nodes replace
 * already traversed nodes, including the current node under inspection, and iff the edges of the
 * inputs of the newly created nodes originate from already traversed nodes. Otherwise, newly
 * created nodes might also be traversed. The main usage of the topdown traverser is for replacing
 * subgraphs in the already visited part of a region.
 *
 * The topdown traverser associates three distinct states with any node in the region throughout
 * traversal:
 *
 * 1. <b>ahead</b>: Nodes that have not been visited yet and are not yet marked for visitation.
 * 2. <b>frontier</b>: Nodes that are marked for visitation.
 * 3. <b>behind</b>: Nodes that were already visited.
 *
 * All nodes are by default in state <em>ahead</em>. The topdown_traverser() constructor associates
 * the <em>frontier</em> state with the top-most nodes in the region, <em>i.e.</em>, all nodes that
 * have no inputs or only region arguments as origins. The next() method can then be used to
 * traverse these <em>frontier</em> nodes. Before a <em>frontier</em> node is returned by next(), it
 * is marked as <em>behind</em> and all nodes that depend on its outputs are transferred from the
 * <em>ahead</em> state to state <em>frontier</em>. The repeated invocation of next() traverses all
 * nodes in the region.
 *
 * A newly created node is marked as <em>behind</em> iff all the nodes' predecessors are marked as
 * behind. Otherwise, it is marked as <em>frontier</em>.
 *
 * An alternative to traversing all nodes using next() is the utilization of begin() and end().
 */
class TopDownTraverser final
{
public:
  ~TopDownTraverser() noexcept;

  explicit TopDownTraverser(Region * region);

  Node *
  next();

  typedef detail::TraverserIterator<TopDownTraverser> iterator;
  typedef Node * value_type;

  inline iterator
  begin()
  {
    return iterator(this, next());
  }

  inline iterator
  end()
  {
    return iterator(this, nullptr);
  }

private:
  class Observer final : public RegionObserver
  {
  public:
    ~Observer() noexcept override;

    Observer(Region & region, TopDownTraverser & traverser);

    void
    onNodeCreate(Node * node) override;

    void
    onNodeDestroy(Node * node) override;

    void
    onInputCreate(Input * input) override;

    void
    onInputChange(Input * input, Output * old_origin, Output * new_origin) override;

    void
    onInputDestroy(Input * input) override;

  private:
    TopDownTraverser & traverser_;
  };

  bool
  isOutputActivated(const Output * output) const;

  void
  markVisited(Node * node);

  void
  onNodeCreate(Node * node);

  void
  onNodeDestroy(Node * node);

  void
  onInputCreate(Input * input);

  void
  onInputChange(Input * in, Output * old_origin, Output * new_origin);

  void
  onInputDestroy(Input * input);

  TraversalTracker tracker_;
  Observer observer_;
};

class BottomUpTraverser final
{
public:
  ~BottomUpTraverser() noexcept;

  explicit BottomUpTraverser(Region * region);

  Node *
  next();

  typedef detail::TraverserIterator<BottomUpTraverser> iterator;
  typedef Node * value_type;

  inline iterator
  begin()
  {
    return iterator(this, next());
  }

  inline iterator
  end()
  {
    return iterator(this, nullptr);
  }

private:
  class Observer final : public RegionObserver
  {
  public:
    ~Observer() noexcept override;

    Observer(Region & region, BottomUpTraverser & traverser);

    void
    onNodeCreate(Node * node) override;

    void
    onNodeDestroy(Node * node) override;

    void
    onInputCreate(Input * input) override;

    void
    onInputChange(Input * input, Output * old_origin, Output * new_origin) override;

    void
    onInputDestroy(Input * input) override;

  private:
    BottomUpTraverser & traverser_;
  };

  bool
  isInputActivated(const Input * input) const;

  void
  onNodeCreate(Node * node);

  void
  onNodeDestroy(Node * node);

  void
  onInputCreate(Input * input);

  void
  onInputChange(Input * in, Output * old_origin, Output * new_origin);

  void
  onInputDestroy(Input * input);

  void
  markVisited(Node * node);

  TraversalTracker tracker_;
  Observer observer_;
};

}

#endif<|MERGE_RESOLUTION|>--- conflicted
+++ resolved
@@ -102,21 +102,13 @@
 
   /** \brief Marks a node visited if it is currently ready for visiting. */
   void
-<<<<<<< HEAD
-  checkMarkNodeVisited(Node * node);
-=======
   checkMarkNodeVisitedIfFrontier(Node * node);
->>>>>>> 8541611f
 
   /** \brief Increments activation count; adds to frontier if threshold is met. */
   void
   incActivationCount(Node * node, std::size_t threshold);
 
-<<<<<<< HEAD
-  /** \brief Decrements activation count; removes from frontier if threshold is on longer. */
-=======
   /** \brief Decrements activation count; removes from frontier if threshold is no longer met. */
->>>>>>> 8541611f
   void
   decActivationCount(Node * node, std::size_t threshold);
 
@@ -133,11 +125,7 @@
   struct State
   {
     traversal_nodestate state = traversal_nodestate::ahead;
-<<<<<<< HEAD
-    std::size_t activation_count = 0;
-=======
     std::size_t activationCount = 0;
->>>>>>> 8541611f
     FrontierList::iterator pos = {};
   };
 
