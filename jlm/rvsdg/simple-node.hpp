/*
 * Copyright 2016 Nico Reißmann <nico.reissmann@gmail.com>
 * See COPYING for terms of redistribution.
 */

#ifndef JLM_RVSDG_SIMPLE_NODE_HPP
#define JLM_RVSDG_SIMPLE_NODE_HPP

#include <jlm/rvsdg/node.hpp>

#include <optional>

namespace jlm::rvsdg
{

class SimpleOperation;

class SimpleNode final : public Node
{
public:
  ~SimpleNode() override;

private:
  SimpleNode(
      rvsdg::Region & region,
      std::unique_ptr<SimpleOperation> operation,
      const std::vector<jlm::rvsdg::Output *> & operands);

public:
  NodeInput *
  input(size_t index) const noexcept;

  NodeOutput *
  output(size_t index) const noexcept;

  [[nodiscard]] const SimpleOperation &
  GetOperation() const noexcept override;

  Node *
  copy(rvsdg::Region * region, const std::vector<jlm::rvsdg::Output *> & operands) const override;

  Node *
  copy(rvsdg::Region * region, SubstitutionMap & smap) const override;

  std::string
  DebugString() const override;

  static SimpleNode &
  Create(
      Region & region,
      std::unique_ptr<Operation> operation,
      const std::vector<rvsdg::Output *> & operands)
  {
    if (!is<SimpleOperation>(*operation))
      throw util::Error("Expected operation derived from SimpleOperation");

    std::unique_ptr<SimpleOperation> simpleOperation(
        util::assertedCast<SimpleOperation>(operation.release()));
    return *new SimpleNode(region, std::move(simpleOperation), operands);
  }

private:
  std::unique_ptr<SimpleOperation> Operation_;
};

/**
 * \brief Performs common node elimination for a given operation and operands in a region.
 *
 * @param region The region in which common node elimination is performed.
 * @param operation The simple operation on which the transformation is performed.
 * @param operands The operands of the simple node.
 * @return If the normalization could be applied, then the results of the binary operation after
 * the transformation. Otherwise, std::nullopt.
 */
std::optional<std::vector<rvsdg::Output *>>
NormalizeSimpleOperationCommonNodeElimination(
    Region & region,
    const SimpleOperation & operation,
    const std::vector<rvsdg::Output *> & operands);

inline NodeInput *
SimpleNode::input(size_t index) const noexcept
{
  return Node::input(index);
}

inline NodeOutput *
SimpleNode::output(size_t index) const noexcept
{
  return Node::output(index);
}

/**
 * \brief Creates a simple node characterized by its operator.
 *
 * \tparam OperatorType
 *   The type of operator wrapped by the node.
 *
 * \tparam OperatorArguments
 *   Argument types of the operator to be constructed (should be
 *   implied, just specify the OperatorType).
 *
 * \param operands
 *   The operands to the operator (i.e. inputs to the node to be constructed).
 *
 * \param operatorArguments
 *   Constructor arguments for the operator to be constructed.
 *
 * \returns
 *   Reference to the node constructed.
 *
 * \pre
 *   \p operands must be non-empty, must be in the same region, and their
 *   types must match the operator constructed by this call.
 *
 * Constructs a new operator of type \p OperatorType using \p operatorArguments
 * as constructor arguments. Creates a simple node using the constructed operator
 * and the given \p operands as operands to the constructed operator.
 *
 * Usage example:
 * \code
 *   auto element_ptr = CreateOpNode<GetElementPtrOperation>(
 *     { ptr }, offsetTypes, pointeeTypes).outputs(0);
 * \endcode
 */
template<typename OperatorType, typename... OperatorArguments>
SimpleNode &
CreateOpNode(const std::vector<Output *> & operands, OperatorArguments... operatorArguments)
{
  JLM_ASSERT(!operands.empty());
  return SimpleNode::Create(
      *operands[0]->region(),
      std::make_unique<OperatorType>(std::move(operatorArguments)...),
      operands);
}

/**
 * \brief Creates a simple node characterized by its operator.
 *
 * \tparam OperatorType
 *   The type of operator wrapped by the node.
 *
 * \tparam OperatorArguments
 *   Argument types of the operator to be constructed (should be
 *   implied, just specify the OperatorType).
 *
 * \param region
 *   The region to create the node in.
 *
 * \param operatorArguments
 *   Constructor arguments for the operator to be constructed.
 *
 * \returns
 *   Reference to the node constructed.
 *
 * \pre
 *   The given operator must not take any operands.
 *
 * Constructs a new operator of type \p OperatorType using \p operatorArguments
 * as constructor arguments. Creates a simple node using the constructed operator
 * with no operands in the specified region.
 *
 * Usage example:
 * \code
 *   auto val = CreateOpNode<IntegerConstantOperation>(region, 42).outputs(0);
 * \endcode
 */
template<typename OperatorType, typename... OperatorArguments>
SimpleNode &
CreateOpNode(Region & region, OperatorArguments... operatorArguments)
{
  return SimpleNode::Create(
      region,
      std::make_unique<OperatorType>(std::move(operatorArguments)...),
      {});
}

/**
 * \brief Checks if this is an input to a \ref SimpleNode and of specified operation type.
 *
 * \tparam TOperation
 *   The operation type to be matched against.
 *
 * \param input
 *   Input to be checked.
 *
 * \returns
 *   A pair of the owning simple node and requested operation. If the owner of \p input is not a
 *   \ref SimpleNode, then <nullptr, nullptr> is returned. If the owner of \p input is a \ref
 * SimpleNode but not of the correct operation type, then <SimpleNode*, nullptr> are returned.
 * Otherwise, <SimpleNode*, TOperation*> are returned.
 *
 * Checks if the specified input belongs to a \ref SimpleNode of requested operation type.
 * If this is the case, returns a pair of pointers to the node and operation of matched type.
 *
 * See \ref def_use_inspection.
 */
template<typename TOperation>
[[nodiscard]] std::pair<SimpleNode *, const TOperation *>
TryGetSimpleNodeAndOptionalOp(const Input & input) noexcept
{
  const auto simpleNode = TryGetOwnerNode<SimpleNode>(input);
  if (!simpleNode)
  {
    return std::make_pair(nullptr, nullptr);
  }

  if (auto operation = dynamic_cast<const TOperation *>(&simpleNode->GetOperation()))
  {
    return std::make_pair(simpleNode, operation);
  }

  return std::make_pair(simpleNode, nullptr);
}

/**
 * \brief Checks if this is an output to a \ref SimpleNode and of specified operation type.
 *
 * \tparam TOperation
 *   The operation type to be matched against.
 *
 * \param output
 *   Output to be checked.
 *
 * \returns
 *   A pair of the owning simple node and requested operation. If the owner of \p output is not a
 *   \ref SimpleNode, then <nullptr, nullptr> is returned. If the owner of \p output is a \ref
 *   SimpleNode but not of the correct operation type, then <SimpleNode*, nullptr> are returned.
 *   Otherwise, <SimpleNode*, TOperation*> are returned.
 *
 * Checks if the specified output belongs to a \ref SimpleNode of requested operation type.
 * If this is the case, returns a pair of pointers to the node and operation of matched type.
 *
 * See \ref def_use_inspection.
 */
template<typename TOperation>
[[nodiscard]] std::pair<SimpleNode *, const TOperation *>
TryGetSimpleNodeAndOptionalOp(const Output & output) noexcept
{
  const auto simpleNode = TryGetOwnerNode<SimpleNode>(output);
  if (!simpleNode)
  {
    return std::make_pair(nullptr, nullptr);
  }

  if (auto operation = dynamic_cast<const TOperation *>(&simpleNode->GetOperation()))
  {
    return std::make_pair(simpleNode, operation);
  }

  return std::make_pair(simpleNode, nullptr);
}

/**
 * \brief Checks if the node is a \ref SimpleNode of the specified operation type.
 *
 * \tparam TOperation
 *   The operation type to be matched against.
 *
 * \param node
 *   Node to be checked.
 *
 * \returns
 *   A pair of the simple node and requested operation. If \p node is not a \ref SimpleNode,
 *   then <nullptr, nullptr> is returned. If \p is a \ref SimpleNode of a different operation type,
<<<<<<< HEAD
 *   then <SimpleNode*, nullptr> are returned. Otherwise, <SimpleNode*, TOperation*> are returned.
=======
 *   then <SimpleNode*, nullptr> is returned. Otherwise, <SimpleNode*, TOperation*> is returned.
>>>>>>> 61db1281
 *
 * Checks if the specified \p node is a \ref SimpleNode of the requested operation type.
 * If this is the case, returns a pair of pointers to the SimpleNode and operation.
 *
 * See \ref def_use_inspection.
 */
template<typename TOperation>
<<<<<<< HEAD
std::pair<const SimpleNode *, const TOperation *>
=======
[[nodiscard]] std::pair<const SimpleNode *, const TOperation *>
>>>>>>> 61db1281
TryGetSimpleNodeAndOptionalOp(const Node & node) noexcept
{
  const auto simpleNode = dynamic_cast<const SimpleNode *>(&node);
  if (!simpleNode)
  {
    return std::make_pair(nullptr, nullptr);
  }
<<<<<<< HEAD

=======
>>>>>>> 61db1281
  if (auto operation = dynamic_cast<const TOperation *>(&simpleNode->GetOperation()))
  {
    return std::make_pair(simpleNode, operation);
  }
<<<<<<< HEAD

=======
>>>>>>> 61db1281
  return std::make_pair(simpleNode, nullptr);
}

}

#endif<|MERGE_RESOLUTION|>--- conflicted
+++ resolved
@@ -263,11 +263,7 @@
  * \returns
  *   A pair of the simple node and requested operation. If \p node is not a \ref SimpleNode,
  *   then <nullptr, nullptr> is returned. If \p is a \ref SimpleNode of a different operation type,
-<<<<<<< HEAD
- *   then <SimpleNode*, nullptr> are returned. Otherwise, <SimpleNode*, TOperation*> are returned.
-=======
  *   then <SimpleNode*, nullptr> is returned. Otherwise, <SimpleNode*, TOperation*> is returned.
->>>>>>> 61db1281
  *
  * Checks if the specified \p node is a \ref SimpleNode of the requested operation type.
  * If this is the case, returns a pair of pointers to the SimpleNode and operation.
@@ -275,11 +271,7 @@
  * See \ref def_use_inspection.
  */
 template<typename TOperation>
-<<<<<<< HEAD
-std::pair<const SimpleNode *, const TOperation *>
-=======
 [[nodiscard]] std::pair<const SimpleNode *, const TOperation *>
->>>>>>> 61db1281
 TryGetSimpleNodeAndOptionalOp(const Node & node) noexcept
 {
   const auto simpleNode = dynamic_cast<const SimpleNode *>(&node);
@@ -287,18 +279,12 @@
   {
     return std::make_pair(nullptr, nullptr);
   }
-<<<<<<< HEAD
-
-=======
->>>>>>> 61db1281
+
   if (auto operation = dynamic_cast<const TOperation *>(&simpleNode->GetOperation()))
   {
     return std::make_pair(simpleNode, operation);
   }
-<<<<<<< HEAD
-
-=======
->>>>>>> 61db1281
+
   return std::make_pair(simpleNode, nullptr);
 }
 
