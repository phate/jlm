--- conflicted
+++ resolved
@@ -3,11 +3,8 @@
 
 # URL to the benchmark git repository and the commit to be used
 GIT_REPOSITORY=https://github.com/phate/hls-test-suite.git
-<<<<<<< HEAD
 GIT_COMMIT=5eb15223456289d9ade52215fe8900643e104400
-=======
-GIT_COMMIT=effbe0bff96b396fb41e7c95bb74c7c772567136
->>>>>>> 2b82ae6f
+
 
 # Get the absolute path to this script and set default JLM paths
 SCRIPT_DIR="$(dirname "$(realpath "$0")")"
