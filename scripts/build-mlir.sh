--- conflicted
+++ resolved
@@ -1,10 +1,7 @@
 #!/bin/bash
 set -eu
 
-<<<<<<< HEAD
-=======
 GIT_REPOSITORY=https://github.com/EECS-NTNU/mlir_rvsdg.git
->>>>>>> 8e37879b
 GIT_COMMIT=e8cf79403b9a24ae71b3d286cc87f547e107f811
 
 # Get the absolute path to this script and set default build and install paths
