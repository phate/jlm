#!/bin/bash
set -eu

# URL to the benchmark git repository and the commit to be used
GIT_REPOSITORY=https://github.com/phate/llvm-test-suite.git
<<<<<<< HEAD
GIT_COMMIT=ec4ff100968c86381ee20b1347ac7abebc7bd74e
=======
GIT_COMMIT=ebdef97621d4e024dca3ec0095de958e6ccb3ad8
>>>>>>> 36fa3899

# Get the absolute path to this script and set default JLM paths
SCRIPT_DIR="$(dirname "$(realpath "$0")")"
JLM_ROOT_DIR=${SCRIPT_DIR}/..
JLM_BIN_DIR=${JLM_ROOT_DIR}/build

# Set default path for where the benchmark will be cloned and make target for running it
BENCHMARK_DIR=${JLM_ROOT_DIR}/usr/llvm-test-suite
BENCHMARK_RUN_TARGET=llvm-run-opt

function commit()
{
	echo ${GIT_COMMIT}
}

function usage()
{
	echo "Usage: ./run-llvm-test.sh [OPTION] [VAR=VALUE]"
	echo ""
	echo "  --benchmark-path PATH The path where to place the llvm test suite."
	echo "                        [${BENCHMARK_DIR}]"
	echo "  --make-target TARGET  The make target to run."
	echo "                        [${BENCHMARK_RUN_TARGET}]"
	echo "  --get-commit-hash     Prints the commit hash used for the build."
	echo "  --help                Prints this message and stops."
}

while [[ "$#" -ge 1 ]] ; do
	case "$1" in
		--benchmark-path)
			shift
			BENCHMARK_DIR=$(readlink -m "$1")
			shift
			;;
		--make-target)
			shift
			BENCHMARK_RUN_TARGET=$1
			shift
			;;
		--get-commit-hash)
			commit >&2
			exit 1
			;;
		--help|*)
			usage >&2
			exit 1
			;;
	esac
done

if [ ! -d "$BENCHMARK_DIR" ] ;
then
	git clone ${GIT_REPOSITORY} ${BENCHMARK_DIR}
fi

export PATH=${JLM_BIN_DIR}:${PATH}
cd ${BENCHMARK_DIR}
git checkout ${GIT_COMMIT}
cd jlm
make clean
make ${BENCHMARK_RUN_TARGET}<|MERGE_RESOLUTION|>--- conflicted
+++ resolved
@@ -3,11 +3,7 @@
 
 # URL to the benchmark git repository and the commit to be used
 GIT_REPOSITORY=https://github.com/phate/llvm-test-suite.git
-<<<<<<< HEAD
-GIT_COMMIT=ec4ff100968c86381ee20b1347ac7abebc7bd74e
-=======
 GIT_COMMIT=ebdef97621d4e024dca3ec0095de958e6ccb3ad8
->>>>>>> 36fa3899
 
 # Get the absolute path to this script and set default JLM paths
 SCRIPT_DIR="$(dirname "$(realpath "$0")")"
