--- conflicted
+++ resolved
@@ -15,15 +15,10 @@
 	echo "The following options can be set, with defaults specified in brackets:"
 	echo "  --target MODE         Sets the build mode. Supported build modes are"
 	echo "                        'debug' and 'release'. [${TARGET}]"
-<<<<<<< HEAD
+	echo "  --enable-asserts      Enables asserts."
 	echo "  --enable-hls          Enable the HLS backend, which depends on CIRCT."
 	echo "  --circt-path PATH     Sets the path for the CIRCT tools."
 	echo "                        [${CIRCT_PATH}]"
-=======
-	echo "  --enable-asserts      Enables asserts."
-	echo "  --circt-path PATH     Sets the path for the CIRCT tools and enables"
-	echo "                        building with CIRCT support. [${CIRCT_PATH}]"
->>>>>>> 8f33882b
 	echo "  --llvm-config PATH    The llvm-config script used to determine up llvm"
 	echo "                        build dependencies. [${LLVM_CONFIG_BIN}]"
 	echo "  --enable-coverage     Enable test coverage computation target."
@@ -41,13 +36,12 @@
 			TARGET="$1"
 			shift
 			;;
-<<<<<<< HEAD
 		--enable-hls)
 			HLS_ENABLED="yes"
-=======
+			shift
+			;;
 		--enable-asserts)
 			ENABLE_ASSERTS="yes"
->>>>>>> 8f33882b
 			shift
 			;;
 		--circt-path)
@@ -97,9 +91,6 @@
 	exit 1
 fi
 
-<<<<<<< HEAD
-if [ "${HLS_ENABLED}" == "yes" ] ; then
-=======
 CPPFLAGS_ASSERTS=""
 if [ "${ENABLE_ASSERTS}" == "yes" ] ; then
 	CPPFLAGS_ASSERTS="-DJLM_ENABLE_ASSERTS"
@@ -107,8 +98,7 @@
 
 CPPFLAGS_CIRCT=""
 CXXFLAGS_CIRCT=""
-if [ "${CIRCT_ENABLED}" == "yes" ] ; then
->>>>>>> 8f33882b
+if [ "${HLS_ENABLED}" == "yes" ] ; then
 	CPPFLAGS_CIRCT="-I${CIRCT_PATH}/include"
 	CXXFLAGS_CIRCT="-Wno-error=comment"
 fi
