--- conflicted
+++ resolved
@@ -1,20 +1,14 @@
 ---
 Checks: '-*,
-<<<<<<< HEAD
   bugprone-move-forwarding-reference,
-=======
   misc-unused-parameters,
->>>>>>> 873bd326
   modernize-deprecated-headers,
   modernize-redundant-void-arg,
   '
 
 WarningsAsErrors: '
-<<<<<<< HEAD
   bugprone-move-forwarding-reference,
-=======
   misc-unused-parameters,
->>>>>>> 873bd326
   modernize-deprecated-headers,
   modernize-redundant-void-arg,
   '