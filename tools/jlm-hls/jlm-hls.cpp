/*
 * Copyright 2022 Magnus Sjalander <work@sjalander.com>
 * See COPYING for terms of redistribution.
 */

#include <jlm/hls/backend/firrtl2verilog/FirrtlToVerilogConverter.hpp>
#include <jlm/hls/backend/rhls2firrtl/dot-hls.hpp>
#include <jlm/hls/backend/rhls2firrtl/json-hls.hpp>
#include <jlm/hls/backend/rhls2firrtl/RhlsToFirrtlConverter.hpp>
#include <jlm/hls/backend/rhls2firrtl/verilator-harness-hls.hpp>
#include <jlm/hls/backend/rvsdg2rhls/rvsdg2rhls.hpp>
#include <jlm/llvm/backend/jlm2llvm/jlm2llvm.hpp>
#include <jlm/llvm/backend/rvsdg2jlm/rvsdg2jlm.hpp>
#include <jlm/llvm/frontend/InterProceduralGraphConversion.hpp>
#include <jlm/llvm/frontend/LlvmModuleConversion.hpp>
#include <jlm/tooling/CommandLine.hpp>

#include <llvm/IR/LLVMContext.h>
#include <llvm/IR/Module.h>
#include <llvm/IRReader/IRReader.h>
#include <llvm/Support/raw_os_ostream.h>
#include <llvm/Support/SourceMgr.h>

static void
stringToFile(std::string output, std::string fileName)
{
  std::ofstream outputFile;
  outputFile.open(fileName);
  outputFile << output;
  outputFile.close();
}

static void
llvmToFile(jlm::llvm::RvsdgModule & module, std::string fileName)
{
  llvm::LLVMContext ctx;
  jlm::util::StatisticsCollector statisticsCollector;
  auto jm = jlm::llvm::rvsdg2jlm::rvsdg2jlm(module, statisticsCollector);
  auto lm = jlm::llvm::jlm2llvm::convert(*jm, ctx);
  std::error_code EC;
  llvm::raw_fd_ostream os(fileName, EC);
  lm->print(os, nullptr);
}

int
main(int argc, char ** argv)
{
  auto & commandLineOptions = jlm::tooling::JlmHlsCommandLineParser::Parse(argc, argv);

  llvm::LLVMContext ctx;
  llvm::SMDiagnostic err;
  auto llvmModule = llvm::parseIRFile(commandLineOptions.InputFile_.to_str(), err, ctx);
  llvmModule->setSourceFileName(commandLineOptions.OutputFiles_.path() + "/jlm_hls");
  if (!llvmModule)
  {
    err.print(argv[0], llvm::errs());
    exit(1);
  }

  /* LLVM to JLM pass */
  auto jlmModule = jlm::llvm::ConvertLlvmModule(*llvmModule);
  jlm::util::StatisticsCollector statisticsCollector;
  auto rvsdgModule = jlm::llvm::ConvertInterProceduralGraphModule(*jlmModule, statisticsCollector);

  if (commandLineOptions.ExtractHlsFunction_)
  {
    auto hlsFunction = jlm::hls::split_hls_function(*rvsdgModule, commandLineOptions.HlsFunction_);

    llvmToFile(*rvsdgModule, commandLineOptions.OutputFiles_.to_str() + ".rest.ll");
    llvmToFile(*hlsFunction, commandLineOptions.OutputFiles_.to_str() + ".function.ll");
    return 0;
  }

  if (commandLineOptions.OutputFormat_
      == jlm::tooling::JlmHlsCommandLineOptions::OutputFormat::Firrtl)
  {
    jlm::hls::rvsdg2ref(*rvsdgModule, commandLineOptions.OutputFiles_.to_str() + ".ref.ll");
    jlm::hls::rvsdg2rhls(*rvsdgModule);

    // Writing the FIRRTL to a file and then reading it back in to convert to Verilog.
    // Could potentially change to pass the FIRRTL directly to the converter, but the converter
    // is based on CIRCT's Firtool library, which assumes that the FIRRTL is read from a file.
    jlm::hls::RhlsToFirrtlConverter hls;
    auto output = hls.ToString(*rvsdgModule);
    jlm::util::filepath firrtlFile(commandLineOptions.OutputFiles_.to_str() + ".fir");
<<<<<<< HEAD
    jlm::util::filepath outputVerilogFile(commandLineOptions.OutputFiles_.to_str() + ".v");
    if (commandLineOptions.UseCirct_)
    {
      // Writing the FIRRTL to a file and then reading it back in to convert to Verilog.
      // Could potentially change to pass the FIRRTL directly to the converter, but the converter
      // is based on CIRCT's Firtool library, which assumes that the FIRRTL is read from a file.
      jlm::hls::RhlsToFirrtlConverter hls;
      auto output = hls.ToString(*rvsdgModule);
      stringToFile(output, firrtlFile.to_str());
      if (!jlm::hls::FirrtlToVerilogConverter::Convert(firrtlFile, outputVerilogFile))
      {
        std::cerr << "The FIRRTL to Verilog conversion failed.\n" << std::endl;
        exit(1);
      }
    }
    else
    {
      jlm::hls::FirrtlHLS hls;
      auto output = hls.run(*rvsdgModule);
      stringToFile(output, firrtlFile.to_str());
=======
    stringToFile(output, firrtlFile.to_str());
    jlm::util::filepath outputVerilogFile(commandLineOptions.OutputFiles_.to_str() + ".v");
    if (!jlm::hls::FirrtlToVerilogConverter::Convert(firrtlFile, outputVerilogFile))
    {
      std::cerr << "The FIRRTL to Verilog conversion failed.\n" << std::endl;
      exit(1);
>>>>>>> b82f21c5
    }

    jlm::hls::VerilatorHarnessHLS vhls(outputVerilogFile);
    stringToFile(vhls.run(*rvsdgModule), commandLineOptions.OutputFiles_.to_str() + ".harness.cpp");

    // TODO: hide behind flag
    jlm::hls::JsonHLS jhls;
    stringToFile(jhls.run(*rvsdgModule), commandLineOptions.OutputFiles_.to_str() + ".json");
  }
  else if (
      commandLineOptions.OutputFormat_ == jlm::tooling::JlmHlsCommandLineOptions::OutputFormat::Dot)
  {
    jlm::hls::rvsdg2rhls(*rvsdgModule);

    jlm::hls::DotHLS dhls;
    stringToFile(dhls.run(*rvsdgModule), commandLineOptions.OutputFiles_.path() + "/jlm_hls.dot");
  }
  else
  {
    JLM_UNREACHABLE("Format not supported.\n");
  }

  return 0;
}<|MERGE_RESOLUTION|>--- conflicted
+++ resolved
@@ -83,35 +83,12 @@
     jlm::hls::RhlsToFirrtlConverter hls;
     auto output = hls.ToString(*rvsdgModule);
     jlm::util::filepath firrtlFile(commandLineOptions.OutputFiles_.to_str() + ".fir");
-<<<<<<< HEAD
-    jlm::util::filepath outputVerilogFile(commandLineOptions.OutputFiles_.to_str() + ".v");
-    if (commandLineOptions.UseCirct_)
-    {
-      // Writing the FIRRTL to a file and then reading it back in to convert to Verilog.
-      // Could potentially change to pass the FIRRTL directly to the converter, but the converter
-      // is based on CIRCT's Firtool library, which assumes that the FIRRTL is read from a file.
-      jlm::hls::RhlsToFirrtlConverter hls;
-      auto output = hls.ToString(*rvsdgModule);
-      stringToFile(output, firrtlFile.to_str());
-      if (!jlm::hls::FirrtlToVerilogConverter::Convert(firrtlFile, outputVerilogFile))
-      {
-        std::cerr << "The FIRRTL to Verilog conversion failed.\n" << std::endl;
-        exit(1);
-      }
-    }
-    else
-    {
-      jlm::hls::FirrtlHLS hls;
-      auto output = hls.run(*rvsdgModule);
-      stringToFile(output, firrtlFile.to_str());
-=======
     stringToFile(output, firrtlFile.to_str());
     jlm::util::filepath outputVerilogFile(commandLineOptions.OutputFiles_.to_str() + ".v");
     if (!jlm::hls::FirrtlToVerilogConverter::Convert(firrtlFile, outputVerilogFile))
     {
       std::cerr << "The FIRRTL to Verilog conversion failed.\n" << std::endl;
       exit(1);
->>>>>>> b82f21c5
     }
 
     jlm::hls::VerilatorHarnessHLS vhls(outputVerilogFile);
