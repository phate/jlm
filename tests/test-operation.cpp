--- conflicted
+++ resolved
@@ -277,24 +277,4 @@
 
 StructuralNodeOutput::~StructuralNodeOutput() noexcept = default;
 
-<<<<<<< HEAD
-StructuralNodeResult::~StructuralNodeResult() noexcept = default;
-
-StructuralNodeResult &
-StructuralNodeResult::Copy(rvsdg::Output & origin, rvsdg::StructuralOutput * output)
-{
-  auto structuralNodeOutput = util::AssertedCast<StructuralNodeOutput>(output);
-  return structuralNodeOutput != nullptr ? Create(origin, *structuralNodeOutput) : Create(origin);
-=======
-StructuralNodeArgument::~StructuralNodeArgument() noexcept = default;
-
-StructuralNodeArgument &
-StructuralNodeArgument::Copy(rvsdg::Region & region, rvsdg::StructuralInput * input)
-{
-  auto structuralNodeInput = util::AssertedCast<StructuralNodeInput>(input);
-  return structuralNodeInput != nullptr ? Create(region, *structuralNodeInput)
-                                        : Create(region, Type());
->>>>>>> ecff7d84
-}
-
 }