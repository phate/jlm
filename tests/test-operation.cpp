--- conflicted
+++ resolved
@@ -274,18 +274,4 @@
 
 StructuralNodeInput::~StructuralNodeInput() noexcept = default;
 
-<<<<<<< HEAD
-StructuralNodeOutput::~StructuralNodeOutput() noexcept = default;
-=======
-StructuralNodeArgument::~StructuralNodeArgument() noexcept = default;
-
-StructuralNodeArgument &
-StructuralNodeArgument::Copy(rvsdg::Region & region, rvsdg::StructuralInput * input)
-{
-  auto structuralNodeInput = util::AssertedCast<StructuralNodeInput>(input);
-  return structuralNodeInput != nullptr ? Create(region, *structuralNodeInput)
-                                        : Create(region, Type());
-}
->>>>>>> 13da5cd3
-
 }