--- conflicted
+++ resolved
@@ -89,7 +89,7 @@
   }
 }
 
-static void
+static int
 TestDag()
 {
   // Create a DAG, where each node is its own SCC
@@ -126,12 +126,13 @@
       reverseTopologicalOrder);
 
   assert(numSccs == numNodes);
+  return 0;
 }
 
 JLM_UNIT_TEST_REGISTER("jlm/util/TestTarjanScc-TestDag", TestDag);
 
 // Test a graph with some cycles, ensuring they become SCCs
-static void
+static int
 TestCycles()
 {
   const size_t numNodes = 7;
@@ -154,7 +155,6 @@
   std::vector<size_t> reverseTopologicalOrder;
   auto numSccs = jlm::util::FindStronglyConnectedComponents(
       numNodes,
-      Identity,
       GetSuccessors,
       sccIndex,
       reverseTopologicalOrder);
@@ -176,6 +176,8 @@
   // The rest belong to the middle SCC
   for (size_t i = 0; i < 5; i++)
     assert(sccIndex[i] == 1);
+
+  return 0;
 }
 
 JLM_UNIT_TEST_REGISTER("jlm/util/TestTarjanScc-TestCycles", TestCycles);
@@ -259,29 +261,31 @@
   return { numNodes, numSccs, std::move(unshuffledNodeIndex) };
 }
 
-static void
+static int
 TestSimpleDiamondChain()
 {
   auto [numNodes, numSccs, sccIndex] = CreateDiamondChain(100, std::nullopt);
   assert(numNodes == numSccs);
+  return 0;
 }
 
 JLM_UNIT_TEST_REGISTER("jlm/util/TestTarjanScc-TestSimpleDiamondChain", TestSimpleDiamondChain);
 
-static void
+static int
 TestDiamondChainWithForwardEdge()
 {
   // Forward edges do not create any cycles
   std::pair<size_t, size_t> forwardEdge{ 5, 200 };
   auto [numNodes, numSccs, sccIndex] = CreateDiamondChain(100, forwardEdge);
   assert(numNodes == numSccs);
+  return 0;
 }
 
 JLM_UNIT_TEST_REGISTER(
     "jlm/util/TestTarjanScc-TestDiamondChainWithForwardEdge",
     TestDiamondChainWithForwardEdge);
 
-static void
+static int
 TestDiamondChainWithBackEdge()
 {
   // Back edges create one big SCC, the rest are single node SCCs
@@ -305,6 +309,8 @@
   // All nodes between the back edge tail and head have same SCC index
   for (size_t i = backEdge.second; i <= backEdge.first; i++)
     assert(sccIndex[i] == largeScc);
+
+  return 0;
 }
 
 JLM_UNIT_TEST_REGISTER(
@@ -312,7 +318,7 @@
     TestDiamondChainWithBackEdge);
 
 // During SCC creation, the function should query a node for its successors at most twice
-static void
+static int
 TestVisitEachNodeTwice()
 {
   const size_t numNodes = 5;
@@ -404,13 +410,9 @@
       GetSuccessors,
       numSccs,
       sccIndex,
-<<<<<<< HEAD
-      reverseTopologicalOrder);
-
-  return 0;
-=======
-      topologicalOrder);
->>>>>>> 1ab8350a
+      reverseTopologicalOrder);
+
+  return 0;
 }
 
 JLM_UNIT_TEST_REGISTER("jlm/util/TestTarjanScc-TestUnifiedNodes", TestUnifiedNodes);