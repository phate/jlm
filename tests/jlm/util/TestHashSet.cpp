--- conflicted
+++ resolved
@@ -68,13 +68,9 @@
   return 0;
 }
 
-<<<<<<< HEAD
-static void
-=======
 JLM_UNIT_TEST_REGISTER("jlm/util/TestHashSet-TestUniquePointer", TestUniquePointer)
 
 static int
->>>>>>> 6c425a00
 TestPair()
 {
   jlm::util::HashSet<std::pair<int, int>> hashSet{ { 1, 10 }, { 5, 50 } };
@@ -96,11 +92,6 @@
   assert(result && hashSet.Size() == 2);
   result = hashSet.Remove({ 5, 50 });
   assert(!result && hashSet.Size() == 2);
-<<<<<<< HEAD
-}
-
-static void
-=======
 
   return 0;
 }
@@ -108,7 +99,6 @@
 JLM_UNIT_TEST_REGISTER("jlm/util/TestHashSet-TestPair", TestPair)
 
 static int
->>>>>>> 6c425a00
 TestIsSubsetOf()
 {
   jlm::util::HashSet<int> set12({ 1, 2 });
@@ -167,21 +157,6 @@
 
   set123.IntersectWith(set45);
   assert(set123.Size() == 0);
-<<<<<<< HEAD
-}
-
-static int
-TestHashSet()
-{
-  TestInt();
-  TestUniquePointer();
-  TestPair();
-  TestIsSubsetOf();
-  TestUnionWith();
-  TestIntersectWith();
-
-=======
->>>>>>> 6c425a00
   return 0;
 }
 
