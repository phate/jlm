/*
 * Copyright 2014 Helge Bahmann <hcb@chaoticmind.net>
 * See COPYING for terms of redistribution.
 */

#include "test-registry.hpp"

#include <jlm/util/intrusive-hash.hpp>

#include <cassert>

struct MyItem
{
  MyItem(int k, int v)
      : key(k),
        value(v)
  {}

  int key;
  int value;

  struct
  {
    MyItem * prev;
    MyItem * next;
  } hash_chain{ nullptr, nullptr };
};

struct MyAccessor
{
  int
  get_key(const MyItem * item) const noexcept
  {
    return item->key;
  }

  MyItem *
  get_prev(const MyItem * item) const noexcept
  {
    return item->hash_chain.prev;
  }

  MyItem *
  get_next(const MyItem * item) const noexcept
  {
    return item->hash_chain.next;
  }

  void
  set_prev(MyItem * item, MyItem * prev) const noexcept
  {
    item->hash_chain.prev = prev;
  }

  void
  set_next(MyItem * item, MyItem * next) const noexcept
  {
    item->hash_chain.next = next;
  }
};

typedef jlm::util::IntrusiveHash<int, MyItem, MyAccessor> my_hash;

struct MyStringItem
{
  MyStringItem(const std::string & k, const std::string & v)
      : key(k),
        value(v)
  {}

  std::string key{};
  std::string value{};
<<<<<<< HEAD
  jlm::util::intrusive_hash_anchor<MyStringItem> hash_chain{};

  typedef jlm::util::intrusive_hash_accessor<
      std::string,
      MyStringItem,
      &MyStringItem::key,
      &MyStringItem::hash_chain>
      hash_accessor;
=======
  jlm::util::IntrusiveHashAnchor<my_stritem> hash_chain{};

  typedef jlm::util::
      IntrusiveHashAccessor<std::string, my_stritem, &my_stritem::key, &my_stritem::hash_chain>
          hash_accessor;
>>>>>>> 97ce2849
};

typedef jlm::util::IntrusiveHash<std::string, MyStringItem, MyStringItem::hash_accessor> my_strhash;

static void
test_int_hash()
{
  my_hash m;

  assert(m.find(42) == m.end());

  MyItem i1 = { 42, 0 };
  m.insert(&i1);
  assert(&*m.find(42) == &i1);

  MyItem i2 = { 10, 0 };
  m.insert(&i2);

  m.erase(&i1);
  assert(m.find(42) == m.end());
  m.insert(&i1);
  assert(&*m.find(42) == &i1);

  int seen_i1 = 0, seen_i2 = 0;
  for (const MyItem & i : m)
  {
    assert((&i == &i1) || (&i == &i2));
    if (&i == &i1)
    {
      ++seen_i1;
    }
    if (&i == &i2)
    {
      ++seen_i2;
    }
  }
  assert(seen_i1 == 1);
  assert(seen_i2 == 1);
}

static void
test_str_hash()
{
  my_strhash m;

  assert(m.find("42") == m.end());

  MyStringItem i1 = { "42", "0" };
  m.insert(&i1);
  assert(&*m.find("42") == &i1);

  MyStringItem i2 = { "10", "0" };
  m.insert(&i2);

  m.erase(&i1);
  assert(m.find("42") == m.end());
  m.insert(&i1);
  assert(&*m.find("42") == &i1);

  int seen_i1 = 0, seen_i2 = 0;
  for (const MyStringItem & i : m)
  {
    assert((&i == &i1) || (&i == &i2));
    if (&i == &i1)
    {
      ++seen_i1;
    }
    if (&i == &i2)
    {
      ++seen_i2;
    }
  }
  assert(seen_i1 == 1);
  assert(seen_i2 == 1);
}

static void
test_main()
{
  test_int_hash();
  test_str_hash();
}

JLM_UNIT_TEST_REGISTER("jlm/util/test-intrusive-hash", test_main)<|MERGE_RESOLUTION|>--- conflicted
+++ resolved
@@ -70,22 +70,14 @@
 
   std::string key{};
   std::string value{};
-<<<<<<< HEAD
-  jlm::util::intrusive_hash_anchor<MyStringItem> hash_chain{};
+  jlm::util::IntrusiveHashAnchor<my_stritem> hash_chain{};
 
-  typedef jlm::util::intrusive_hash_accessor<
+  typedef jlm::util::IntrusiveHashAccessor<
       std::string,
       MyStringItem,
       &MyStringItem::key,
       &MyStringItem::hash_chain>
       hash_accessor;
-=======
-  jlm::util::IntrusiveHashAnchor<my_stritem> hash_chain{};
-
-  typedef jlm::util::
-      IntrusiveHashAccessor<std::string, my_stritem, &my_stritem::key, &my_stritem::hash_chain>
-          hash_accessor;
->>>>>>> 97ce2849
 };
 
 typedef jlm::util::IntrusiveHash<std::string, MyStringItem, MyStringItem::hash_accessor> my_strhash;
