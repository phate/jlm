/*
 * Copyright 2018 Nico Reißmann <nico.reissmann@gmail.com>
 * Copyright 2025 Håvard Krogstie <krogstie.havard@gmail.com>
 * See COPYING for terms of redistribution.
 */

#include <test-registry.hpp>

#include <jlm/util/file.hpp>

#include <cassert>
#include <vector>

static void
TestFilePathMethods()
{
  const jlm::util::FilePath f("/tmp/archive.tar.gz");

  assert(f.to_str() == "/tmp/archive.tar.gz");
  assert(f.name() == "archive.tar.gz");
  assert(f.base() == "archive");
  assert(f.suffix() == "gz");
  assert(f.complete_suffix() == "tar.gz");
  assert(f.Dirname() == "/tmp");

  std::vector<std::pair<std::string, std::string>> pathPairs = { { "/tmp/jlm/", "/tmp" },
                                                                 { "/tmp/jlm", "/tmp" },
                                                                 { "/tmp/", "/" },
<<<<<<< HEAD
=======
                                                                 { "/tmp", "/" },
>>>>>>> 79d3d3a2
                                                                 { "d/d2/file.txt", "d/d2" },
                                                                 { "test.txt", "." },
                                                                 { "./test2.txt", "." },
                                                                 { "a/..", "a" },
                                                                 { "/", "/" },
                                                                 { ".", "." },
                                                                 { "", "." } };
  for (const auto & [fullPath, path] : pathPairs)
  {
    const auto result = jlm::util::FilePath(fullPath).Dirname();
    assert(result == path);
  }
}

JLM_UNIT_TEST_REGISTER("jlm/util/TestFile-TestFilePathMethods", TestFilePathMethods)

static void
TestCreateDirectory()
{
  const auto filePath = jlm::util::FilePath::TempDirectoryPath().Join("jlm-test-create-dir");

  // Remove the directory if it survived from a previous test
  if (filePath.Exists())
    std::filesystem::remove(filePath.to_str());
  assert(!filePath.Exists());

  // Act
  filePath.CreateDirectory();

  // Assert that the directory now exists
  assert(filePath.Exists() && filePath.IsDirectory());

  // Try creating a directory that already exists, should be no issue
  filePath.CreateDirectory();

  // Try creating a directory in a location that does not exist
  try
  {
    jlm::util::FilePath noSuchParent("/non-existant/test-dir");
    noSuchParent.CreateDirectory();
    assert(false);
  }
  catch (...)
  {}

  // Cleanup
  std::filesystem::remove(filePath.to_str());
}

JLM_UNIT_TEST_REGISTER("jlm/util/TestFile-TestCreateDirectory", TestCreateDirectory)

static void
TestFilepathJoin()
{
  const jlm::util::FilePath path1("tmp");
  const jlm::util::FilePath path2("a/b/");
  const jlm::util::FilePath path3("/c/d");
  const jlm::util::FilePath path4(".");
<<<<<<< HEAD
=======
  const jlm::util::FilePath emptyPath("");
>>>>>>> 79d3d3a2

  assert(path1.Join(path2).to_str() == "tmp/a/b/");
  assert(path2.Join(path1).to_str() == "a/b/tmp");

  assert(path1.Join(path3).to_str() == "/c/d");
  assert(path3.Join(path1).to_str() == "/c/d/tmp");

  assert(path4.Join(path1).to_str() == "tmp");
  assert(path4.Join(path2).to_str() == "a/b/");
<<<<<<< HEAD
=======
  assert(path1.Join(path4).to_str() == "tmp/.");
  assert(path2.Join(path4).to_str() == "a/b/.");

  assert(emptyPath.Join(path1).to_str() == "tmp");
>>>>>>> 79d3d3a2
}

JLM_UNIT_TEST_REGISTER("jlm/util/TestFile-TestFilepathJoin", TestFilepathJoin)

static void
TestCreateUniqueFileName()
{
  // Arrange
  auto randomString = jlm::util::CreateRandomAlphanumericString(6);
  auto tmpDirectory = jlm::util::FilePath::TempDirectoryPath().Join(randomString);

  // Act
  auto filePath = jlm::util::FilePath::CreateUniqueFileName(tmpDirectory, "myPrefix", "mySuffix");

  // Assert
  assert(filePath.Dirname() == tmpDirectory.to_str());
}

JLM_UNIT_TEST_REGISTER("jlm/util/TestFile-TestCreateUniqueFileName", TestCreateUniqueFileName)<|MERGE_RESOLUTION|>--- conflicted
+++ resolved
@@ -26,10 +26,7 @@
   std::vector<std::pair<std::string, std::string>> pathPairs = { { "/tmp/jlm/", "/tmp" },
                                                                  { "/tmp/jlm", "/tmp" },
                                                                  { "/tmp/", "/" },
-<<<<<<< HEAD
-=======
                                                                  { "/tmp", "/" },
->>>>>>> 79d3d3a2
                                                                  { "d/d2/file.txt", "d/d2" },
                                                                  { "test.txt", "." },
                                                                  { "./test2.txt", "." },
@@ -88,10 +85,7 @@
   const jlm::util::FilePath path2("a/b/");
   const jlm::util::FilePath path3("/c/d");
   const jlm::util::FilePath path4(".");
-<<<<<<< HEAD
-=======
   const jlm::util::FilePath emptyPath("");
->>>>>>> 79d3d3a2
 
   assert(path1.Join(path2).to_str() == "tmp/a/b/");
   assert(path2.Join(path1).to_str() == "a/b/tmp");
@@ -101,13 +95,10 @@
 
   assert(path4.Join(path1).to_str() == "tmp");
   assert(path4.Join(path2).to_str() == "a/b/");
-<<<<<<< HEAD
-=======
   assert(path1.Join(path4).to_str() == "tmp/.");
   assert(path2.Join(path4).to_str() == "a/b/.");
 
   assert(emptyPath.Join(path1).to_str() == "tmp");
->>>>>>> 79d3d3a2
 }
 
 JLM_UNIT_TEST_REGISTER("jlm/util/TestFile-TestFilepathJoin", TestFilepathJoin)
