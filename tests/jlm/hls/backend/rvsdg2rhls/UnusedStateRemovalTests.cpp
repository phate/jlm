/*
 * Copyright 2023 Nico Reißmann <nico.reissmann@gmail.com>
 * See COPYING for terms of redistribution.
 */

#include <test-operation.hpp>
#include <test-registry.hpp>
#include <test-types.hpp>

#include <jlm/hls/backend/rvsdg2rhls/UnusedStateRemoval.hpp>
#include <jlm/llvm/ir/operators/lambda.hpp>
#include <jlm/llvm/ir/operators/Load.hpp>
#include <jlm/llvm/ir/operators/MemoryStateOperations.hpp>
#include <jlm/llvm/ir/RvsdgModule.hpp>
#include <jlm/rvsdg/control.hpp>
#include <jlm/rvsdg/gamma.hpp>
#include <jlm/rvsdg/theta.hpp>
#include <jlm/rvsdg/view.hpp>

static void
TestGamma()
{
  using namespace jlm::llvm;

  // Arrange
  auto valueType = jlm::tests::ValueType::Create();

  auto rvsdgModule = RvsdgModule::Create(jlm::util::FilePath(""), "", "");
  auto & rvsdg = rvsdgModule->Rvsdg();

  auto p = &jlm::rvsdg::GraphImport::Create(rvsdg, jlm::rvsdg::ControlType::Create(2), "p");
  auto x = &jlm::rvsdg::GraphImport::Create(rvsdg, valueType, "x");
  auto y = &jlm::rvsdg::GraphImport::Create(rvsdg, valueType, "y");
  auto z = &jlm::rvsdg::GraphImport::Create(rvsdg, valueType, "z");

  auto gammaNode = jlm::rvsdg::GammaNode::create(p, 2);

  auto gammaInput1 = gammaNode->AddEntryVar(x);
  auto gammaInput2 = gammaNode->AddEntryVar(y);
  auto gammaInput3 = gammaNode->AddEntryVar(z);
  auto gammaInput4 = gammaNode->AddEntryVar(x);
  auto gammaInput5 = gammaNode->AddEntryVar(x);
  auto gammaInput6 = gammaNode->AddEntryVar(x);
  auto gammaInput7 = gammaNode->AddEntryVar(x);

  auto gammaOutput1 = gammaNode->AddExitVar(gammaInput1.branchArgument);
  auto gammaOutput2 =
      gammaNode->AddExitVar({ gammaInput2.branchArgument[0], gammaInput3.branchArgument[1] });
  auto gammaOutput3 =
      gammaNode->AddExitVar({ gammaInput4.branchArgument[0], gammaInput5.branchArgument[1] });
  auto gammaOutput4 =
      gammaNode->AddExitVar({ gammaInput6.branchArgument[0], gammaInput6.branchArgument[1] });
  auto gammaOutput5 =
      gammaNode->AddExitVar({ gammaInput6.branchArgument[0], gammaInput7.branchArgument[1] });

  jlm::rvsdg::GraphExport::Create(*gammaOutput1.output, "");
  jlm::rvsdg::GraphExport::Create(*gammaOutput2.output, "");
  jlm::rvsdg::GraphExport::Create(*gammaOutput3.output, "");
  jlm::rvsdg::GraphExport::Create(*gammaOutput4.output, "");
  jlm::rvsdg::GraphExport::Create(*gammaOutput5.output, "");

  // Act
  jlm::util::StatisticsCollector statisticsCollector;
  jlm::hls::UnusedStateRemoval::CreateAndRun(*rvsdgModule, statisticsCollector);

  // Assert
  assert(gammaNode->ninputs() == 7);  // gammaInput1 was removed
  assert(gammaNode->noutputs() == 4); // gammaOutput1 was removed
  assert(gammaInput2.input->index() == 1);
  assert(gammaOutput2.output->index() == 0);
  // FIXME: The transformation is way too conservative here. The only input and output it removes
  // are gammaInput1 and gammaOutput1, respectively. However, it could also remove gammaOutput3,
  // gammaOutput4, and gammaOutput5 as they are all invariant. This in turn would also render some
  // more inputs dead.
}

static void
TestTheta()
{
  using namespace jlm::llvm;
  using namespace jlm::rvsdg;

  // Arrange
  auto valueType = jlm::tests::ValueType::Create();
  auto functionType = FunctionType::Create(
      { ControlType::Create(2), valueType, valueType, valueType },
      { valueType });

  auto rvsdgModule = jlm::llvm::RvsdgModule::Create(jlm::util::FilePath(""), "", "");
  auto & rvsdg = rvsdgModule->Rvsdg();

  auto importP = &jlm::rvsdg::GraphImport::Create(rvsdg, ControlType::Create(2), "p");
  auto importX = &jlm::rvsdg::GraphImport::Create(rvsdg, valueType, "x");
  auto importY = &jlm::rvsdg::GraphImport::Create(rvsdg, valueType, "y");
  auto importZ = &jlm::rvsdg::GraphImport::Create(rvsdg, valueType, "z");

  auto thetaNode = ThetaNode::create(&rvsdg.GetRootRegion());

  auto loopVarP = thetaNode->AddLoopVar(importP);
  auto loopVarX = thetaNode->AddLoopVar(importX);
  auto loopVarY = thetaNode->AddLoopVar(importY);
  auto loopVarZ = thetaNode->AddLoopVar(importZ);

  loopVarY.post->divert_to(loopVarZ.pre);
  loopVarZ.post->divert_to(loopVarY.pre);
  thetaNode->set_predicate(loopVarP.pre);

  auto & exportP = GraphExport::Create(*loopVarP.output, "p");
  auto & exportX = GraphExport::Create(*loopVarX.output, "x");
  auto & exportY = GraphExport::Create(*loopVarY.output, "y");
  auto & exportZ = GraphExport::Create(*loopVarZ.output, "z");

  // Act
  jlm::util::StatisticsCollector statisticsCollector;
  jlm::hls::UnusedStateRemoval::CreateAndRun(*rvsdgModule, statisticsCollector);

  // Assert
  assert(thetaNode->ninputs() == 3);
  assert(thetaNode->noutputs() == 3);

  assert(TryGetOwnerNode<ThetaNode>(*exportP.origin()) == thetaNode);
  assert(exportX.origin() == importX);
  assert(TryGetOwnerNode<ThetaNode>(*exportY.origin()) == thetaNode);
  assert(TryGetOwnerNode<ThetaNode>(*exportZ.origin()) == thetaNode);
}

static void
TestLambda()
{
  using namespace jlm::llvm;
  using namespace jlm::rvsdg;

  // Arrange
  auto valueType = jlm::tests::ValueType::Create();
  auto functionType = jlm::rvsdg::FunctionType::Create(
      { valueType, valueType },
      { valueType, valueType, valueType, valueType });

  auto rvsdgModule = jlm::llvm::RvsdgModule::Create(jlm::util::FilePath(""), "", "");
  auto & rvsdg = rvsdgModule->Rvsdg();

  auto x = &jlm::rvsdg::GraphImport::Create(rvsdg, valueType, "x");

  auto lambdaNode = jlm::rvsdg::LambdaNode::Create(
      rvsdg.GetRootRegion(),
      LlvmLambdaOperation::Create(functionType, "f", Linkage::externalLinkage));
  auto argument0 = lambdaNode->GetFunctionArguments()[0];
  auto argument1 = lambdaNode->GetFunctionArguments()[1];
  auto argument2 = lambdaNode->AddContextVar(*x).inner;
  auto argument3 = lambdaNode->AddContextVar(*x).inner;

  auto result1 = jlm::rvsdg::CreateOpNode<jlm::tests::TestOperation>(
                     { argument1 },
                     std::vector<std::shared_ptr<const Type>>{ valueType },
                     std::vector<std::shared_ptr<const Type>>{ valueType })
                     .output(0);

  auto result3 = jlm::rvsdg::CreateOpNode<jlm::tests::TestOperation>(
                     { argument3 },
                     std::vector<std::shared_ptr<const Type>>{ valueType },
                     std::vector<std::shared_ptr<const Type>>{ valueType })
                     .output(0);

  auto lambdaOutput = lambdaNode->finalize({ argument0, result1, argument2, result3 });

  jlm::rvsdg::GraphExport::Create(*lambdaOutput, "f");

  // Act
  jlm::util::StatisticsCollector statisticsCollector;
  jlm::hls::UnusedStateRemoval::CreateAndRun(*rvsdgModule, statisticsCollector);

  // Assert
  assert(rvsdg.GetRootRegion().numNodes() == 1);
  auto & newLambdaNode =
      dynamic_cast<const jlm::rvsdg::LambdaNode &>(*rvsdg.GetRootRegion().Nodes().begin());
  assert(newLambdaNode.ninputs() == 2);
  assert(newLambdaNode.subregion()->narguments() == 3);
  assert(newLambdaNode.subregion()->nresults() == 2);
  // FIXME For lambdas, the transformation has the following issues:
  // 1. It works only for lambda nodes in the root region. It throws an assert for all other lambdas
  // 2. It does not check whether the lambda is only exported. Removing passthrough values works
  // only for lambda nodes that do not have any calls.
  // 3. It removes all pass through values, regardless of whether they are value or state types.
  // Removing value types does change the signature of a lambda node.
  // 4. It does not remove the arguments and inputs of context variables that are just passed
  // through. It only renders them dead.
  //
  // There might be more issues.
}

static void
TestUnusedStateRemoval()
{
  TestGamma();
  TestTheta();
  TestLambda();
}

JLM_UNIT_TEST_REGISTER("jlm/hls/backend/rvsdg2rhls/UnusedStateRemovalTests", TestUnusedStateRemoval)

static void
TestUsedMemoryState()
{
  using namespace jlm::llvm;
  using namespace jlm::hls;

  auto rvsdgModule = RvsdgModule::Create(jlm::util::FilePath(""), "", "");

  // Setup the function
  std::cout << "Function Setup" << std::endl;
  auto functionType = jlm::rvsdg::FunctionType::Create(
      { jlm::llvm::PointerType::Create(), MemoryStateType::Create() },
      { MemoryStateType::Create() });

  auto lambda = jlm::rvsdg::LambdaNode::Create(
      rvsdgModule->Rvsdg().GetRootRegion(),
      LlvmLambdaOperation::Create(functionType, "test", Linkage::externalLinkage));

  // Load node
  auto functionArguments = lambda->GetFunctionArguments();
  auto loadOutput = LoadNonVolatileOperation::Create(
      functionArguments[0],
      { functionArguments[1] },
      PointerType::Create(),
      32);

  auto lambdaOutput = lambda->finalize({ loadOutput[1] });
  jlm::rvsdg::GraphExport::Create(*lambdaOutput, "f");

  jlm::rvsdg::view(rvsdgModule->Rvsdg(), stdout);

  // Act
  jlm::util::StatisticsCollector statisticsCollector;
  UnusedStateRemoval::CreateAndRun(*rvsdgModule, statisticsCollector);

  // Assert
  jlm::rvsdg::view(rvsdgModule->Rvsdg(), stdout);
  auto * node = jlm::rvsdg::TryGetOwnerNode<jlm::rvsdg::Node>(
      *rvsdgModule->Rvsdg().GetRootRegion().result(0)->origin());
  auto lambdaSubregion = jlm::util::assertedCast<jlm::rvsdg::LambdaNode>(node)->subregion();
  assert(lambdaSubregion->nresults() == 1);
  assert(is<MemoryStateType>(lambdaSubregion->result(0)->Type()));
}
JLM_UNIT_TEST_REGISTER(
    "jlm/hls/backend/rvsdg2rhls/UnusedStateRemovalTests-UsedMemoryState",
    TestUsedMemoryState)

static void
TestUnusedMemoryState()
{
  using namespace jlm::llvm;
  using namespace jlm::hls;

  auto rvsdgModule = RvsdgModule::Create(jlm::util::FilePath(""), "", "");

  // Setup the function
  std::cout << "Function Setup" << std::endl;
  auto functionType = jlm::rvsdg::FunctionType::Create(
      { jlm::llvm::PointerType::Create(), MemoryStateType::Create(), MemoryStateType::Create() },
      { MemoryStateType::Create(), MemoryStateType::Create() });

  auto lambda = jlm::rvsdg::LambdaNode::Create(
      rvsdgModule->Rvsdg().GetRootRegion(),
      LlvmLambdaOperation::Create(functionType, "test", Linkage::externalLinkage));

  // Load node
  auto functionArguments = lambda->GetFunctionArguments();
  auto loadOutput = LoadNonVolatileOperation::Create(
      functionArguments[0],
      { functionArguments[1] },
      PointerType::Create(),
      32);

  auto lambdaOutput = lambda->finalize({ loadOutput[1], functionArguments[2] });
  jlm::rvsdg::GraphExport::Create(*lambdaOutput, "f");

  jlm::rvsdg::view(rvsdgModule->Rvsdg(), stdout);

  // Act
  jlm::util::StatisticsCollector statisticsCollector;
  UnusedStateRemoval::CreateAndRun(*rvsdgModule, statisticsCollector);

  // Assert
  auto * node = jlm::rvsdg::TryGetOwnerNode<jlm::rvsdg::Node>(
      *rvsdgModule->Rvsdg().GetRootRegion().result(0)->origin());
  auto lambdaSubregion = jlm::util::assertedCast<jlm::rvsdg::LambdaNode>(node)->subregion();
  jlm::rvsdg::view(rvsdgModule->Rvsdg(), stdout);
  assert(lambdaSubregion->narguments() == 2);
  assert(lambdaSubregion->nresults() == 1);
  assert(is<MemoryStateType>(lambdaSubregion->result(0)->Type()));
}
JLM_UNIT_TEST_REGISTER(
    "jlm/hls/backend/rvsdg2rhls/UnusedStateRemovalTests-UnusedMemoryState",
    TestUnusedMemoryState)

static void
TestInvariantMemoryState()
{
  using namespace jlm::llvm;
  using namespace jlm::hls;

  auto rvsdgModule = RvsdgModule::Create(jlm::util::FilePath(""), "", "");

  // Setup the function
  std::cout << "Function Setup" << std::endl;
  auto functionType = jlm::rvsdg::FunctionType::Create(
      { jlm::llvm::PointerType::Create(), MemoryStateType::Create() },
      { MemoryStateType::Create() });

  auto lambda = jlm::rvsdg::LambdaNode::Create(
      rvsdgModule->Rvsdg().GetRootRegion(),
      LlvmLambdaOperation::Create(functionType, "test", Linkage::externalLinkage));

  auto functionArguments = lambda->GetFunctionArguments();

  // LambdaEntryMemoryStateSplit node
  auto & memoryStateSplitNode =
      LambdaEntryMemoryStateSplitOperation::CreateNode(*functionArguments[1], 2, { 0, 1 });

  // Load node
  auto loadOutput = LoadNonVolatileOperation::Create(
      functionArguments[0],
      { memoryStateSplitNode.output(0) },
      PointerType::Create(),
      32);

  // LambdaExitMemoryStateMerge node
  std::vector<jlm::rvsdg::Output *> outputs;
  auto & memoryStateMerge = LambdaExitMemoryStateMergeOperation::CreateNode(
      *lambda->subregion(),
<<<<<<< HEAD
      { loadOutput[1], memoryStateSplit[1] },
      { 0, 1 });
=======
      { loadOutput[1], memoryStateSplitNode.output(1) });
>>>>>>> e47674c3

  auto lambdaOutput = lambda->finalize({ memoryStateMerge.output(0) });
  jlm::rvsdg::GraphExport::Create(*lambdaOutput, "f");

  jlm::rvsdg::view(rvsdgModule->Rvsdg(), stdout);

  // Act
  // This pass should have no effect on the graph
  jlm::util::StatisticsCollector statisticsCollector;
  UnusedStateRemoval::CreateAndRun(*rvsdgModule, statisticsCollector);

  // Assert
  auto * node = jlm::rvsdg::TryGetOwnerNode<jlm::rvsdg::Node>(
      *rvsdgModule->Rvsdg().GetRootRegion().result(0)->origin());
  auto lambdaSubregion = jlm::util::assertedCast<jlm::rvsdg::LambdaNode>(node)->subregion();
  jlm::rvsdg::view(rvsdgModule->Rvsdg(), stdout);
  assert(lambdaSubregion->narguments() == 2);
  assert(lambdaSubregion->nresults() == 1);
  assert(is<MemoryStateType>(lambdaSubregion->result(0)->Type()));
  assert(jlm::rvsdg::Region::ContainsOperation<LambdaEntryMemoryStateSplitOperation>(
      *lambdaSubregion,
      true));
  assert(jlm::rvsdg::Region::ContainsOperation<LambdaExitMemoryStateMergeOperation>(
      *lambdaSubregion,
      true));
}
JLM_UNIT_TEST_REGISTER(
    "jlm/hls/backend/rvsdg2rhls/UnusedStateRemovalTests-InvariantMemoryState",
    TestInvariantMemoryState)<|MERGE_RESOLUTION|>--- conflicted
+++ resolved
@@ -328,12 +328,7 @@
   std::vector<jlm::rvsdg::Output *> outputs;
   auto & memoryStateMerge = LambdaExitMemoryStateMergeOperation::CreateNode(
       *lambda->subregion(),
-<<<<<<< HEAD
-      { loadOutput[1], memoryStateSplit[1] },
-      { 0, 1 });
-=======
-      { loadOutput[1], memoryStateSplitNode.output(1) });
->>>>>>> e47674c3
+      { loadOutput[1], memoryStateSplitNode.output(1) }, { 0, 1 });
 
   auto lambdaOutput = lambda->finalize({ memoryStateMerge.output(0) });
   jlm::rvsdg::GraphExport::Create(*lambdaOutput, "f");
