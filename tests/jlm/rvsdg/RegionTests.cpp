/*
 * Copyright 2020 Nico Reißmann <nico.reissmann@gmail.com>
 * See COPYING for terms of redistribution.
 */

#include <test-operation.hpp>
#include <test-registry.hpp>
#include <test-types.hpp>

#include <jlm/util/AnnotationMap.hpp>

#include <algorithm>
#include <cassert>

static int
IteratorRanges()
{
  using namespace jlm::tests;

  // Arrange
  auto valueType = valuetype::Create();

  jlm::rvsdg::Graph graph;

  auto structuralNode = structural_node::create(&graph.GetRootRegion(), 1);
  auto & subregion = *structuralNode->subregion(0);
  auto & constSubregion = *static_cast<const jlm::rvsdg::Region *>(structuralNode->subregion(0));

  auto & argument0 = TestGraphArgument::Create(subregion, nullptr, valueType);
  auto & argument1 = TestGraphArgument::Create(subregion, nullptr, valueType);

  auto topNode0 = test_op::create(&subregion, {}, { valueType });
  auto node0 = test_op::create(&subregion, { &argument0 }, { valueType });
  auto node1 = test_op::create(&subregion, { &argument1 }, { valueType });
  auto bottomNode0 = test_op::create(&subregion, { &argument0, &argument1 }, { valueType });

  auto & result0 = TestGraphResult::Create(*topNode0->output(0), nullptr);
  auto & result1 = TestGraphResult::Create(*node0->output(0), nullptr);
  auto & result2 = TestGraphResult::Create(*node1->output(0), nullptr);

  // Act & Assert
  auto numArguments = std::distance(subregion.Arguments().begin(), subregion.Arguments().end());
  assert(numArguments == 2);
  for (auto & argument : constSubregion.Arguments())
  {
    assert(argument == &argument0 || argument == &argument1);
  }

  auto numTopNodes = std::distance(subregion.TopNodes().begin(), subregion.TopNodes().end());
  assert(numTopNodes == 1);
  for (auto & topNode : constSubregion.TopNodes())
  {
    assert(&topNode == topNode0);
  }

  auto numNodes = std::distance(subregion.Nodes().begin(), subregion.Nodes().end());
  assert(numNodes == 4);
  for (auto & node : constSubregion.Nodes())
  {
    assert(&node == topNode0 || &node == node0 || &node == node1 || &node == bottomNode0);
  }

  auto numBottomNodes =
      std::distance(subregion.BottomNodes().begin(), subregion.BottomNodes().end());
  assert(numBottomNodes == 1);
  for (auto & bottomNode : constSubregion.BottomNodes())
  {
    assert(&bottomNode == bottomNode0);
  }

  auto numResults = std::distance(subregion.Results().begin(), subregion.Results().end());
  assert(numResults == 3);
  for (auto & result : constSubregion.Results())
  {
    assert(result == &result0 || result == &result1 || result == &result2);
  }

  return 0;
}

JLM_UNIT_TEST_REGISTER("jlm/rvsdg/RegionTests-IteratorRanges", IteratorRanges)

/**
 * Test Region::Contains().
 */
static int
Contains()
{
  using namespace jlm::tests;

  // Arrange
  auto valueType = valuetype::Create();

  jlm::rvsdg::Graph graph;
  auto import = &jlm::tests::GraphImport::Create(graph, valueType, "import");

  auto structuralNode1 = structural_node::create(&graph.GetRootRegion(), 1);
  auto structuralInput1 = jlm::rvsdg::StructuralInput::create(structuralNode1, import, valueType);
  auto & regionArgument1 =
      TestGraphArgument::Create(*structuralNode1->subregion(0), structuralInput1, valueType);
  unary_op::create(structuralNode1->subregion(0), valueType, &regionArgument1, valueType);

  auto structuralNode2 = structural_node::create(&graph.GetRootRegion(), 1);
  auto structuralInput2 = jlm::rvsdg::StructuralInput::create(structuralNode2, import, valueType);
  auto & regionArgument2 =
      TestGraphArgument::Create(*structuralNode2->subregion(0), structuralInput2, valueType);
  binary_op::create(valueType, valueType, &regionArgument2, &regionArgument2);

  // Act & Assert
  assert(jlm::rvsdg::Region::Contains<structural_op>(graph.GetRootRegion(), false));
  assert(jlm::rvsdg::Region::Contains<unary_op>(graph.GetRootRegion(), true));
  assert(jlm::rvsdg::Region::Contains<binary_op>(graph.GetRootRegion(), true));
  assert(!jlm::rvsdg::Region::Contains<test_op>(graph.GetRootRegion(), true));

  return 0;
}

JLM_UNIT_TEST_REGISTER("jlm/rvsdg/RegionTests-Contains", Contains)

/**
 * Test Region::IsRootRegion().
 */
static int
IsRootRegion()
{
  // Arrange
  jlm::rvsdg::Graph graph;

  auto structuralNode = jlm::tests::structural_node::create(&graph.GetRootRegion(), 1);

  // Act & Assert
  assert(graph.GetRootRegion().IsRootRegion());
  assert(!structuralNode->subregion(0)->IsRootRegion());

  return 0;
}

JLM_UNIT_TEST_REGISTER("jlm/rvsdg/RegionTests-IsRootRegion", IsRootRegion)

/**
 * Test Region::NumRegions() with an empty Rvsdg.
 */
static int
NumRegions_EmptyRvsdg()
{
  using namespace jlm::rvsdg;

  // Arrange
  Graph graph;

  // Act & Assert
  assert(Region::NumRegions(graph.GetRootRegion()) == 1);

  return 0;
}

JLM_UNIT_TEST_REGISTER("jlm/rvsdg/RegionTests-NumRegions_EmptyRvsdg", NumRegions_EmptyRvsdg)

/**
 * Test Region::NumRegions() with non-empty Rvsdg.
 */
static int
NumRegions_NonEmptyRvsdg()
{
  using namespace jlm::rvsdg;

  // Arrange
  const Graph graph;
  auto structuralNode = jlm::tests::structural_node::create(&graph.GetRootRegion(), 4);
  jlm::tests::structural_node::create(structuralNode->subregion(0), 2);
  jlm::tests::structural_node::create(structuralNode->subregion(3), 5);

  // Act & Assert
  assert(Region::NumRegions(graph.GetRootRegion()) == 1 + 4 + 2 + 5);

  return 0;
}

JLM_UNIT_TEST_REGISTER("jlm/rvsdg/RegionTests-NumRegions_NonEmptyRvsdg", NumRegions_NonEmptyRvsdg)

/**
 * Test Region::RemoveResultsWhere()
 */
static int
RemoveResultsWhere()
{
  using namespace jlm::tests;

  // Arrange
  jlm::rvsdg::Graph rvsdg;
  jlm::rvsdg::Region region(&rvsdg.GetRootRegion(), &rvsdg);

  auto valueType = jlm::tests::valuetype::Create();
  auto node = jlm::tests::test_op::Create(&region, {}, {}, { valueType });

  auto & result0 = TestGraphResult::Create(*node->output(0), nullptr);
  auto & result1 = TestGraphResult::Create(*node->output(0), nullptr);
  auto & result2 = TestGraphResult::Create(*node->output(0), nullptr);

  // Act & Arrange
  assert(region.nresults() == 3);
  assert(result0.index() == 0);
  assert(result1.index() == 1);
  assert(result2.index() == 2);

  region.RemoveResultsWhere(
      [](const jlm::rvsdg::RegionResult & result)
      {
        return result.index() == 1;
      });
  assert(region.nresults() == 2);
  assert(result0.index() == 0);
  assert(result2.index() == 1);

  region.RemoveResultsWhere(
      [](const jlm::rvsdg::RegionResult &)
      {
        return false;
      });
  assert(region.nresults() == 2);
  assert(result0.index() == 0);
  assert(result2.index() == 1);

  region.RemoveResultsWhere(
      [](const jlm::rvsdg::RegionResult &)
      {
        return true;
      });
  assert(region.nresults() == 0);

  return 0;
}

JLM_UNIT_TEST_REGISTER("jlm/rvsdg/RegionTests-RemoveResultsWhere", RemoveResultsWhere)

/**
 * Test Region::RemoveArgumentsWhere()
 */
static int
RemoveArgumentsWhere()
{
  using namespace jlm::tests;

  // Arrange
  jlm::rvsdg::Graph rvsdg;
  jlm::rvsdg::Region region(&rvsdg.GetRootRegion(), &rvsdg);

  auto valueType = jlm::tests::valuetype::Create();
  auto & argument0 = TestGraphArgument::Create(region, nullptr, valueType);
  auto & argument1 = TestGraphArgument::Create(region, nullptr, valueType);
  auto & argument2 = TestGraphArgument::Create(region, nullptr, valueType);

  auto node = jlm::tests::test_op::Create(&region, { valueType }, { &argument1 }, { valueType });

  // Act & Arrange
  assert(region.narguments() == 3);
  assert(argument0.index() == 0);
  assert(argument1.index() == 1);
  assert(argument2.index() == 2);

  region.RemoveArgumentsWhere(
      [](const jlm::rvsdg::RegionArgument &)
      {
        return true;
      });
  assert(region.narguments() == 1);
  assert(argument1.index() == 0);

  region.remove_node(node);
  region.RemoveArgumentsWhere(
      [](const jlm::rvsdg::RegionArgument &)
      {
        return false;
      });
  assert(region.narguments() == 1);
  assert(argument1.index() == 0);

  region.RemoveArgumentsWhere(
      [](const jlm::rvsdg::RegionArgument & argument)
      {
        return argument.index() == 0;
      });
  assert(region.narguments() == 0);

  return 0;
}

JLM_UNIT_TEST_REGISTER("jlm/rvsdg/RegionTests-RemoveArgumentsWhere", RemoveArgumentsWhere)

/**
 * Test Region::PruneArguments()
 */
static int
PruneArguments()
{
  using namespace jlm::tests;

  // Arrange
  jlm::rvsdg::Graph rvsdg;
  jlm::rvsdg::Region region(&rvsdg.GetRootRegion(), &rvsdg);

  auto valueType = jlm::tests::valuetype::Create();
  auto & argument0 = TestGraphArgument::Create(region, nullptr, valueType);
  TestGraphArgument::Create(region, nullptr, valueType);
  auto & argument2 = TestGraphArgument::Create(region, nullptr, valueType);

  auto node = jlm::tests::test_op::Create(
      &region,
      { valueType, valueType },
      { &argument0, &argument2 },
      { valueType });

  // Act & Arrange
  assert(region.narguments() == 3);

  region.PruneArguments();
  assert(region.narguments() == 2);
  assert(argument0.index() == 0);
  assert(argument2.index() == 1);

  region.remove_node(node);
  region.PruneArguments();
  assert(region.narguments() == 0);

  return 0;
}

JLM_UNIT_TEST_REGISTER("jlm/rvsdg/RegionTests-PruneArguments", PruneArguments)

static int
ToTree_EmptyRvsdg()
{
  using namespace jlm::rvsdg;

  // Arrange
  Graph rvsdg;

  // Act
  auto tree = Region::ToTree(rvsdg.GetRootRegion());
  std::cout << tree << std::flush;

  // Assert
  assert(tree == "RootRegion\n");

  return 0;
}

JLM_UNIT_TEST_REGISTER("jlm/rvsdg/RegionTests-ToTree_EmptyRvsdg", ToTree_EmptyRvsdg)

static int
ToTree_EmptyRvsdgWithAnnotations()
{
  using namespace jlm::rvsdg;
  using namespace jlm::util;

  // Arrange
  Graph rvsdg;

  AnnotationMap annotationMap;
  annotationMap.AddAnnotation(&rvsdg.GetRootRegion(), Annotation("NumNodes", rvsdg.GetRootRegion().nnodes()));

  // Act
  auto tree = Region::ToTree(rvsdg.GetRootRegion(), annotationMap);
  std::cout << tree << std::flush;

  // Assert
  assert(tree == "RootRegion NumNodes:0\n");

  return 0;
}

JLM_UNIT_TEST_REGISTER(
    "jlm/rvsdg/RegionTests-ToTree_EmptyRvsdgWithAnnotations",
    ToTree_EmptyRvsdgWithAnnotations)

static int
ToTree_RvsdgWithStructuralNodes()
{
  using namespace jlm::rvsdg;

  // Arrange
  Graph rvsdg;
  auto structuralNode = jlm::tests::structural_node::create(&rvsdg.GetRootRegion(), 2);
  jlm::tests::structural_node::create(structuralNode->subregion(0), 1);
  jlm::tests::structural_node::create(structuralNode->subregion(1), 3);

  // Act
  auto tree = Region::ToTree(rvsdg.GetRootRegion());
  std::cout << tree << std::flush;

  // Assert
  auto numLines = std::count(tree.begin(), tree.end(), '\n');

  // We should find '\n' 10 times: 1 root region + 3 structural nodes + 6 subregions
  assert(numLines == 10);

  // Check that the last line printed looks accordingly
  auto lastLine = std::string("----Region[2]\n");
  assert(tree.compare(tree.size() - lastLine.size(), lastLine.size(), lastLine) == 0);

  return 0;
}

JLM_UNIT_TEST_REGISTER(
    "jlm/rvsdg/RegionTests-ToTree_RvsdgWithStructuralNodes",
    ToTree_RvsdgWithStructuralNodes)

static int
ToTree_RvsdgWithStructuralNodesAndAnnotations()
{
  using namespace jlm::rvsdg;
  using namespace jlm::util;

  // Arrange
  Graph rvsdg;
  auto structuralNode1 = jlm::tests::structural_node::create(&rvsdg.GetRootRegion(), 2);
  auto structuralNode2 = jlm::tests::structural_node::create(structuralNode1->subregion(1), 3);
  auto subregion2 = structuralNode2->subregion(2);

  AnnotationMap annotationMap;
  annotationMap.AddAnnotation(subregion2, Annotation("NumNodes", subregion2->nnodes()));
  annotationMap.AddAnnotation(subregion2, Annotation("NumArguments", subregion2->narguments()));

  // Act
  auto tree = Region::ToTree(rvsdg.GetRootRegion(), annotationMap);
  std::cout << tree << std::flush;

  // Assert
  auto numLines = std::count(tree.begin(), tree.end(), '\n');

  // We should find '\n' 8 times: 1 root region + 2 structural nodes + 5 subregions
  assert(numLines == 8);

  // Check that the last line printed looks accordingly
  auto lastLine = std::string("----Region[2] NumNodes:0 NumArguments:0\n");
  assert(tree.compare(tree.size() - lastLine.size(), lastLine.size(), lastLine) == 0);

  return 0;
}

JLM_UNIT_TEST_REGISTER(
    "jlm/rvsdg/RegionTests-ToTree_RvsdgWithStructuralNodesAndAnnotations",
    ToTree_RvsdgWithStructuralNodesAndAnnotations)

static int
BottomNodeTests()
{
  using namespace jlm::rvsdg;
  using namespace jlm::tests;

  auto valueType = valuetype::Create();

  // Arrange
  Graph rvsdg;

  // Act & Assert
  // A newly created node without any users should automatically be added to the bottom nodes
  auto structuralNode = jlm::tests::structural_node::create(&rvsdg.GetRootRegion(), 1);
  assert(structuralNode->IsDead());
  assert(rvsdg.GetRootRegion().NumBottomNodes() == 1);
  assert(&*(rvsdg.GetRootRegion().BottomNodes().begin()) == structuralNode);

  // The node cedes to be dead
  auto & output = structuralNode->AddOutput(valueType);
  jlm::tests::GraphExport::Create(output, "x");
  assert(structuralNode->IsDead() == false);
  assert(rvsdg.GetRootRegion().NumBottomNodes() == 0);
  assert(rvsdg.GetRootRegion().BottomNodes().begin() == rvsdg.GetRootRegion().BottomNodes().end());

  // And it becomes dead again
<<<<<<< HEAD
  rvsdg.GetRootRegion().RemoveResultsWhere(
      [](const RegionResult & result)
=======
  rvsdg.root()->RemoveResultsWhere(
      [](const RegionResult &)
>>>>>>> 507b9b4c
      {
        return true;
      });
  assert(structuralNode->IsDead());
  assert(rvsdg.GetRootRegion().NumBottomNodes() == 1);
  assert(&*(rvsdg.GetRootRegion().BottomNodes().begin()) == structuralNode);

  return 0;
}

JLM_UNIT_TEST_REGISTER("jlm/rvsdg/RegionTests-BottomNodeTests", BottomNodeTests)<|MERGE_RESOLUTION|>--- conflicted
+++ resolved
@@ -468,13 +468,8 @@
   assert(rvsdg.GetRootRegion().BottomNodes().begin() == rvsdg.GetRootRegion().BottomNodes().end());
 
   // And it becomes dead again
-<<<<<<< HEAD
   rvsdg.GetRootRegion().RemoveResultsWhere(
-      [](const RegionResult & result)
-=======
-  rvsdg.root()->RemoveResultsWhere(
       [](const RegionResult &)
->>>>>>> 507b9b4c
       {
         return true;
       });
