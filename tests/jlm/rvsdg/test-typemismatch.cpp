--- conflicted
+++ resolved
@@ -15,13 +15,8 @@
 
   Graph graph;
 
-<<<<<<< HEAD
-  auto type = jlm::tests::statetype::Create();
+  auto type = jlm::tests::StateType::Create();
   auto value_type = jlm::tests::ValueType::Create();
-=======
-  auto type = jlm::tests::StateType::Create();
-  auto value_type = jlm::tests::valuetype::Create();
->>>>>>> 65bb84f5
 
   auto n1 = jlm::tests::test_op::create(&graph.GetRootRegion(), {}, { type });
 
