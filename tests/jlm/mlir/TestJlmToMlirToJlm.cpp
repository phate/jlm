--- conflicted
+++ resolved
@@ -13,11 +13,8 @@
 #include <jlm/mlir/frontend/MlirToJlmConverter.hpp>
 #include <jlm/rvsdg/FunctionType.hpp>
 #include <jlm/rvsdg/nullary.hpp>
-<<<<<<< HEAD
 #include <jlm/rvsdg/simple-node.hpp>
 #include <jlm/rvsdg/traverser.hpp>
-=======
->>>>>>> 48121299
 
 static int
 TestUndef()
@@ -361,7 +358,6 @@
   }
   return 0;
 }
-<<<<<<< HEAD
 JLM_UNIT_TEST_REGISTER("jlm/mlir/TestMlirStoreGen", TestStore)
 
 static int
@@ -418,7 +414,6 @@
     rootBlock->push_back(omega);
     auto rvsdgModule = jlm::mlir::MlirToJlmConverter::CreateAndConvert(rootBlock);
     auto region = &rvsdgModule->Rvsdg().GetRootRegion();
-
     {
       using namespace jlm::llvm;
 
@@ -494,7 +489,6 @@
     rootBlock->push_back(omega);
     auto rvsdgModule = jlm::mlir::MlirToJlmConverter::CreateAndConvert(rootBlock);
     auto region = &rvsdgModule->Rvsdg().GetRootRegion();
-
     {
       using namespace jlm::llvm;
 
@@ -554,7 +548,6 @@
     rootBlock->push_back(omega);
     auto rvsdgModule = jlm::mlir::MlirToJlmConverter::CreateAndConvert(rootBlock);
     auto region = &rvsdgModule->Rvsdg().GetRootRegion();
-
     {
       using namespace jlm::llvm;
 
@@ -636,7 +629,6 @@
       rootBlock->push_back(omega);
       auto rvsdgModule = jlm::mlir::MlirToJlmConverter::CreateAndConvert(rootBlock);
       auto region = &rvsdgModule->Rvsdg().GetRootRegion();
-
       {
         using namespace jlm::llvm;
 
@@ -653,10 +645,6 @@
       }
     }
   }
-
-  return 0;
-}
-JLM_UNIT_TEST_REGISTER("jlm/mlir/TestMlirFpBinaryGen", TestFpBinary)
-=======
-JLM_UNIT_TEST_REGISTER("jlm/mlir/TestMlirStoreGen", TestStore)
->>>>>>> 48121299
+  return 0;
+}
+JLM_UNIT_TEST_REGISTER("jlm/mlir/TestMlirFpBinaryGen", TestFpBinary)