/*
 * Copyright 2018 Nico Reißmann <nico.reissmann@gmail.com>
 * See COPYING for terms of redistribution.
 */

#include <test-registry.hpp>

#include <jlm/tooling/CommandLine.hpp>

#include <cstring>

static const jlm::tooling::JlmOptCommandLineOptions &
ParseCommandLineArguments(const std::vector<std::string> & commandLineArguments)
{
  std::vector<const char *> cStrings;
  for (const auto & commandLineArgument : commandLineArguments)
  {
    cStrings.push_back(commandLineArgument.c_str());
  }

  static jlm::tooling::JlmOptCommandLineParser commandLineParser;
  return commandLineParser.ParseCommandLineArguments(
      static_cast<int>(cStrings.size()),
      cStrings.data());
}

static void
TestOptimizationCommandLineArgumentConversion()
{
  using namespace jlm::tooling;

  for (size_t n =
           static_cast<std::size_t>(JlmOptCommandLineOptions::OptimizationId::FirstEnumValue) + 1;
       n != static_cast<std::size_t>(JlmOptCommandLineOptions::OptimizationId::LastEnumValue);
       n++)
  {
    auto expectedOptimizationId = static_cast<JlmOptCommandLineOptions::OptimizationId>(n);
    auto commandLineArgument =
        JlmOptCommandLineOptions::ToCommandLineArgument(expectedOptimizationId);
    auto receivedOptimizationId =
        JlmOptCommandLineOptions::FromCommandLineArgumentToOptimizationId(commandLineArgument);

    assert(receivedOptimizationId == expectedOptimizationId);
  }
}

static void
TestStatisticsCommandLineArgumentConversion()
{
  using namespace jlm::tooling;
  for (size_t n = static_cast<std::size_t>(jlm::util::Statistics::Id::FirstEnumValue) + 1;
       n != static_cast<std::size_t>(jlm::util::Statistics::Id::LastEnumValue);
       n++)
  {
    auto expectedStatisticsId = static_cast<jlm::util::Statistics::Id>(n);
    auto commandLineArgument =
        JlmOptCommandLineOptions::ToCommandLineArgument(expectedStatisticsId);
    auto receivedStatisticsId =
        JlmOptCommandLineOptions::FromCommandLineArgumentToStatisticsId(commandLineArgument);

    assert(receivedStatisticsId == expectedStatisticsId);
  }
}

static void
TestOptimizationIdToOptimizationTranslation()
{
  using namespace jlm::tooling;

  for (size_t n =
           static_cast<std::size_t>(JlmOptCommandLineOptions::OptimizationId::FirstEnumValue) + 1;
       n != static_cast<std::size_t>(JlmOptCommandLineOptions::OptimizationId::LastEnumValue);
       n++)
  {
    auto optimizationId = static_cast<JlmOptCommandLineOptions::OptimizationId>(n);

    // throws exception on failure
    JlmOptCommandLineOptions::GetOptimization(optimizationId);
  }
}

static int
TestOutputFormatToCommandLineArgument()
{
  using namespace jlm::tooling;

  // Arrange
  auto start = static_cast<std::size_t>(JlmOptCommandLineOptions::OutputFormat::FirstEnumValue) + 1;
  auto end = static_cast<std::size_t>(JlmOptCommandLineOptions::OutputFormat::LastEnumValue);

  // Act & Assert
  for (size_t n = start; n != end; n++)
  {
    auto outputFormat = static_cast<JlmOptCommandLineOptions::OutputFormat>(n);

    // throws exception / asserts on failure
    JlmOptCommandLineOptions::ToCommandLineArgument(outputFormat);
  }

  return 0;
}
JLM_UNIT_TEST_REGISTER(
    "jlm/tooling/TestJlmOptCommandLineParser-TestOutputFormatToCommandLineArgument",
    TestOutputFormatToCommandLineArgument)

static int
Test()
{
  TestOptimizationCommandLineArgumentConversion();
  TestStatisticsCommandLineArgumentConversion();
  TestOptimizationIdToOptimizationTranslation();

  return 0;
}

JLM_UNIT_TEST_REGISTER("jlm/tooling/TestJlmOptCommandLineParser", Test)

static int
OutputFormatParsing()
{
  using namespace jlm::tooling;

  auto testOutputFormatParsing =
      [](const char * outputFormatString,
         jlm::tooling::JlmOptCommandLineOptions::OutputFormat outputFormat)
  {
    // Arrange
    std::vector<std::string> commandLineArguments(
        { "jlm-opt", "--output-format", outputFormatString, "foo.c" });

    // Act
    auto & commandLineOptions = ParseCommandLineArguments(commandLineArguments);

    // Assert
    assert(commandLineOptions.GetOutputFormat() == outputFormat);
  };

  auto start = static_cast<std::size_t>(JlmOptCommandLineOptions::OutputFormat::FirstEnumValue) + 1;
  auto end = static_cast<std::size_t>(JlmOptCommandLineOptions::OutputFormat::LastEnumValue);

  for (size_t n = start; n != end; n++)
  {
    auto outputFormat = static_cast<JlmOptCommandLineOptions::OutputFormat>(n);
#ifndef ENABLE_MLIR
    if (outputFormat == JlmOptCommandLineOptions::OutputFormat::Mlir)
      continue;
#endif
<<<<<<< HEAD

    auto outputFormatString = JlmOptCommandLineOptions::ToCommandLineArgument(outputFormat);
=======
>>>>>>> c7b6ea47

    auto outputFormatString = JlmOptCommandLineOptions::ToCommandLineArgument(outputFormat);
    testOutputFormatParsing(outputFormatString, outputFormat);
  }

  return 0;
}

JLM_UNIT_TEST_REGISTER(
    "jlm/tooling/TestJlmOptCommandLineParser-OutputFormatParsing",
    OutputFormatParsing)<|MERGE_RESOLUTION|>--- conflicted
+++ resolved
@@ -145,11 +145,6 @@
     if (outputFormat == JlmOptCommandLineOptions::OutputFormat::Mlir)
       continue;
 #endif
-<<<<<<< HEAD
-
-    auto outputFormatString = JlmOptCommandLineOptions::ToCommandLineArgument(outputFormat);
-=======
->>>>>>> c7b6ea47
 
     auto outputFormatString = JlmOptCommandLineOptions::ToCommandLineArgument(outputFormat);
     testOutputFormatParsing(outputFormatString, outputFormat);
