/*
 * Copyright 2018, 2025 Nico Reißmann <nico.reissmann@gmail.com>
 * See COPYING for terms of redistribution.
 */

#include <test-operation.hpp>
#include <test-registry.hpp>
#include <test-types.hpp>

#include <jlm/llvm/backend/RvsdgToIpGraphConverter.hpp>
#include <jlm/llvm/ir/cfg-structure.hpp>
#include <jlm/llvm/ir/ipgraph-module.hpp>
#include <jlm/llvm/ir/operators.hpp>
#include <jlm/llvm/ir/operators/IntegerOperations.hpp>
#include <jlm/llvm/ir/print.hpp>
#include <jlm/rvsdg/gamma.hpp>
#include <jlm/rvsdg/view.hpp>
#include <jlm/util/Statistics.hpp>

static int
GammaWithMatch()
{
  using namespace jlm::llvm;
  using namespace jlm::tests;
  using namespace jlm::util;

  // Arrange
  auto valueType = valuetype::Create();
  auto functionType = jlm::rvsdg::FunctionType::Create(
      { jlm::rvsdg::bittype::Create(1), valueType, valueType },
      { valueType });

  RvsdgModule rvsdgModule(filepath(""), "", "");

  auto lambdaNode = jlm::rvsdg::LambdaNode::Create(
      rvsdgModule.Rvsdg().GetRootRegion(),
      LlvmLambdaOperation::Create(functionType, "lambdaOutput", linkage::external_linkage));

  auto match = jlm::rvsdg::match(1, { { 0, 0 } }, 1, 2, lambdaNode->GetFunctionArguments()[0]);
  auto gamma = jlm::rvsdg::GammaNode::create(match, 2);
  auto gammaInput1 = gamma->AddEntryVar(lambdaNode->GetFunctionArguments()[1]);
  auto gammaInput2 = gamma->AddEntryVar(lambdaNode->GetFunctionArguments()[2]);
  auto gammaOutput =
      gamma->AddExitVar({ gammaInput1.branchArgument[0], gammaInput2.branchArgument[1] });

  auto lambdaOutput = lambdaNode->finalize({ gammaOutput.output });
  jlm::llvm::GraphExport::Create(*lambdaOutput, "");

  view(rvsdgModule.Rvsdg(), stdout);

  // Act
  StatisticsCollector statisticsCollector;
  auto module = RvsdgToIpGraphConverter::CreateAndConvertModule(rvsdgModule, statisticsCollector);
  print(*module, stdout);

  // Assert
  auto & ipg = module->ipgraph();
  assert(ipg.nnodes() == 1);

  auto cfg = dynamic_cast<const function_node &>(*ipg.begin()).cfg();
  assert(cfg->nnodes() == 4);

  return 0;
}

JLM_UNIT_TEST_REGISTER(
    "jlm/tests/jlm/llvm/backend/RvsdgToIpGraphConverterTests-GammaWithMatch",
    GammaWithMatch)

static int
GammaWithoutMatch()
{
  using namespace jlm::llvm;
  using namespace jlm::tests;
  using namespace jlm::util;

  // Arrange
  auto valueType = valuetype::Create();
  auto functionType = jlm::rvsdg::FunctionType::Create(
      { jlm::rvsdg::ControlType::Create(2), valueType, valueType },
      { valueType });

  RvsdgModule rvsdgModule(filepath(""), "", "");

  auto lambdaNode = jlm::rvsdg::LambdaNode::Create(
      rvsdgModule.Rvsdg().GetRootRegion(),
      LlvmLambdaOperation::Create(functionType, "lambdaOutput", linkage::external_linkage));

  auto gammaNode = jlm::rvsdg::GammaNode::create(lambdaNode->GetFunctionArguments()[0], 2);
  auto gammaInput1 = gammaNode->AddEntryVar(lambdaNode->GetFunctionArguments()[1]);
  auto gammaInput2 = gammaNode->AddEntryVar(lambdaNode->GetFunctionArguments()[2]);
  auto gammaOutput =
      gammaNode->AddExitVar({ gammaInput1.branchArgument[0], gammaInput2.branchArgument[1] });

  auto lambdaOutput = lambdaNode->finalize({ gammaOutput.output });
  jlm::llvm::GraphExport::Create(*lambdaOutput, "");

  jlm::rvsdg::view(rvsdgModule.Rvsdg(), stdout);

  // Act
  StatisticsCollector statisticsCollector;
  auto module = RvsdgToIpGraphConverter::CreateAndConvertModule(rvsdgModule, statisticsCollector);
  print(*module, stdout);

  // Assert
  auto & ipg = module->ipgraph();
  assert(ipg.nnodes() == 1);

  auto cfg = dynamic_cast<const function_node &>(*ipg.begin()).cfg();
  assert(cfg->nnodes() == 4);

  return 0;
}

JLM_UNIT_TEST_REGISTER(
    "jlm/tests/jlm/llvm/backend/RvsdgToIpGraphConverterTests-GammaWithoutMatch",
    GammaWithoutMatch)

static int
<<<<<<< HEAD
=======
EmptyGammaWithTwoSubregionsAndMatch()
{
  using namespace jlm::llvm;
  using namespace jlm::tests;
  using namespace jlm::util;

  // Arrange
  auto valueType = valuetype::Create();
  const auto functionType = jlm::rvsdg::FunctionType::Create(
      { jlm::rvsdg::bittype::Create(32), valueType, valueType },
      { valueType });

  RvsdgModule rvsdgModule(filepath(""), "", "");

  const auto lambdaNode = jlm::rvsdg::LambdaNode::Create(
      rvsdgModule.Rvsdg().GetRootRegion(),
      LlvmLambdaOperation::Create(functionType, "lambdaOutput", linkage::external_linkage));
  const auto conditionValue = lambdaNode->GetFunctionArguments()[0];
  const auto trueValue = lambdaNode->GetFunctionArguments()[1];
  const auto falseValue = lambdaNode->GetFunctionArguments()[2];

  auto caseValue = 24;
  const auto matchResult = match(32, { { caseValue, 0 } }, 1, 2, conditionValue);

  const auto gammaNode = jlm::rvsdg::GammaNode::create(matchResult, 2);
  auto [inputTrue, branchArgumentTrue] = gammaNode->AddEntryVar(trueValue);
  auto [inputFalse, branchArgumentFalse] = gammaNode->AddEntryVar(falseValue);
  auto [_, gammaOutput] = gammaNode->AddExitVar({ branchArgumentTrue[0], branchArgumentFalse[1] });

  const auto lambdaOutput = lambdaNode->finalize({ gammaOutput });
  jlm::llvm::GraphExport::Create(*lambdaOutput, "");

  view(rvsdgModule.Rvsdg(), stdout);

  // Act
  StatisticsCollector statisticsCollector;
  const auto module =
      RvsdgToIpGraphConverter::CreateAndConvertModule(rvsdgModule, statisticsCollector);
  print(*module, stdout);

  // Assert
  const auto & ipGraph = module->ipgraph();
  assert(ipGraph.nnodes() == 1);

  const auto controlFlowGraph = dynamic_cast<const function_node &>(*ipGraph.begin()).cfg();
  assert(is_closed(*controlFlowGraph));

  return 0;
}

JLM_UNIT_TEST_REGISTER(
    "jlm/tests/jlm/llvm/backend/RvsdgToIpGraphConverterTests-EmptyGammaWithTwoSubregionsAndMatch",
    EmptyGammaWithTwoSubregionsAndMatch)

static int
>>>>>>> 1725fe69
EmptyGammaWithTwoSubregions()
{
  using namespace jlm::llvm;
  using namespace jlm::tests;
  using namespace jlm::util;

  // Arrange
  auto valueType = valuetype::Create();
  auto functionType = jlm::rvsdg::FunctionType::Create(
      { jlm::rvsdg::bittype::Create(32), valueType, valueType },
      { valueType });

  RvsdgModule rvsdgModule(filepath(""), "", "");

  const auto lambdaNode = jlm::rvsdg::LambdaNode::Create(
      rvsdgModule.Rvsdg().GetRootRegion(),
      LlvmLambdaOperation::Create(functionType, "lambdaOutput", linkage::external_linkage));
  const auto trueValue = lambdaNode->GetFunctionArguments()[1];
  const auto falseValue = lambdaNode->GetFunctionArguments()[2];

  const auto matchResult = match(32, { { 0, 0 } }, 1, 2, lambdaNode->GetFunctionArguments()[0]);

  const auto gammaNode0 = jlm::rvsdg::GammaNode::create(matchResult, 2);
  const auto & c0 = jlm::rvsdg::CreateOpNode<jlm::rvsdg::ctlconstant_op>(
      *gammaNode0->subregion(0),
      jlm::rvsdg::ctlvalue_repr(0, 2));
  const auto & c1 = jlm::rvsdg::CreateOpNode<jlm::rvsdg::ctlconstant_op>(
      *gammaNode0->subregion(1),
      jlm::rvsdg::ctlvalue_repr(1, 2));
  auto c = gammaNode0->AddExitVar({ c0.output(0), c1.output(0) });

  const auto gammaNode1 = jlm::rvsdg::GammaNode::create(c.output, 2);
  auto [inputTrue, branchArgumentTrue] = gammaNode1->AddEntryVar(trueValue);
  auto [inputFalse, branchArgumentFalse] = gammaNode1->AddEntryVar(falseValue);
  auto [_, gammaOutput] = gammaNode1->AddExitVar({ branchArgumentFalse[0], branchArgumentTrue[1] });

  const auto lambdaOutput = lambdaNode->finalize({ gammaOutput });
  jlm::llvm::GraphExport::Create(*lambdaOutput, "");

  view(rvsdgModule.Rvsdg(), stdout);

  // Act
  StatisticsCollector statisticsCollector;
  const auto module =
      RvsdgToIpGraphConverter::CreateAndConvertModule(rvsdgModule, statisticsCollector);
  print(*module, stdout);

  // Assert
  const auto & ipGraph = module->ipgraph();
  assert(ipGraph.nnodes() == 1);

  const auto controlFlowGraph = dynamic_cast<const function_node &>(*ipGraph.begin()).cfg();
  assert(is_closed(*controlFlowGraph));

<<<<<<< HEAD
  {
    const auto exitNode = controlFlowGraph->exit();
    const auto entryNode = controlFlowGraph->entry();
    const auto trueArgument = entryNode->argument(1);
    const auto falseArgument = entryNode->argument(2);
    const auto basicBlock = dynamic_cast<basic_block *>(exitNode->InEdges().begin()->source());

    const auto selectTac = basicBlock->last();
    assert(is<SelectOperation>(selectTac));
    const auto trueAlternative = selectTac->operand(1);
    const auto falseAlternative = selectTac->operand(2);
    assert(trueAlternative == trueArgument);
    assert(falseAlternative == falseArgument);
  }

=======
>>>>>>> 1725fe69
  return 0;
}

JLM_UNIT_TEST_REGISTER(
    "jlm/tests/jlm/llvm/backend/RvsdgToIpGraphConverterTests-EmptyGammaWithTwoSubregions",
    EmptyGammaWithTwoSubregions)

static int
EmptyGammaWithThreeSubregions()
{
  using namespace jlm::llvm;
  using namespace jlm::tests;
  using namespace jlm::util;

  // Arrange
  auto valueType = jlm::tests::valuetype::Create();
  auto functionType = jlm::rvsdg::FunctionType::Create(
      { jlm::rvsdg::bittype::Create(32), valueType, valueType },
      { valueType });

  RvsdgModule rvsdgModule(filepath(""), "", "");

  auto lambdaNode = jlm::rvsdg::LambdaNode::Create(
      rvsdgModule.Rvsdg().GetRootRegion(),
      LlvmLambdaOperation::Create(functionType, "lambdaOutput", linkage::external_linkage));

  auto match =
      jlm::rvsdg::match(32, { { 0, 0 }, { 1, 1 } }, 2, 3, lambdaNode->GetFunctionArguments()[0]);

  auto gammaNode = jlm::rvsdg::GammaNode::create(match, 3);
  auto gammaInput1 = gammaNode->AddEntryVar(lambdaNode->GetFunctionArguments()[1]);
  auto gammaInput2 = gammaNode->AddEntryVar(lambdaNode->GetFunctionArguments()[2]);
  auto gammaOutput = gammaNode->AddExitVar({ gammaInput1.branchArgument[0],
                                             gammaInput1.branchArgument[1],
                                             gammaInput2.branchArgument[2] });

  auto lambdaOutput = lambdaNode->finalize({ gammaOutput.output });
  jlm::llvm::GraphExport::Create(*lambdaOutput, "");

  jlm::rvsdg::view(rvsdgModule.Rvsdg(), stdout);

  // Act
  StatisticsCollector statisticsCollector;
  auto module = RvsdgToIpGraphConverter::CreateAndConvertModule(rvsdgModule, statisticsCollector);
  print(*module, stdout);

  // Assert
  auto & ipg = module->ipgraph();
  assert(ipg.nnodes() == 1);

  auto cfg = dynamic_cast<const function_node &>(*ipg.begin()).cfg();
  assert(is_closed(*cfg));

  return 0;
}

JLM_UNIT_TEST_REGISTER(
    "jlm/tests/jlm/llvm/backend/RvsdgToIpGraphConverterTests-EmptyGammaWithThreeSubregions",
    EmptyGammaWithThreeSubregions)

static int
PartialEmptyGamma()
{
  using namespace jlm::llvm;
  using namespace jlm::tests;
  using namespace jlm::util;

  // Arrange
  auto valueType = jlm::tests::valuetype::Create();
  auto functionType = jlm::rvsdg::FunctionType::Create(
      { jlm::rvsdg::bittype::Create(1), valueType },
      { valueType });

  RvsdgModule rvsdgModule(filepath(""), "", "");

  auto lambdaNode = jlm::rvsdg::LambdaNode::Create(
      rvsdgModule.Rvsdg().GetRootRegion(),
      LlvmLambdaOperation::Create(functionType, "lambdaOutput", linkage::external_linkage));

  auto match = jlm::rvsdg::match(1, { { 0, 0 } }, 1, 2, lambdaNode->GetFunctionArguments()[0]);
  auto gammaNode = jlm::rvsdg::GammaNode::create(match, 2);
  auto gammaInput = gammaNode->AddEntryVar(lambdaNode->GetFunctionArguments()[1]);
  auto output = jlm::tests::create_testop(
      gammaNode->subregion(1),
      { gammaInput.branchArgument[1] },
      { valueType })[0];
  auto gammaOutput = gammaNode->AddExitVar({ gammaInput.branchArgument[0], output });

  auto lambdaOutput = lambdaNode->finalize({ gammaOutput.output });

  jlm::llvm::GraphExport::Create(*lambdaOutput, "");

  jlm::rvsdg::view(rvsdgModule.Rvsdg(), stdout);

  // Act
  StatisticsCollector statisticsCollector;
  auto module = RvsdgToIpGraphConverter::CreateAndConvertModule(rvsdgModule, statisticsCollector);

  // Assert
  auto & ipg = module->ipgraph();
  assert(ipg.nnodes() == 1);

  auto cfg = dynamic_cast<const function_node &>(*ipg.begin()).cfg();
  std::cout << cfg::ToAscii(*cfg) << std::flush;

  assert(is_proper_structured(*cfg));

  return 0;
}

JLM_UNIT_TEST_REGISTER(
    "jlm/tests/jlm/llvm/backend/RvsdgToIpGraphConverterTests-PartialEmptyGamma",
    PartialEmptyGamma)

static int
RecursiveData()
{
  using namespace jlm::llvm;

  // Arrange
  auto vt = jlm::tests::valuetype::Create();
  auto pt = PointerType::Create();

  RvsdgModule rm(jlm::util::filepath(""), "", "");

  auto imp = &GraphImport::Create(rm.Rvsdg(), vt, pt, "", linkage::external_linkage);

  phi::builder pb;
  pb.begin(&rm.Rvsdg().GetRootRegion());
  auto region = pb.subregion();
  auto r1 = pb.add_recvar(pt);
  auto r2 = pb.add_recvar(pt);
  auto dep = pb.add_ctxvar(imp);

  jlm::rvsdg::output *delta1, *delta2;
  {
    auto delta =
        delta::node::Create(region, vt, "test-delta1", linkage::external_linkage, "", false);
    auto dep1 = delta->add_ctxvar(r2->argument());
    auto dep2 = delta->add_ctxvar(dep);
    delta1 =
        delta->finalize(jlm::tests::create_testop(delta->subregion(), { dep1, dep2 }, { vt })[0]);
  }

  {
    auto delta =
        delta::node::Create(region, vt, "test-delta2", linkage::external_linkage, "", false);
    auto dep1 = delta->add_ctxvar(r1->argument());
    auto dep2 = delta->add_ctxvar(dep);
    delta2 =
        delta->finalize(jlm::tests::create_testop(delta->subregion(), { dep1, dep2 }, { vt })[0]);
  }

  r1->set_rvorigin(delta1);
  r2->set_rvorigin(delta2);

  auto phi = pb.end();
  GraphExport::Create(*phi->output(0), "");

  jlm::rvsdg::view(rm.Rvsdg(), stdout);

  // Act
  jlm::util::StatisticsCollector statisticsCollector;
  auto module = RvsdgToIpGraphConverter::CreateAndConvertModule(rm, statisticsCollector);
  print(*module, stdout);

  // Assert
  auto & ipg = module->ipgraph();
  assert(ipg.nnodes() == 3);

  return 0;
}

JLM_UNIT_TEST_REGISTER(
    "jlm/tests/jlm/llvm/backend/RvsdgToIpGraphConverterTests-RecursiveData",
    RecursiveData)<|MERGE_RESOLUTION|>--- conflicted
+++ resolved
@@ -117,8 +117,6 @@
     GammaWithoutMatch)
 
 static int
-<<<<<<< HEAD
-=======
 EmptyGammaWithTwoSubregionsAndMatch()
 {
   using namespace jlm::llvm;
@@ -174,7 +172,6 @@
     EmptyGammaWithTwoSubregionsAndMatch)
 
 static int
->>>>>>> 1725fe69
 EmptyGammaWithTwoSubregions()
 {
   using namespace jlm::llvm;
@@ -229,7 +226,6 @@
   const auto controlFlowGraph = dynamic_cast<const function_node &>(*ipGraph.begin()).cfg();
   assert(is_closed(*controlFlowGraph));
 
-<<<<<<< HEAD
   {
     const auto exitNode = controlFlowGraph->exit();
     const auto entryNode = controlFlowGraph->entry();
@@ -245,8 +241,6 @@
     assert(falseAlternative == falseArgument);
   }
 
-=======
->>>>>>> 1725fe69
   return 0;
 }
 
