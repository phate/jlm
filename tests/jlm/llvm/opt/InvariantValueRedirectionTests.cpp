--- conflicted
+++ resolved
@@ -307,16 +307,10 @@
         CallOperation::GetMemoryStateOutput(callNode),
         { 0, 1 });
 
-<<<<<<< HEAD
     auto & lambdaExitMergeNode = LambdaExitMemoryStateMergeOperation::CreateNode(
         *lambdaNode->subregion(),
-        callExitSplitResults,
+        outputs(&callExitSplitNode),
         { 0, 1 });
-=======
-    auto & lambdaExitMergeResult = LambdaExitMemoryStateMergeOperation::Create(
-        *lambdaNode->subregion(),
-        outputs(&callExitSplitNode));
->>>>>>> e16d78c1
 
     lambdaOutputTest2 = lambdaNode->finalize({ callNode.output(0),
                                                &CallOperation::GetIOStateOutput(callNode),
@@ -419,16 +413,10 @@
         CallOperation::GetMemoryStateOutput(callNode),
         { 0 });
 
-<<<<<<< HEAD
     auto & lambdaExitMergeNode = LambdaExitMemoryStateMergeOperation::CreateNode(
         *lambdaNode->subregion(),
-        callExitSplitResults,
+        outputs(&callExitSplitNode),
         { 0 });
-=======
-    auto & lambdaExitMergeResult = LambdaExitMemoryStateMergeOperation::Create(
-        *lambdaNode->subregion(),
-        outputs(&callExitSplitNode));
->>>>>>> e16d78c1
 
     lambdaOutputTest2 = lambdaNode->finalize({ callNode.output(0),
                                                &CallOperation::GetIOStateOutput(callNode),
