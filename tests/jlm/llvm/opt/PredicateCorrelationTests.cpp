--- conflicted
+++ resolved
@@ -243,64 +243,13 @@
     testMatchConstantCorrelation_Failure)
 
 static void
-<<<<<<< HEAD
-testThetaGammaCorrelationFixPoint()
-=======
 testMatchCorrelationDetection()
->>>>>>> 49c626e8
-{
-  // Arrange
-  using namespace jlm::llvm;
-  using namespace jlm::rvsdg;
-  using namespace jlm::tests;
-
-<<<<<<< HEAD
-  auto bitType32 = BitType::Create(32);
-  auto controlType = ControlType::Create(2);
-
-  auto rvsdgModule = jlm::llvm::RvsdgModule::Create(jlm::util::FilePath(""), "", "");
-  auto & rvsdg = rvsdgModule->Rvsdg();
-
-  auto thetaNode = ThetaNode::create(&rvsdg.GetRootRegion());
-
-  // Arrange first gamma node
-  auto predicate = TestOperation::create(thetaNode->subregion(), {}, { controlType })->output(0);
-  auto gammaNode1 = GammaNode::create(predicate, 2);
-
-  auto constant0 = create_bitconstant(gammaNode1->subregion(0), 64, 0);
-  auto constant1 = create_bitconstant(gammaNode1->subregion(1), 64, 1);
-
-  auto exitVar = gammaNode1->AddExitVar({ constant0, constant1 });
-  auto & matchNode = MatchOperation::CreateNode(*exitVar.output, { { 1, 1 } }, 0, 2);
-
-  // Arrange second gamma node
-  auto gammaNode2 = GammaNode::create(matchNode.output(0), 2);
-
-  auto controlConstant0 = control_constant(gammaNode2->subregion(0), 2, 0);
-  auto controlConstant1 = control_constant(gammaNode2->subregion(1), 2, 1);
-
-  auto controlExitVar = gammaNode2->AddExitVar({ controlConstant0, controlConstant1 });
-
-  thetaNode->predicate()->divert_to(controlExitVar.output);
-
-  // Act
-  jlm::util::StatisticsCollector statisticsCollector;
-  PredicateCorrelation predicateCorrelation;
-  predicateCorrelation.Run(*rvsdgModule, statisticsCollector);
-
-  thetaNode->subregion()->prune(true);
-
-  view(rvsdg, stdout);
-
-  // Assert
-  assert(thetaNode->subregion()->numNodes() == 1);
-  assert(thetaNode->predicate()->origin() == predicate);
-}
-
-JLM_UNIT_TEST_REGISTER(
-    "jlm/llvm/opt/PredicateCorrelationTests-testThetaGammaCorrelationFixPoint",
-    testThetaGammaCorrelationFixPoint)
-=======
+{
+  // Arrange
+  using namespace jlm::llvm;
+  using namespace jlm::rvsdg;
+  using namespace jlm::tests;
+
   auto rvsdgModule = jlm::llvm::RvsdgModule::Create(jlm::util::FilePath(""), "", "");
   auto & rvsdg = rvsdgModule->Rvsdg();
 
@@ -325,4 +274,57 @@
 JLM_UNIT_TEST_REGISTER(
     "jlm/llvm/opt/PredicateCorrelationTests-testMatchCorrelationDetection",
     testMatchCorrelationDetection)
->>>>>>> 49c626e8
+
+static void
+testThetaGammaCorrelationFixPoint()
+{
+  // Arrange
+  using namespace jlm::llvm;
+  using namespace jlm::rvsdg;
+  using namespace jlm::tests;
+
+  auto bitType32 = BitType::Create(32);
+  auto controlType = ControlType::Create(2);
+
+  auto rvsdgModule = jlm::llvm::RvsdgModule::Create(jlm::util::FilePath(""), "", "");
+  auto & rvsdg = rvsdgModule->Rvsdg();
+
+  auto thetaNode = ThetaNode::create(&rvsdg.GetRootRegion());
+
+  // Arrange first gamma node
+  auto predicate = TestOperation::create(thetaNode->subregion(), {}, { controlType })->output(0);
+  auto gammaNode1 = GammaNode::create(predicate, 2);
+
+  auto constant0 = create_bitconstant(gammaNode1->subregion(0), 64, 0);
+  auto constant1 = create_bitconstant(gammaNode1->subregion(1), 64, 1);
+
+  auto exitVar = gammaNode1->AddExitVar({ constant0, constant1 });
+  auto & matchNode = MatchOperation::CreateNode(*exitVar.output, { { 1, 1 } }, 0, 2);
+
+  // Arrange second gamma node
+  auto gammaNode2 = GammaNode::create(matchNode.output(0), 2);
+
+  auto controlConstant0 = control_constant(gammaNode2->subregion(0), 2, 0);
+  auto controlConstant1 = control_constant(gammaNode2->subregion(1), 2, 1);
+
+  auto controlExitVar = gammaNode2->AddExitVar({ controlConstant0, controlConstant1 });
+
+  thetaNode->predicate()->divert_to(controlExitVar.output);
+
+  // Act
+  jlm::util::StatisticsCollector statisticsCollector;
+  PredicateCorrelation predicateCorrelation;
+  predicateCorrelation.Run(*rvsdgModule, statisticsCollector);
+
+  thetaNode->subregion()->prune(true);
+
+  view(rvsdg, stdout);
+
+  // Assert
+  assert(thetaNode->subregion()->numNodes() == 1);
+  assert(thetaNode->predicate()->origin() == predicate);
+}
+
+JLM_UNIT_TEST_REGISTER(
+    "jlm/llvm/opt/PredicateCorrelationTests-testThetaGammaCorrelationFixPoint",
+    testThetaGammaCorrelationFixPoint)