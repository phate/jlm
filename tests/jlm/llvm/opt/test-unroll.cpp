/*
 * Copyright 2017 Nico Reißmann <nico.reissmann@gmail.com>
 * See COPYING for terms of redistribution.
 */

#include "test-operation.hpp"
#include "test-registry.hpp"

#include <jlm/rvsdg/bitstring/arithmetic.hpp>
#include <jlm/rvsdg/bitstring/comparison.hpp>
#include <jlm/rvsdg/bitstring/constant.hpp>
#include <jlm/rvsdg/gamma.hpp>
#include <jlm/rvsdg/theta.hpp>
#include <jlm/rvsdg/traverser.hpp>

#include <jlm/llvm/ir/RvsdgModule.hpp>
#include <jlm/llvm/opt/DeadNodeElimination.hpp>
#include <jlm/llvm/opt/unroll.hpp>
#include <jlm/util/Statistics.hpp>

static jlm::util::StatisticsCollector statisticsCollector;

static size_t
nthetas(jlm::rvsdg::Region * region)
{
  size_t n = 0;
  for (const auto & node : region->Nodes())
  {
    if (dynamic_cast<const jlm::rvsdg::ThetaNode *>(&node))
      n++;
  }

  return n;
}

static jlm::rvsdg::ThetaNode *
create_theta(
<<<<<<< HEAD
    const jlm::rvsdg::bitcompare_op & cop,
    const jlm::rvsdg::BitBinaryOperation & aop,
=======
    const jlm::rvsdg::BitCompareOperation & cop,
    const jlm::rvsdg::bitbinary_op & aop,
>>>>>>> c2b9a010
    jlm::rvsdg::Output * init,
    jlm::rvsdg::Output * step,
    jlm::rvsdg::Output * end)
{
  using namespace jlm::rvsdg;

  auto graph = init->region()->graph();

  auto theta = ThetaNode::create(&graph->GetRootRegion());
  auto subregion = theta->subregion();
  auto idv = theta->AddLoopVar(init);
  auto lvs = theta->AddLoopVar(step);
  auto lve = theta->AddLoopVar(end);

  auto arm = SimpleNode::Create(*subregion, aop, { idv.pre, lvs.pre }).output(0);
  auto cmp = SimpleNode::Create(*subregion, cop, { arm, lve.pre }).output(0);
  auto match = jlm::rvsdg::match(1, { { 1, 1 } }, 0, 2, cmp);

  idv.post->divert_to(arm);
  theta->set_predicate(match);

  return theta;
}

static inline void
test_unrollinfo()
{
  auto bt32 = jlm::rvsdg::bittype::Create(32);
  jlm::rvsdg::bitslt_op slt(32);
  jlm::rvsdg::bitult_op ult(32);
  jlm::rvsdg::bitule_op ule(32);
  jlm::rvsdg::bitugt_op ugt(32);
  jlm::rvsdg::bitsge_op sge(32);
  jlm::rvsdg::biteq_op eq(32);

  jlm::rvsdg::bitadd_op add(32);
  jlm::rvsdg::bitsub_op sub(32);

  {
    jlm::rvsdg::Graph graph;
    auto x = &jlm::tests::GraphImport::Create(graph, bt32, "x");
    auto theta = create_theta(slt, add, x, x, x);
    auto ui = jlm::llvm::LoopUnrollInfo::create(theta);

    assert(ui);
    assert(ui->is_additive());
    assert(!ui->is_subtractive());
    assert(!ui->is_known());
    assert(!ui->niterations());
    assert(ui->theta() == theta);
    assert(theta->MapPreLoopVar(*ui->idv()).input->origin() == x);
  }

  {
    jlm::rvsdg::Graph graph;

    auto init0 = jlm::rvsdg::create_bitconstant(&graph.GetRootRegion(), 32, 0);
    auto init1 = jlm::rvsdg::create_bitconstant(&graph.GetRootRegion(), 32, 1);
    auto initm1 = jlm::rvsdg::create_bitconstant(&graph.GetRootRegion(), 32, 0xFFFFFFFF);

    auto step1 = jlm::rvsdg::create_bitconstant(&graph.GetRootRegion(), 32, 1);
    auto step0 = jlm::rvsdg::create_bitconstant(&graph.GetRootRegion(), 32, 0);
    auto stepm1 = jlm::rvsdg::create_bitconstant(&graph.GetRootRegion(), 32, 0xFFFFFFFF);
    auto step2 = jlm::rvsdg::create_bitconstant(&graph.GetRootRegion(), 32, 2);

    auto end100 = jlm::rvsdg::create_bitconstant(&graph.GetRootRegion(), 32, 100);

    auto theta = create_theta(ult, add, init0, step1, end100);
    auto ui = jlm::llvm::LoopUnrollInfo::create(theta);
    assert(ui && *ui->niterations() == 100);

    theta = create_theta(ule, add, init0, step1, end100);
    ui = jlm::llvm::LoopUnrollInfo::create(theta);
    assert(ui && *ui->niterations() == 101);

    theta = create_theta(ugt, sub, end100, stepm1, init0);
    ui = jlm::llvm::LoopUnrollInfo::create(theta);
    assert(ui && *ui->niterations() == 100);

    theta = create_theta(sge, sub, end100, stepm1, init0);
    ui = jlm::llvm::LoopUnrollInfo::create(theta);
    assert(ui && *ui->niterations() == 101);

    theta = create_theta(ult, add, init0, step0, end100);
    ui = jlm::llvm::LoopUnrollInfo::create(theta);
    assert(ui && !ui->niterations());

    theta = create_theta(eq, add, initm1, step1, end100);
    ui = jlm::llvm::LoopUnrollInfo::create(theta);
    assert(ui && *ui->niterations() == 101);

    theta = create_theta(eq, add, init1, step2, end100);
    ui = jlm::llvm::LoopUnrollInfo::create(theta);
    assert(ui && !ui->niterations());
  }
}

static inline void
test_known_boundaries()
{
  jlm::rvsdg::bitult_op ult(32);
  jlm::rvsdg::bitsgt_op sgt(32);
  jlm::rvsdg::bitadd_op add(32);
  jlm::rvsdg::bitsub_op sub(32);

  {
    jlm::rvsdg::Graph graph;

    auto init = jlm::rvsdg::create_bitconstant(&graph.GetRootRegion(), 32, 0);
    auto step = jlm::rvsdg::create_bitconstant(&graph.GetRootRegion(), 32, 1);
    auto end = jlm::rvsdg::create_bitconstant(&graph.GetRootRegion(), 32, 4);

    auto theta = create_theta(ult, add, init, step, end);
    //		jlm::rvsdg::view(graph, stdout);
    jlm::llvm::unroll(theta, 4);
    //		jlm::rvsdg::view(graph, stdout);
    /*
      The unroll factor is greater than or equal the number of iterations.
      The loop should be fully unrolled and the theta removed.
    */
    assert(nthetas(&graph.GetRootRegion()) == 0);
  }

  {
    jlm::rvsdg::Graph graph;

    auto init = jlm::rvsdg::create_bitconstant(&graph.GetRootRegion(), 32, 0);
    auto step = jlm::rvsdg::create_bitconstant(&graph.GetRootRegion(), 32, 1);
    auto end = jlm::rvsdg::create_bitconstant(&graph.GetRootRegion(), 32, 100);

    auto theta = create_theta(ult, add, init, step, end);
    //		jlm::rvsdg::view(graph, stdout);
    jlm::llvm::unroll(theta, 2);
    //		jlm::rvsdg::view(graph, stdout);
    /*
      The unroll factor is a multiple of the number of iterations.
      We should only find one (unrolled) theta.
    */
    assert(nthetas(&graph.GetRootRegion()) == 1);
  }

  {
    jlm::rvsdg::Graph graph;

    auto init = jlm::rvsdg::create_bitconstant(&graph.GetRootRegion(), 32, 0);
    auto step = jlm::rvsdg::create_bitconstant(&graph.GetRootRegion(), 32, 1);
    auto end = jlm::rvsdg::create_bitconstant(&graph.GetRootRegion(), 32, 100);

    auto theta = create_theta(ult, add, init, step, end);
    //		jlm::rvsdg::view(graph, stdout);
    jlm::llvm::unroll(theta, 3);
    //		jlm::rvsdg::view(graph, stdout);
    /*
      The unroll factor is NOT a multiple of the number of iterations
      and we have one remaining iteration. We should find only the
      unrolled theta and the body of the old theta as epilogue.
    */
    assert(nthetas(&graph.GetRootRegion()) == 1);
  }

  {
    jlm::rvsdg::Graph graph;

    auto init = jlm::rvsdg::create_bitconstant(&graph.GetRootRegion(), 32, 100);
    auto step = jlm::rvsdg::create_bitconstant(&graph.GetRootRegion(), 32, -1);
    auto end = jlm::rvsdg::create_bitconstant(&graph.GetRootRegion(), 32, 0);

    auto theta = create_theta(sgt, sub, init, step, end);
    //		jlm::rvsdg::view(graph, stdout);
    jlm::llvm::unroll(theta, 6);
    //		jlm::rvsdg::view(graph, stdout);
    /*
      The unroll factor is NOT a multiple of the number of iterations
      and we have four remaining iterations. We should find two thetas:
      one unrolled theta and one theta for the residual iterations.
    */
    assert(nthetas(&graph.GetRootRegion()) == 2);
  }
}

static inline void
test_unknown_boundaries()
{
  using namespace jlm::llvm;

  auto bt = jlm::rvsdg::bittype::Create(32);
  jlm::tests::TestOperation op({ bt }, { bt });

  RvsdgModule rm(jlm::util::FilePath(""), "", "");
  auto & graph = rm.Rvsdg();

  auto x = &jlm::tests::GraphImport::Create(graph, bt, "x");
  auto y = &jlm::tests::GraphImport::Create(graph, bt, "y");

  auto theta = jlm::rvsdg::ThetaNode::create(&graph.GetRootRegion());
  auto lv1 = theta->AddLoopVar(x);
  auto lv2 = theta->AddLoopVar(y);

  auto one = jlm::rvsdg::create_bitconstant(theta->subregion(), 32, 1);
  auto add = jlm::rvsdg::bitadd_op::create(32, lv1.pre, one);
  auto cmp = jlm::rvsdg::bitult_op::create(32, add, lv2.pre);
  auto match = jlm::rvsdg::match(1, { { 1, 0 } }, 1, 2, cmp);

  lv1.post->divert_to(add);

  theta->set_predicate(match);

  auto & ex1 = GraphExport::Create(*lv1.output, "x");

  //	jlm::rvsdg::view(graph, stdout);
  jlm::llvm::LoopUnrolling loopunroll(2);
  loopunroll.Run(rm, statisticsCollector);
  //	jlm::rvsdg::view(graph, stdout);

  auto node = jlm::rvsdg::TryGetOwnerNode<jlm::rvsdg::GammaNode>(*ex1.origin());
  assert(node);
  node = jlm::rvsdg::TryGetOwnerNode<jlm::rvsdg::GammaNode>(*node->input(1)->origin());
  assert(node);

  /* Create cleaner output */
  DeadNodeElimination dne;
  dne.Run(rm, statisticsCollector);
  //	jlm::rvsdg::view(graph, stdout);
}

static std::vector<jlm::rvsdg::ThetaNode *>
find_thetas(jlm::rvsdg::Region * region)
{
  std::vector<jlm::rvsdg::ThetaNode *> thetas;
  for (auto & node : jlm::rvsdg::TopDownTraverser(region))
  {
    if (auto theta = dynamic_cast<jlm::rvsdg::ThetaNode *>(node))
      thetas.push_back(theta);
  }

  return thetas;
}

static inline void
test_nested_theta()
{
  jlm::llvm::RvsdgModule rm(jlm::util::FilePath(""), "", "");
  auto & graph = rm.Rvsdg();

  auto init = jlm::rvsdg::create_bitconstant(&graph.GetRootRegion(), 32, 0);
  auto step = jlm::rvsdg::create_bitconstant(&graph.GetRootRegion(), 32, 1);
  auto end = jlm::rvsdg::create_bitconstant(&graph.GetRootRegion(), 32, 97);

  /* Outer loop */
  auto otheta = jlm::rvsdg::ThetaNode::create(&graph.GetRootRegion());

  auto lvo_init = otheta->AddLoopVar(init);
  auto lvo_step = otheta->AddLoopVar(step);
  auto lvo_end = otheta->AddLoopVar(end);

  auto add = jlm::rvsdg::bitadd_op::create(32, lvo_init.pre, lvo_step.pre);
  auto compare = jlm::rvsdg::bitult_op::create(32, add, lvo_end.pre);
  auto match = jlm::rvsdg::match(1, { { 1, 1 } }, 0, 2, compare);
  otheta->set_predicate(match);
  lvo_init.post->divert_to(add);

  /* First inner loop in the original loop */
  auto inner_theta = jlm::rvsdg::ThetaNode::create(otheta->subregion());

  auto inner_init = jlm::rvsdg::create_bitconstant(otheta->subregion(), 32, 0);
  auto lvi_init = inner_theta->AddLoopVar(inner_init);
  auto lvi_step = inner_theta->AddLoopVar(lvo_step.pre);
  auto lvi_end = inner_theta->AddLoopVar(lvo_end.pre);

  auto inner_add = jlm::rvsdg::bitadd_op::create(32, lvi_init.pre, lvi_step.pre);
  auto inner_compare = jlm::rvsdg::bitult_op::create(32, inner_add, lvi_end.pre);
  auto inner_match = jlm::rvsdg::match(1, { { 1, 1 } }, 0, 2, inner_compare);
  inner_theta->set_predicate(inner_match);
  lvi_init.post->divert_to(inner_add);

  /* Nested inner loop */
  auto inner_nested_theta = jlm::rvsdg::ThetaNode::create(inner_theta->subregion());

  auto inner_nested_init = jlm::rvsdg::create_bitconstant(inner_theta->subregion(), 32, 0);
  auto lvi_nested_init = inner_nested_theta->AddLoopVar(inner_nested_init);
  auto lvi_nested_step = inner_nested_theta->AddLoopVar(lvi_step.pre);
  auto lvi_nested_end = inner_nested_theta->AddLoopVar(lvi_end.pre);

  auto inner_nested_add =
      jlm::rvsdg::bitadd_op::create(32, lvi_nested_init.pre, lvi_nested_step.pre);
  auto inner_nested_compare =
      jlm::rvsdg::bitult_op::create(32, inner_nested_add, lvi_nested_end.pre);
  auto inner_nested_match = jlm::rvsdg::match(1, { { 1, 1 } }, 0, 2, inner_nested_compare);
  inner_nested_theta->set_predicate(inner_nested_match);
  lvi_nested_init.post->divert_to(inner_nested_add);

  /* Second inner loop in the original loop */
  auto inner2_theta = jlm::rvsdg::ThetaNode::create(otheta->subregion());

  auto inner2_init = jlm::rvsdg::create_bitconstant(otheta->subregion(), 32, 0);
  auto lvi2_init = inner2_theta->AddLoopVar(inner2_init);
  auto lvi2_step = inner2_theta->AddLoopVar(lvo_step.pre);
  auto lvi2_end = inner2_theta->AddLoopVar(lvo_end.pre);

  auto inner2_add = jlm::rvsdg::bitadd_op::create(32, lvi2_init.pre, lvi2_step.pre);
  auto inner2_compare = jlm::rvsdg::bitult_op::create(32, inner2_add, lvi2_end.pre);
  auto inner2_match = jlm::rvsdg::match(1, { { 1, 1 } }, 0, 2, inner2_compare);
  inner2_theta->set_predicate(inner2_match);
  lvi2_init.post->divert_to(inner2_add);

  //	jlm::rvsdg::view(graph, stdout);
  jlm::llvm::LoopUnrolling loopunroll(4);
  loopunroll.Run(rm, statisticsCollector);
  /*
    The outher theta should contain two inner thetas
  */
  assert(nthetas(otheta->subregion()) == 2);
  /*
    The outer theta should not be unrolled and since the
    original graph contains 7 nodes and the unroll factor
    is 4 an unrolled theta should have around 28 nodes. So
    we check for less than 20 nodes in case an updated
    unroll algorithm would hoist code from the innner
    thetas.
  */
  assert(otheta->subregion()->nnodes() <= 20);
  /*
    The inner theta should not be unrolled and since the
    original graph contains 5 nodes and the unroll factor
    is 4 an unrolled theta should have around 20 nodes. So
    we check for less than 15 nodes in case an updated
    unroll algorithm would hoist code from the innner
    thetas.
  */
  assert(inner_theta->subregion()->nnodes() <= 15);
  /*
    The innermost theta should be unrolled and since the
    original graph contains 3 nodes and the unroll factor
    is 4 an unrolled theta should have around 12 nodes. So
    we check for more than 7 nodes in case an updated
    unroll algorithm would hoist code from the innner
    thetas.
  */
  auto thetas = find_thetas(inner_theta->subregion());
  assert(thetas.size() == 1 && thetas[0]->subregion()->nnodes() >= 7);
  /*
    The second inner theta should be unrolled and since
    the original graph contains 3 nodes and the unroll
    factor is 4 an unrolled theta should have around 12
    nodes. So we check for less than 7 nodes in case an
    updated unroll algorithm would hoist code from the
    innner thetas.
  */
  thetas = find_thetas(otheta->subregion());
  assert(thetas.size() == 2 && thetas[1]->subregion()->nnodes() >= 7);
  //	jlm::rvsdg::view(graph, stdout);
  jlm::llvm::unroll(otheta, 4);
  //	jlm::rvsdg::view(graph, stdout);
  /*
    After unrolling the outher theta four times it should
    now contain 8 thetas.
  */
  thetas = find_thetas(&graph.GetRootRegion());
  assert(thetas.size() == 3 && nthetas(thetas[0]->subregion()) == 8);
}

static void
verify()
{
  test_unrollinfo();

  test_nested_theta();
  test_known_boundaries();
  test_unknown_boundaries();
}

JLM_UNIT_TEST_REGISTER("jlm/llvm/opt/test-unroll", verify)<|MERGE_RESOLUTION|>--- conflicted
+++ resolved
@@ -35,13 +35,8 @@
 
 static jlm::rvsdg::ThetaNode *
 create_theta(
-<<<<<<< HEAD
-    const jlm::rvsdg::bitcompare_op & cop,
+    const jlm::rvsdg::BitCompareOperation & cop,
     const jlm::rvsdg::BitBinaryOperation & aop,
-=======
-    const jlm::rvsdg::BitCompareOperation & cop,
-    const jlm::rvsdg::bitbinary_op & aop,
->>>>>>> c2b9a010
     jlm::rvsdg::Output * init,
     jlm::rvsdg::Output * step,
     jlm::rvsdg::Output * end)
