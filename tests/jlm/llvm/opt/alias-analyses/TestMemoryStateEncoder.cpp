/*
 * Copyright 2020 Nico Reißmann <nico.reissmann@gmail.com>
 * See COPYING for terms of redistribution.
 */

#include <test-registry.hpp>
#include <TestRvsdgs.hpp>

#include <jlm/llvm/ir/LambdaMemoryState.hpp>
#include <jlm/llvm/ir/operators/MemoryStateOperations.hpp>
#include <jlm/llvm/opt/alias-analyses/AgnosticModRefSummarizer.hpp>
#include <jlm/llvm/opt/alias-analyses/EliminatedModRefSummarizer.hpp>
#include <jlm/llvm/opt/alias-analyses/MemoryStateEncoder.hpp>
#include <jlm/llvm/opt/alias-analyses/RegionAwareModRefSummarizer.hpp>
#include <jlm/llvm/opt/alias-analyses/Steensgaard.hpp>
#include <jlm/rvsdg/view.hpp>

<<<<<<< HEAD
=======
#include <iostream>

>>>>>>> 10e0635f
template<class Test, class Analysis, class TModRefSummarizer>
static void
ValidateTest(std::function<void(const Test &)> validateEncoding)
{
  static_assert(
      std::is_base_of<jlm::tests::RvsdgTest, Test>::value,
      "Test should be derived from RvsdgTest class.");

  static_assert(
      std::is_base_of_v<jlm::llvm::aa::PointsToAnalysis, Analysis>,
      "Analysis should be derived from PointsToAnalysis class.");

  static_assert(
      std::is_base_of_v<jlm::llvm::aa::ModRefSummarizer, TModRefSummarizer>,
      "TModRefSummarizer should be derived from ModRefSummarizer class.");

  std::cout << "\n###\n";
  std::cout << "### Performing Test " << typeid(Test).name() << " using ["
            << typeid(Analysis).name() << ", " << typeid(TModRefSummarizer).name() << "]\n";
  std::cout << "###\n";

  Test test;
  auto & rvsdgModule = test.module();
  jlm::rvsdg::view(&rvsdgModule.Rvsdg().GetRootRegion(), stdout);

  jlm::util::StatisticsCollector statisticsCollector;

  Analysis aliasAnalysis;
  auto pointsToGraph = aliasAnalysis.Analyze(rvsdgModule, statisticsCollector);
  std::cout << jlm::llvm::aa::PointsToGraph::ToDot(*pointsToGraph);

  auto modRefSummary = TModRefSummarizer::Create(rvsdgModule, *pointsToGraph, statisticsCollector);

  jlm::llvm::aa::MemoryStateEncoder encoder;
  encoder.Encode(rvsdgModule, *modRefSummary, statisticsCollector);
  jlm::rvsdg::view(&rvsdgModule.Rvsdg().GetRootRegion(), stdout);

  validateEncoding(test);
}

template<class OP>
static bool
is(const jlm::rvsdg::Node & node, size_t numInputs, size_t numOutputs)
{
  return jlm::rvsdg::is<OP>(&node) && node.ninputs() == numInputs && node.noutputs() == numOutputs;
}

static void
ValidateStoreTest1SteensgaardAgnostic(const jlm::tests::StoreTest1 & test)
{
  using namespace jlm::llvm;

  assert(test.lambda->subregion()->nnodes() == 14);

  auto lambdaExitMerge = jlm::rvsdg::TryGetOwnerNode<jlm::rvsdg::Node>(
      *test.lambda->GetFunctionResults()[0]->origin());
  assert(is<LambdaExitMemoryStateMergeOperation>(*lambdaExitMerge, 6, 1));

  // Agnostic ModRef summaries lead to Join operations for all allocas
  auto [aJoinNode, aJoinOp] = jlm::rvsdg::TryGetSimpleNodeAndOptionalOp<MemoryStateJoinOperation>(
      test.alloca_a->output(1)->SingleUser());
  auto [bJoinNode, bJoinOp] = jlm::rvsdg::TryGetSimpleNodeAndOptionalOp<MemoryStateJoinOperation>(
      test.alloca_b->output(1)->SingleUser());
  auto [cJoinNode, cJoinOp] = jlm::rvsdg::TryGetSimpleNodeAndOptionalOp<MemoryStateJoinOperation>(
      test.alloca_c->output(1)->SingleUser());
  auto [dJoinNode, dJoinOp] = jlm::rvsdg::TryGetSimpleNodeAndOptionalOp<MemoryStateJoinOperation>(
      test.alloca_d->output(1)->SingleUser());
  assert(aJoinOp && aJoinNode->output(0)->nusers() == 1);
  assert(bJoinOp && bJoinNode->output(0)->nusers() == 1);
  assert(cJoinOp && cJoinNode->output(0)->nusers() == 1);
  assert(dJoinOp && dJoinNode->output(0)->nusers() == 1);

  // the d alloca is not used by any operation, and goes straight to the call exit
  assert(
      jlm::rvsdg::TryGetOwnerNode<jlm::rvsdg::Node>(dJoinNode->output(0)->SingleUser())
      == lambdaExitMerge);

<<<<<<< HEAD
  auto storeD =
      jlm::rvsdg::TryGetOwnerNode<jlm::rvsdg::Node>(cJoinNode->output(0)->SingleUser());
=======
  auto storeD = jlm::rvsdg::TryGetOwnerNode<jlm::rvsdg::Node>(cJoinNode->output(0)->SingleUser());
>>>>>>> 10e0635f
  assert(is<StoreNonVolatileOperation>(*storeD, 3, 1));
  assert(storeD->input(0)->origin() == test.alloca_c->output(0));
  assert(storeD->input(1)->origin() == test.alloca_d->output(0));

<<<<<<< HEAD
  auto storeC =
      jlm::rvsdg::TryGetOwnerNode<jlm::rvsdg::Node>(bJoinNode->output(0)->SingleUser());
=======
  auto storeC = jlm::rvsdg::TryGetOwnerNode<jlm::rvsdg::Node>(bJoinNode->output(0)->SingleUser());
>>>>>>> 10e0635f
  assert(is<StoreNonVolatileOperation>(*storeC, 3, 1));
  assert(storeC->input(0)->origin() == test.alloca_b->output(0));
  assert(storeC->input(1)->origin() == test.alloca_c->output(0));

<<<<<<< HEAD
  auto storeB =
      jlm::rvsdg::TryGetOwnerNode<jlm::rvsdg::Node>(aJoinNode->output(0)->SingleUser());
=======
  auto storeB = jlm::rvsdg::TryGetOwnerNode<jlm::rvsdg::Node>(aJoinNode->output(0)->SingleUser());
>>>>>>> 10e0635f
  assert(is<StoreNonVolatileOperation>(*storeB, 3, 1));
  assert(storeB->input(0)->origin() == test.alloca_a->output(0));
  assert(storeB->input(1)->origin() == test.alloca_b->output(0));
}

static void
ValidateStoreTest1SteensgaardRegionAware(const jlm::tests::StoreTest1 & test)
{
  using namespace jlm::llvm;

<<<<<<< HEAD
  assert(test.lambda->subregion()->nnodes() == 1);

  auto lambdaExitMerge = jlm::rvsdg::TryGetOwnerNode<jlm::rvsdg::Node>(
      *test.lambda->GetFunctionResults()[0]->origin());
  assert(is<LambdaExitMemoryStateMergeOperation>(*lambdaExitMerge, 0, 1));
=======
  assert(test.lambda->subregion()->nnodes() == 14);

  auto lambdaExitMerge = jlm::rvsdg::TryGetOwnerNode<jlm::rvsdg::Node>(
      *test.lambda->GetFunctionResults()[0]->origin());
  assert(is<LambdaExitMemoryStateMergeOperation>(*lambdaExitMerge, 4, 1));

  // Agnostic ModRef summaries lead to Join operations for all allocas
  auto [aJoinNode, aJoinOp] = jlm::rvsdg::TryGetSimpleNodeAndOptionalOp<MemoryStateJoinOperation>(
      test.alloca_a->output(1)->SingleUser());
  auto [bJoinNode, bJoinOp] = jlm::rvsdg::TryGetSimpleNodeAndOptionalOp<MemoryStateJoinOperation>(
      test.alloca_b->output(1)->SingleUser());
  auto [cJoinNode, cJoinOp] = jlm::rvsdg::TryGetSimpleNodeAndOptionalOp<MemoryStateJoinOperation>(
      test.alloca_c->output(1)->SingleUser());
  auto [dJoinNode, dJoinOp] = jlm::rvsdg::TryGetSimpleNodeAndOptionalOp<MemoryStateJoinOperation>(
      test.alloca_d->output(1)->SingleUser());
  assert(aJoinOp && aJoinNode->output(0)->nusers() == 1);
  assert(bJoinOp && bJoinNode->output(0)->nusers() == 1);
  assert(cJoinOp && cJoinNode->output(0)->nusers() == 1);
  assert(dJoinOp && dJoinNode->output(0)->nusers() == 1);

  // the d alloca is not used by any operation, and goes straight to the call exit
  assert(
      jlm::rvsdg::TryGetOwnerNode<jlm::rvsdg::Node>(dJoinNode->output(0)->SingleUser())
      == lambdaExitMerge);

  auto storeD = jlm::rvsdg::TryGetOwnerNode<jlm::rvsdg::Node>(cJoinNode->output(0)->SingleUser());
  assert(is<StoreNonVolatileOperation>(*storeD, 3, 1));
  assert(storeD->input(0)->origin() == test.alloca_c->output(0));
  assert(storeD->input(1)->origin() == test.alloca_d->output(0));

  auto storeC = jlm::rvsdg::TryGetOwnerNode<jlm::rvsdg::Node>(bJoinNode->output(0)->SingleUser());
  assert(is<StoreNonVolatileOperation>(*storeC, 3, 1));
  assert(storeC->input(0)->origin() == test.alloca_b->output(0));
  assert(storeC->input(1)->origin() == test.alloca_c->output(0));

  auto storeB = jlm::rvsdg::TryGetOwnerNode<jlm::rvsdg::Node>(aJoinNode->output(0)->SingleUser());
  assert(is<StoreNonVolatileOperation>(*storeB, 3, 1));
  assert(storeB->input(0)->origin() == test.alloca_a->output(0));
  assert(storeB->input(1)->origin() == test.alloca_b->output(0));
>>>>>>> 10e0635f
}

static void
ValidateStoreTest2SteensgaardAgnostic(const jlm::tests::StoreTest2 & test)
{
  using namespace jlm::llvm;

  assert(test.lambda->subregion()->nnodes() == 17);

  auto lambdaExitMerge = jlm::rvsdg::TryGetOwnerNode<jlm::rvsdg::Node>(
      *test.lambda->GetFunctionResults()[0]->origin());
  assert(is<LambdaExitMemoryStateMergeOperation>(*lambdaExitMerge, 7, 1));

  // Agnostic ModRef summaries lead to Join operations for all allocas
  auto [aJoinNode, aJoinOp] = jlm::rvsdg::TryGetSimpleNodeAndOptionalOp<MemoryStateJoinOperation>(
      test.alloca_a->output(1)->SingleUser());
  auto [bJoinNode, bJoinOp] = jlm::rvsdg::TryGetSimpleNodeAndOptionalOp<MemoryStateJoinOperation>(
      test.alloca_b->output(1)->SingleUser());
  auto [xJoinNode, xJoinOp] = jlm::rvsdg::TryGetSimpleNodeAndOptionalOp<MemoryStateJoinOperation>(
      test.alloca_x->output(1)->SingleUser());
  auto [yJoinNode, yJoinOp] = jlm::rvsdg::TryGetSimpleNodeAndOptionalOp<MemoryStateJoinOperation>(
      test.alloca_y->output(1)->SingleUser());
  auto [pJoinNode, pJoinOp] = jlm::rvsdg::TryGetSimpleNodeAndOptionalOp<MemoryStateJoinOperation>(
      test.alloca_p->output(1)->SingleUser());
  assert(aJoinOp && aJoinNode->output(0)->nusers() == 1);
  assert(bJoinOp && bJoinNode->output(0)->nusers() == 1);
  assert(xJoinOp && xJoinNode->output(0)->nusers() == 1);
  assert(yJoinOp && yJoinNode->output(0)->nusers() == 1);
  assert(pJoinOp && pJoinNode->output(0)->nusers() == 1);

  assert(
      jlm::rvsdg::TryGetOwnerNode<jlm::rvsdg::Node>(aJoinNode->output(0)->SingleUser())
      == lambdaExitMerge);
  assert(
      jlm::rvsdg::TryGetOwnerNode<jlm::rvsdg::Node>(bJoinNode->output(0)->SingleUser())
      == lambdaExitMerge);

  auto storeA =
      jlm::rvsdg::TryGetOwnerNode<jlm::rvsdg::Node>(test.alloca_a->output(0)->SingleUser());
  assert(is<StoreNonVolatileOperation>(*storeA, 4, 2));
  assert(storeA->input(0)->origin() == test.alloca_x->output(0));

  auto storeB =
      jlm::rvsdg::TryGetOwnerNode<jlm::rvsdg::Node>(test.alloca_b->output(0)->SingleUser());
  assert(is<StoreNonVolatileOperation>(*storeB, 4, 2));
  assert(storeB->input(0)->origin() == test.alloca_y->output(0));
  assert(jlm::rvsdg::TryGetOwnerNode<jlm::rvsdg::Node>(*storeB->input(2)->origin()) == storeA);
  assert(jlm::rvsdg::TryGetOwnerNode<jlm::rvsdg::Node>(*storeB->input(3)->origin()) == storeA);

<<<<<<< HEAD
  auto storeX =
      jlm::rvsdg::TryGetOwnerNode<jlm::rvsdg::Node>(pJoinNode->output(0)->SingleUser());
=======
  auto storeX = jlm::rvsdg::TryGetOwnerNode<jlm::rvsdg::Node>(pJoinNode->output(0)->SingleUser());
>>>>>>> 10e0635f
  assert(is<StoreNonVolatileOperation>(*storeX, 3, 1));
  assert(storeX->input(0)->origin() == test.alloca_p->output(0));
  assert(storeX->input(1)->origin() == test.alloca_x->output(0));

  auto storeY = jlm::rvsdg::TryGetOwnerNode<jlm::rvsdg::Node>(storeX->output(0)->SingleUser());
  assert(is<StoreNonVolatileOperation>(*storeY, 3, 1));
  assert(storeY->input(0)->origin() == test.alloca_p->output(0));
  assert(storeY->input(1)->origin() == test.alloca_y->output(0));
}

static void
ValidateStoreTest2SteensgaardRegionAware(const jlm::tests::StoreTest2 & test)
{
  using namespace jlm::llvm;
<<<<<<< HEAD

  assert(test.lambda->subregion()->nnodes() == 1);

  auto lambdaExitMerge = jlm::rvsdg::TryGetOwnerNode<jlm::rvsdg::Node>(
      *test.lambda->GetFunctionResults()[0]->origin());
  assert(is<LambdaExitMemoryStateMergeOperation>(*lambdaExitMerge, 0, 1));
=======
  assert(test.lambda->subregion()->nnodes() == 17);

  auto lambdaExitMerge = jlm::rvsdg::TryGetOwnerNode<jlm::rvsdg::Node>(
      *test.lambda->GetFunctionResults()[0]->origin());
  assert(is<LambdaExitMemoryStateMergeOperation>(*lambdaExitMerge, 5, 1));

  // Agnostic ModRef summaries lead to Join operations for all allocas
  auto [aJoinNode, aJoinOp] = jlm::rvsdg::TryGetSimpleNodeAndOptionalOp<MemoryStateJoinOperation>(
      test.alloca_a->output(1)->SingleUser());
  auto [bJoinNode, bJoinOp] = jlm::rvsdg::TryGetSimpleNodeAndOptionalOp<MemoryStateJoinOperation>(
      test.alloca_b->output(1)->SingleUser());
  auto [xJoinNode, xJoinOp] = jlm::rvsdg::TryGetSimpleNodeAndOptionalOp<MemoryStateJoinOperation>(
      test.alloca_x->output(1)->SingleUser());
  auto [yJoinNode, yJoinOp] = jlm::rvsdg::TryGetSimpleNodeAndOptionalOp<MemoryStateJoinOperation>(
      test.alloca_y->output(1)->SingleUser());
  auto [pJoinNode, pJoinOp] = jlm::rvsdg::TryGetSimpleNodeAndOptionalOp<MemoryStateJoinOperation>(
      test.alloca_p->output(1)->SingleUser());
  assert(aJoinOp && aJoinNode->output(0)->nusers() == 1);
  assert(bJoinOp && bJoinNode->output(0)->nusers() == 1);
  assert(xJoinOp && xJoinNode->output(0)->nusers() == 1);
  assert(yJoinOp && yJoinNode->output(0)->nusers() == 1);
  assert(pJoinOp && pJoinNode->output(0)->nusers() == 1);

  assert(
      jlm::rvsdg::TryGetOwnerNode<jlm::rvsdg::Node>(aJoinNode->output(0)->SingleUser())
      == lambdaExitMerge);
  assert(
      jlm::rvsdg::TryGetOwnerNode<jlm::rvsdg::Node>(bJoinNode->output(0)->SingleUser())
      == lambdaExitMerge);

  auto storeA =
      jlm::rvsdg::TryGetOwnerNode<jlm::rvsdg::Node>(test.alloca_a->output(0)->SingleUser());
  assert(is<StoreNonVolatileOperation>(*storeA, 4, 2));
  assert(storeA->input(0)->origin() == test.alloca_x->output(0));

  auto storeB =
      jlm::rvsdg::TryGetOwnerNode<jlm::rvsdg::Node>(test.alloca_b->output(0)->SingleUser());
  assert(is<StoreNonVolatileOperation>(*storeB, 4, 2));
  assert(storeB->input(0)->origin() == test.alloca_y->output(0));
  assert(jlm::rvsdg::TryGetOwnerNode<jlm::rvsdg::Node>(*storeB->input(2)->origin()) == storeA);
  assert(jlm::rvsdg::TryGetOwnerNode<jlm::rvsdg::Node>(*storeB->input(3)->origin()) == storeA);

  auto storeX = jlm::rvsdg::TryGetOwnerNode<jlm::rvsdg::Node>(pJoinNode->output(0)->SingleUser());
  assert(is<StoreNonVolatileOperation>(*storeX, 3, 1));
  assert(storeX->input(0)->origin() == test.alloca_p->output(0));
  assert(storeX->input(1)->origin() == test.alloca_x->output(0));

  auto storeY = jlm::rvsdg::TryGetOwnerNode<jlm::rvsdg::Node>(storeX->output(0)->SingleUser());
  assert(is<StoreNonVolatileOperation>(*storeY, 3, 1));
  assert(storeY->input(0)->origin() == test.alloca_p->output(0));
  assert(storeY->input(1)->origin() == test.alloca_y->output(0));
>>>>>>> 10e0635f
}

static void
ValidateLoadTest1SteensgaardAgnostic(const jlm::tests::LoadTest1 & test)
{
  using namespace jlm::llvm;

  assert(test.lambda->subregion()->nnodes() == 4);

  auto lambdaExitMerge = jlm::rvsdg::TryGetOwnerNode<jlm::rvsdg::Node>(
      *test.lambda->GetFunctionResults()[1]->origin());
  assert(is<LambdaExitMemoryStateMergeOperation>(*lambdaExitMerge, 2, 1));

  auto lambdaEntrySplit = jlm::rvsdg::TryGetOwnerNode<jlm::rvsdg::Node>(
      test.lambda->GetFunctionArguments()[1]->SingleUser());
  assert(is<LambdaEntryMemoryStateSplitOperation>(*lambdaEntrySplit, 1, 2));

  auto loadA = jlm::rvsdg::TryGetOwnerNode<jlm::rvsdg::Node>(
      *test.lambda->GetFunctionResults()[0]->origin());
  auto loadX = jlm::rvsdg::TryGetOwnerNode<jlm::rvsdg::Node>(*loadA->input(0)->origin());

  assert(is<LoadNonVolatileOperation>(*loadA, 3, 3));
  assert(jlm::rvsdg::TryGetOwnerNode<jlm::rvsdg::Node>(*loadA->input(1)->origin()) == loadX);

  assert(is<LoadNonVolatileOperation>(*loadX, 3, 3));
  assert(loadX->input(0)->origin() == test.lambda->GetFunctionArguments()[0]);
  assert(
      jlm::rvsdg::TryGetOwnerNode<jlm::rvsdg::Node>(*loadX->input(1)->origin())
      == lambdaEntrySplit);
}

static void
ValidateLoadTest1SteensgaardRegionAware(const jlm::tests::LoadTest1 & test)
{
  using namespace jlm::llvm;

  assert(test.lambda->subregion()->nnodes() == 4);

  auto lambdaExitMerge = jlm::rvsdg::TryGetOwnerNode<jlm::rvsdg::Node>(
      *test.lambda->GetFunctionResults()[1]->origin());
  assert(is<LambdaExitMemoryStateMergeOperation>(*lambdaExitMerge, 2, 1));

  auto lambdaEntrySplit = jlm::rvsdg::TryGetOwnerNode<jlm::rvsdg::Node>(
      test.lambda->GetFunctionArguments()[1]->SingleUser());
  assert(is<LambdaEntryMemoryStateSplitOperation>(*lambdaEntrySplit, 1, 2));

  auto loadA = jlm::rvsdg::TryGetOwnerNode<jlm::rvsdg::Node>(
      *test.lambda->GetFunctionResults()[0]->origin());
  auto loadX = jlm::rvsdg::TryGetOwnerNode<jlm::rvsdg::Node>(*loadA->input(0)->origin());

  assert(is<LoadNonVolatileOperation>(*loadA, 3, 3));
  assert(jlm::rvsdg::TryGetOwnerNode<jlm::rvsdg::Node>(*loadA->input(1)->origin()) == loadX);

  assert(is<LoadNonVolatileOperation>(*loadX, 3, 3));
  assert(loadX->input(0)->origin() == test.lambda->GetFunctionArguments()[0]);
  assert(
      jlm::rvsdg::TryGetOwnerNode<jlm::rvsdg::Node>(*loadX->input(1)->origin())
      == lambdaEntrySplit);
}

static void
ValidateLoadTest2SteensgaardAgnostic(const jlm::tests::LoadTest2 & test)
{
  using namespace jlm::llvm;

  assert(test.lambda->subregion()->nnodes() == 19);

  auto lambdaExitMerge = jlm::rvsdg::TryGetOwnerNode<jlm::rvsdg::Node>(
      *test.lambda->GetFunctionResults()[0]->origin());
  assert(is<LambdaExitMemoryStateMergeOperation>(*lambdaExitMerge, 7, 1));

  // Agnostic ModRef summaries lead to Join operations for all allocas
  auto [aJoinNode, aJoinOp] = jlm::rvsdg::TryGetSimpleNodeAndOptionalOp<MemoryStateJoinOperation>(
      test.alloca_a->output(1)->SingleUser());
  auto [bJoinNode, bJoinOp] = jlm::rvsdg::TryGetSimpleNodeAndOptionalOp<MemoryStateJoinOperation>(
      test.alloca_b->output(1)->SingleUser());
  auto [xJoinNode, xJoinOp] = jlm::rvsdg::TryGetSimpleNodeAndOptionalOp<MemoryStateJoinOperation>(
      test.alloca_x->output(1)->SingleUser());
  auto [yJoinNode, yJoinOp] = jlm::rvsdg::TryGetSimpleNodeAndOptionalOp<MemoryStateJoinOperation>(
      test.alloca_y->output(1)->SingleUser());
  auto [pJoinNode, pJoinOp] = jlm::rvsdg::TryGetSimpleNodeAndOptionalOp<MemoryStateJoinOperation>(
      test.alloca_p->output(1)->SingleUser());
  assert(aJoinOp && aJoinNode->output(0)->nusers() == 1);
  assert(bJoinOp && bJoinNode->output(0)->nusers() == 1);
  assert(xJoinOp && xJoinNode->output(0)->nusers() == 1);
  assert(yJoinOp && yJoinNode->output(0)->nusers() == 1);
  assert(pJoinOp && pJoinNode->output(0)->nusers() == 1);

  assert(
      jlm::rvsdg::TryGetOwnerNode<jlm::rvsdg::Node>(aJoinNode->output(0)->SingleUser())
      == lambdaExitMerge);
  assert(
      jlm::rvsdg::TryGetOwnerNode<jlm::rvsdg::Node>(bJoinNode->output(0)->SingleUser())
      == lambdaExitMerge);

  auto storeA =
      jlm::rvsdg::TryGetOwnerNode<jlm::rvsdg::Node>(test.alloca_a->output(0)->SingleUser());
  assert(is<StoreNonVolatileOperation>(*storeA, 4, 2));
  assert(storeA->input(0)->origin() == test.alloca_x->output(0));

  auto storeB =
      jlm::rvsdg::TryGetOwnerNode<jlm::rvsdg::Node>(test.alloca_b->output(0)->SingleUser());
  assert(is<StoreNonVolatileOperation>(*storeB, 4, 2));
  assert(storeB->input(0)->origin() == test.alloca_y->output(0));
  assert(jlm::rvsdg::TryGetOwnerNode<jlm::rvsdg::Node>(*storeB->input(2)->origin()) == storeA);
  assert(jlm::rvsdg::TryGetOwnerNode<jlm::rvsdg::Node>(*storeB->input(3)->origin()) == storeA);

<<<<<<< HEAD
  auto storeX =
      jlm::rvsdg::TryGetOwnerNode<jlm::rvsdg::Node>(pJoinNode->output(0)->SingleUser());
=======
  auto storeX = jlm::rvsdg::TryGetOwnerNode<jlm::rvsdg::Node>(pJoinNode->output(0)->SingleUser());
>>>>>>> 10e0635f
  assert(is<StoreNonVolatileOperation>(*storeX, 3, 1));
  assert(storeX->input(0)->origin() == test.alloca_p->output(0));
  assert(storeX->input(1)->origin() == test.alloca_x->output(0));

  auto loadP = jlm::rvsdg::TryGetOwnerNode<jlm::rvsdg::Node>(storeX->output(0)->SingleUser());
  assert(is<LoadNonVolatileOperation>(*loadP, 2, 2));
  assert(loadP->input(0)->origin() == test.alloca_p->output(0));

  auto loadXY = jlm::rvsdg::TryGetOwnerNode<jlm::rvsdg::Node>(loadP->output(0)->SingleUser());
  assert(is<LoadNonVolatileOperation>(*loadXY, 3, 3));
  assert(jlm::rvsdg::TryGetOwnerNode<jlm::rvsdg::Node>(*loadXY->input(1)->origin()) == storeB);
  assert(jlm::rvsdg::TryGetOwnerNode<jlm::rvsdg::Node>(*loadXY->input(2)->origin()) == storeB);

  auto storeY = jlm::rvsdg::TryGetOwnerNode<jlm::rvsdg::Node>(loadXY->output(0)->SingleUser());
  assert(is<StoreNonVolatileOperation>(*storeY, 4, 2));
  assert(storeY->input(0)->origin() == test.alloca_y->output(0));
  assert(jlm::rvsdg::TryGetOwnerNode<jlm::rvsdg::Node>(*storeY->input(2)->origin()) == loadXY);
  assert(jlm::rvsdg::TryGetOwnerNode<jlm::rvsdg::Node>(*storeY->input(3)->origin()) == loadXY);
}

static void
ValidateLoadTest2SteensgaardRegionAware(const jlm::tests::LoadTest2 & test)
{
  using namespace jlm::llvm;
<<<<<<< HEAD

  assert(test.lambda->subregion()->nnodes() == 1);

  auto lambdaExitMerge = jlm::rvsdg::TryGetOwnerNode<jlm::rvsdg::Node>(
      *test.lambda->GetFunctionResults()[0]->origin());
  assert(is<LambdaExitMemoryStateMergeOperation>(*lambdaExitMerge, 0, 1));
=======
  assert(test.lambda->subregion()->nnodes() == 19);

  auto lambdaExitMerge = jlm::rvsdg::TryGetOwnerNode<jlm::rvsdg::Node>(
      *test.lambda->GetFunctionResults()[0]->origin());
  assert(is<LambdaExitMemoryStateMergeOperation>(*lambdaExitMerge, 5, 1));

  // Agnostic ModRef summaries lead to Join operations for all allocas
  auto [aJoinNode, aJoinOp] = jlm::rvsdg::TryGetSimpleNodeAndOptionalOp<MemoryStateJoinOperation>(
      test.alloca_a->output(1)->SingleUser());
  auto [bJoinNode, bJoinOp] = jlm::rvsdg::TryGetSimpleNodeAndOptionalOp<MemoryStateJoinOperation>(
      test.alloca_b->output(1)->SingleUser());
  auto [xJoinNode, xJoinOp] = jlm::rvsdg::TryGetSimpleNodeAndOptionalOp<MemoryStateJoinOperation>(
      test.alloca_x->output(1)->SingleUser());
  auto [yJoinNode, yJoinOp] = jlm::rvsdg::TryGetSimpleNodeAndOptionalOp<MemoryStateJoinOperation>(
      test.alloca_y->output(1)->SingleUser());
  auto [pJoinNode, pJoinOp] = jlm::rvsdg::TryGetSimpleNodeAndOptionalOp<MemoryStateJoinOperation>(
      test.alloca_p->output(1)->SingleUser());
  assert(aJoinOp && aJoinNode->output(0)->nusers() == 1);
  assert(bJoinOp && bJoinNode->output(0)->nusers() == 1);
  assert(xJoinOp && xJoinNode->output(0)->nusers() == 1);
  assert(yJoinOp && yJoinNode->output(0)->nusers() == 1);
  assert(pJoinOp && pJoinNode->output(0)->nusers() == 1);

  assert(
      jlm::rvsdg::TryGetOwnerNode<jlm::rvsdg::Node>(aJoinNode->output(0)->SingleUser())
      == lambdaExitMerge);
  assert(
      jlm::rvsdg::TryGetOwnerNode<jlm::rvsdg::Node>(bJoinNode->output(0)->SingleUser())
      == lambdaExitMerge);

  auto storeA =
      jlm::rvsdg::TryGetOwnerNode<jlm::rvsdg::Node>(test.alloca_a->output(0)->SingleUser());
  assert(is<StoreNonVolatileOperation>(*storeA, 4, 2));
  assert(storeA->input(0)->origin() == test.alloca_x->output(0));

  auto storeB =
      jlm::rvsdg::TryGetOwnerNode<jlm::rvsdg::Node>(test.alloca_b->output(0)->SingleUser());
  assert(is<StoreNonVolatileOperation>(*storeB, 4, 2));
  assert(storeB->input(0)->origin() == test.alloca_y->output(0));
  assert(jlm::rvsdg::TryGetOwnerNode<jlm::rvsdg::Node>(*storeB->input(2)->origin()) == storeA);
  assert(jlm::rvsdg::TryGetOwnerNode<jlm::rvsdg::Node>(*storeB->input(3)->origin()) == storeA);

  auto storeX = jlm::rvsdg::TryGetOwnerNode<jlm::rvsdg::Node>(pJoinNode->output(0)->SingleUser());
  assert(is<StoreNonVolatileOperation>(*storeX, 3, 1));
  assert(storeX->input(0)->origin() == test.alloca_p->output(0));
  assert(storeX->input(1)->origin() == test.alloca_x->output(0));

  auto loadP = jlm::rvsdg::TryGetOwnerNode<jlm::rvsdg::Node>(storeX->output(0)->SingleUser());
  assert(is<LoadNonVolatileOperation>(*loadP, 2, 2));
  assert(loadP->input(0)->origin() == test.alloca_p->output(0));

  auto loadXY = jlm::rvsdg::TryGetOwnerNode<jlm::rvsdg::Node>(loadP->output(0)->SingleUser());
  assert(is<LoadNonVolatileOperation>(*loadXY, 3, 3));
  assert(jlm::rvsdg::TryGetOwnerNode<jlm::rvsdg::Node>(*loadXY->input(1)->origin()) == storeB);
  assert(jlm::rvsdg::TryGetOwnerNode<jlm::rvsdg::Node>(*loadXY->input(2)->origin()) == storeB);

  auto storeY = jlm::rvsdg::TryGetOwnerNode<jlm::rvsdg::Node>(loadXY->output(0)->SingleUser());
  assert(is<StoreNonVolatileOperation>(*storeY, 4, 2));
  assert(storeY->input(0)->origin() == test.alloca_y->output(0));
  assert(jlm::rvsdg::TryGetOwnerNode<jlm::rvsdg::Node>(*storeY->input(2)->origin()) == loadXY);
  assert(jlm::rvsdg::TryGetOwnerNode<jlm::rvsdg::Node>(*storeY->input(3)->origin()) == loadXY);
>>>>>>> 10e0635f
}

static void
ValidateLoadFromUndefSteensgaardAgnostic(const jlm::tests::LoadFromUndefTest & test)
{
  using namespace jlm::llvm;

  assert(test.Lambda().subregion()->nnodes() == 4);

  auto lambdaExitMerge = jlm::rvsdg::TryGetOwnerNode<jlm::rvsdg::Node>(
      *test.Lambda().GetFunctionResults()[1]->origin());
  assert(is<LambdaExitMemoryStateMergeOperation>(*lambdaExitMerge, 2, 1));

  auto load = jlm::rvsdg::TryGetOwnerNode<jlm::rvsdg::Node>(
      *test.Lambda().GetFunctionResults()[0]->origin());
  assert(is<LoadNonVolatileOperation>(*load, 1, 1));

  auto lambdaEntrySplit = jlm::rvsdg::TryGetOwnerNode<jlm::rvsdg::Node>(
      test.Lambda().GetFunctionArguments()[0]->SingleUser());
  assert(is<LambdaEntryMemoryStateSplitOperation>(*lambdaEntrySplit, 1, 2));
}

static void
ValidateLoadFromUndefSteensgaardRegionAware(const jlm::tests::LoadFromUndefTest & test)
{
  using namespace jlm::llvm;

  assert(test.Lambda().subregion()->nnodes() == 3);

  auto lambdaExitMerge = jlm::rvsdg::TryGetOwnerNode<jlm::rvsdg::Node>(
      *test.Lambda().GetFunctionResults()[1]->origin());
  assert(is<LambdaExitMemoryStateMergeOperation>(*lambdaExitMerge, 0, 1));

  auto load = jlm::rvsdg::TryGetOwnerNode<jlm::rvsdg::Node>(
      *test.Lambda().GetFunctionResults()[0]->origin());
  assert(is<LoadNonVolatileOperation>(*load, 1, 1));
}

static void
ValidateCallTest1SteensgaardAgnostic(const jlm::tests::CallTest1 & test)
{
  using namespace jlm::llvm;

  /* validate f */
  {
    auto lambdaEntrySplit = jlm::rvsdg::TryGetOwnerNode<jlm::rvsdg::Node>(
        *test.lambda_f->GetFunctionArguments()[3]->Users().begin());
    auto lambdaExitMerge = jlm::rvsdg::TryGetOwnerNode<jlm::rvsdg::Node>(
        *test.lambda_f->GetFunctionResults()[2]->origin());
    auto loadX = jlm::rvsdg::TryGetOwnerNode<jlm::rvsdg::Node>(
        *test.lambda_f->GetFunctionArguments()[0]->Users().begin());
    auto loadY = jlm::rvsdg::TryGetOwnerNode<jlm::rvsdg::Node>(
        *test.lambda_f->GetFunctionArguments()[1]->Users().begin());

    assert(is<LambdaExitMemoryStateMergeOperation>(*lambdaExitMerge, 7, 1));
    assert(is<LambdaEntryMemoryStateSplitOperation>(*lambdaEntrySplit, 1, 7));

    assert(is<LoadNonVolatileOperation>(*loadX, 2, 2));
    assert(
        jlm::rvsdg::TryGetOwnerNode<jlm::rvsdg::Node>(*loadX->input(1)->origin())
        == lambdaEntrySplit);

    assert(is<LoadNonVolatileOperation>(*loadY, 2, 2));
    assert(
        jlm::rvsdg::TryGetOwnerNode<jlm::rvsdg::Node>(*loadY->input(1)->origin())
        == lambdaEntrySplit);
  }

  /* validate g */
  {
    auto lambdaEntrySplit = jlm::rvsdg::TryGetOwnerNode<jlm::rvsdg::Node>(
        *test.lambda_g->GetFunctionArguments()[3]->Users().begin());
    auto lambdaExitMerge = jlm::rvsdg::TryGetOwnerNode<jlm::rvsdg::Node>(
        *test.lambda_g->GetFunctionResults()[2]->origin());
    auto loadX = jlm::rvsdg::TryGetOwnerNode<jlm::rvsdg::Node>(
        *test.lambda_g->GetFunctionArguments()[0]->Users().begin());
    auto loadY = jlm::rvsdg::TryGetOwnerNode<jlm::rvsdg::Node>(
        *test.lambda_g->GetFunctionArguments()[1]->Users().begin());

    assert(is<LambdaExitMemoryStateMergeOperation>(*lambdaExitMerge, 7, 1));
    assert(is<LambdaEntryMemoryStateSplitOperation>(*lambdaEntrySplit, 1, 7));

    assert(is<LoadNonVolatileOperation>(*loadX, 2, 2));
    assert(
        jlm::rvsdg::TryGetOwnerNode<jlm::rvsdg::Node>(*loadX->input(1)->origin())
        == lambdaEntrySplit);

    assert(is<LoadNonVolatileOperation>(*loadY, 2, 2));
    assert(jlm::rvsdg::TryGetOwnerNode<jlm::rvsdg::Node>(*loadY->input(1)->origin()) == loadX);
  }

  /* validate h */
  {
    auto callEntryMerge =
        jlm::rvsdg::TryGetOwnerNode<jlm::rvsdg::Node>(*test.CallF().input(4)->origin());
    auto callExitSplit =
        jlm::rvsdg::TryGetOwnerNode<jlm::rvsdg::Node>(test.CallF().output(2)->SingleUser());

    assert(is<CallEntryMemoryStateMergeOperation>(*callEntryMerge, 7, 1));
    assert(is<CallExitMemoryStateSplitOperation>(*callExitSplit, 1, 7));

    callEntryMerge =
        jlm::rvsdg::TryGetOwnerNode<jlm::rvsdg::Node>(*test.CallG().input(4)->origin());
    callExitSplit =
        jlm::rvsdg::TryGetOwnerNode<jlm::rvsdg::Node>(test.CallG().output(2)->SingleUser());

    assert(is<CallEntryMemoryStateMergeOperation>(*callEntryMerge, 7, 1));
    assert(is<CallExitMemoryStateSplitOperation>(*callExitSplit, 1, 7));
  }
}

static void
ValidateCallTest1SteensgaardRegionAware(const jlm::tests::CallTest1 & test)
{
  using namespace jlm::llvm;

  /* validate f */
  {
    auto lambdaEntrySplit = jlm::rvsdg::TryGetOwnerNode<jlm::rvsdg::Node>(
        test.lambda_f->GetFunctionArguments()[3]->SingleUser());
    auto lambdaExitMerge = jlm::rvsdg::TryGetOwnerNode<jlm::rvsdg::Node>(
        *test.lambda_f->GetFunctionResults()[2]->origin());
    auto loadX = jlm::rvsdg::TryGetOwnerNode<jlm::rvsdg::Node>(
        test.lambda_f->GetFunctionArguments()[0]->SingleUser());
    auto loadY = jlm::rvsdg::TryGetOwnerNode<jlm::rvsdg::Node>(
        test.lambda_f->GetFunctionArguments()[1]->SingleUser());

    assert(is<LambdaExitMemoryStateMergeOperation>(*lambdaExitMerge, 2, 1));
    assert(is<LambdaEntryMemoryStateSplitOperation>(*lambdaEntrySplit, 1, 2));

    assert(is<LoadNonVolatileOperation>(*loadX, 2, 2));
    assert(
        jlm::rvsdg::TryGetOwnerNode<jlm::rvsdg::Node>(*loadX->input(1)->origin())
        == lambdaEntrySplit);

    assert(is<LoadNonVolatileOperation>(*loadY, 2, 2));
    assert(
        jlm::rvsdg::TryGetOwnerNode<jlm::rvsdg::Node>(*loadY->input(1)->origin())
        == lambdaEntrySplit);
  }

  /* validate g */
  {
    auto lambdaEntrySplit = jlm::rvsdg::TryGetOwnerNode<jlm::rvsdg::Node>(
        test.lambda_g->GetFunctionArguments()[3]->SingleUser());
    auto lambdaExitMerge = jlm::rvsdg::TryGetOwnerNode<jlm::rvsdg::Node>(
        *test.lambda_g->GetFunctionResults()[2]->origin());
    auto loadX = jlm::rvsdg::TryGetOwnerNode<jlm::rvsdg::Node>(
        test.lambda_g->GetFunctionArguments()[0]->SingleUser());
    auto loadY = jlm::rvsdg::TryGetOwnerNode<jlm::rvsdg::Node>(
        test.lambda_g->GetFunctionArguments()[1]->SingleUser());

    assert(is<LambdaExitMemoryStateMergeOperation>(*lambdaExitMerge, 1, 1));
    assert(is<LambdaEntryMemoryStateSplitOperation>(*lambdaEntrySplit, 1, 1));

    assert(is<LoadNonVolatileOperation>(*loadX, 2, 2));
    assert(
        jlm::rvsdg::TryGetOwnerNode<jlm::rvsdg::Node>(*loadX->input(1)->origin())
        == lambdaEntrySplit);

    assert(is<LoadNonVolatileOperation>(*loadY, 2, 2));
    assert(jlm::rvsdg::TryGetOwnerNode<jlm::rvsdg::Node>(*loadY->input(1)->origin()) == loadX);
  }

  /* validate h */
  {
    auto callEntryMerge =
        jlm::rvsdg::TryGetOwnerNode<jlm::rvsdg::Node>(*test.CallF().input(4)->origin());
    assert(is<CallEntryMemoryStateMergeOperation>(*callEntryMerge, 2, 1));
    // There is no call exit split, as it has been removed by dead node elimination
    assert(test.CallF().output(2)->nusers() == 0);

    callEntryMerge =
        jlm::rvsdg::TryGetOwnerNode<jlm::rvsdg::Node>(*test.CallG().input(4)->origin());
    assert(is<CallEntryMemoryStateMergeOperation>(*callEntryMerge, 1, 1));
    assert(test.CallG().output(2)->nusers() == 0);
  }
}

static void
ValidateCallTest2SteensgaardAgnostic(const jlm::tests::CallTest2 & test)
{
  using namespace jlm::llvm;
<<<<<<< HEAD

  /* validate create function */
  {
    assert(test.lambda_create->subregion()->nnodes() == 7);

    auto stateJoin =
        jlm::rvsdg::TryGetOwnerNode<jlm::rvsdg::Node>(test.malloc->output(1)->SingleUser());
    assert(is<MemoryStateJoinOperation>(*stateJoin, 2, 1));

    auto lambdaEntrySplit =
        jlm::rvsdg::TryGetOwnerNode<jlm::rvsdg::Node>(*stateJoin->input(1)->origin());
    assert(is<LambdaEntryMemoryStateSplitOperation>(*lambdaEntrySplit, 1, 5));

    auto lambdaExitMerge =
        jlm::rvsdg::TryGetOwnerNode<jlm::rvsdg::Node>(stateJoin->output(0)->SingleUser());
    assert(is<LambdaExitMemoryStateMergeOperation>(*lambdaExitMerge, 5, 1));

    auto mallocStateLambdaEntryIndex = stateJoin->input(1)->origin()->index();
    auto mallocStateLambdaExitIndex = stateJoin->output(0)->SingleUser().index();
    assert(mallocStateLambdaEntryIndex == mallocStateLambdaExitIndex);
  }

  /* validate destroy function */
  {
    assert(test.lambda_destroy->subregion()->nnodes() == 4);
  }

  /* validate test function */
  {
    assert(test.lambda_test->subregion()->nnodes() == 16);
  }
}

static void
ValidateCallTest2SteensgaardRegionAware(const jlm::tests::CallTest2 & test)
{
  using namespace jlm::llvm;
=======
>>>>>>> 10e0635f

  /* validate create function */
  {
    assert(test.lambda_create->subregion()->nnodes() == 7);

    auto stateJoin =
        jlm::rvsdg::TryGetOwnerNode<jlm::rvsdg::Node>(test.malloc->output(1)->SingleUser());
    assert(is<MemoryStateJoinOperation>(*stateJoin, 2, 1));

    auto lambdaEntrySplit =
        jlm::rvsdg::TryGetOwnerNode<jlm::rvsdg::Node>(*stateJoin->input(1)->origin());
<<<<<<< HEAD
=======
    assert(is<LambdaEntryMemoryStateSplitOperation>(*lambdaEntrySplit, 1, 5));

    auto lambdaExitMerge =
        jlm::rvsdg::TryGetOwnerNode<jlm::rvsdg::Node>(stateJoin->output(0)->SingleUser());
    assert(is<LambdaExitMemoryStateMergeOperation>(*lambdaExitMerge, 5, 1));

    auto mallocStateLambdaEntryIndex = stateJoin->input(1)->origin()->index();
    auto mallocStateLambdaExitIndex = stateJoin->output(0)->SingleUser().index();
    assert(mallocStateLambdaEntryIndex == mallocStateLambdaExitIndex);
  }

  /* validate destroy function */
  {
    assert(test.lambda_destroy->subregion()->nnodes() == 4);
  }

  /* validate test function */
  {
    assert(test.lambda_test->subregion()->nnodes() == 16);
  }
}

static void
ValidateCallTest2SteensgaardRegionAware(const jlm::tests::CallTest2 & test)
{
  using namespace jlm::llvm;

  /* validate create function */
  {
    assert(test.lambda_create->subregion()->nnodes() == 7);

    auto stateJoin =
        jlm::rvsdg::TryGetOwnerNode<jlm::rvsdg::Node>(test.malloc->output(1)->SingleUser());
    assert(is<MemoryStateJoinOperation>(*stateJoin, 2, 1));

    auto lambdaEntrySplit =
        jlm::rvsdg::TryGetOwnerNode<jlm::rvsdg::Node>(*stateJoin->input(1)->origin());
>>>>>>> 10e0635f
    assert(is<LambdaEntryMemoryStateSplitOperation>(*lambdaEntrySplit, 1, 1));

    auto lambdaExitMerge =
        jlm::rvsdg::TryGetOwnerNode<jlm::rvsdg::Node>(stateJoin->output(0)->SingleUser());
    assert(is<LambdaExitMemoryStateMergeOperation>(*lambdaExitMerge, 1, 1));

    auto mallocStateLambdaEntryIndex = stateJoin->input(1)->origin()->index();
    auto mallocStateLambdaExitIndex = stateJoin->output(0)->SingleUser().index();
    assert(mallocStateLambdaEntryIndex == mallocStateLambdaExitIndex);
  }

  /* validate destroy function */
  {
    assert(test.lambda_destroy->subregion()->nnodes() == 4);
  }

  /* validate test function */
  {
    assert(test.lambda_test->subregion()->nnodes() == 16);
  }
}

static void
ValidateIndirectCallTest1SteensgaardAgnostic(const jlm::tests::IndirectCallTest1 & test)
{
  using namespace jlm::llvm;

  /* validate indcall function */
  {
    assert(test.GetLambdaIndcall().subregion()->nnodes() == 6);

    auto lambda_exit_mux = jlm::rvsdg::TryGetOwnerNode<jlm::rvsdg::Node>(
        *test.GetLambdaIndcall().GetFunctionResults()[2]->origin());
    assert(is<LambdaExitMemoryStateMergeOperation>(*lambda_exit_mux, 5, 1));

    auto call_exit_mux =
        jlm::rvsdg::TryGetOwnerNode<jlm::rvsdg::Node>(*lambda_exit_mux->input(0)->origin());
    assert(is<CallExitMemoryStateSplitOperation>(*call_exit_mux, 1, 5));

    auto call = jlm::rvsdg::TryGetOwnerNode<jlm::rvsdg::Node>(*call_exit_mux->input(0)->origin());
    assert(is<CallOperation>(*call, 3, 3));

    auto call_entry_mux = jlm::rvsdg::TryGetOwnerNode<jlm::rvsdg::Node>(*call->input(2)->origin());
    assert(is<CallEntryMemoryStateMergeOperation>(*call_entry_mux, 5, 1));

    auto lambda_entry_mux =
        jlm::rvsdg::TryGetOwnerNode<jlm::rvsdg::Node>(*call_entry_mux->input(2)->origin());
    assert(is<LambdaEntryMemoryStateSplitOperation>(*lambda_entry_mux, 1, 5));
  }

  /* validate test function */
  {
    assert(test.GetLambdaTest().subregion()->nnodes() == 9);

    auto lambda_exit_mux = jlm::rvsdg::TryGetOwnerNode<jlm::rvsdg::Node>(
        *test.GetLambdaTest().GetFunctionResults()[2]->origin());
    assert(is<LambdaExitMemoryStateMergeOperation>(*lambda_exit_mux, 5, 1));

    auto call_exit_mux =
        jlm::rvsdg::TryGetOwnerNode<jlm::rvsdg::Node>(*lambda_exit_mux->input(0)->origin());
    assert(is<CallExitMemoryStateSplitOperation>(*call_exit_mux, 1, 5));

    auto call = jlm::rvsdg::TryGetOwnerNode<jlm::rvsdg::Node>(*call_exit_mux->input(0)->origin());
    assert(is<CallOperation>(*call, 4, 3));

    auto call_entry_mux = jlm::rvsdg::TryGetOwnerNode<jlm::rvsdg::Node>(*call->input(3)->origin());
    assert(is<CallEntryMemoryStateMergeOperation>(*call_entry_mux, 5, 1));

    call_exit_mux =
        jlm::rvsdg::TryGetOwnerNode<jlm::rvsdg::Node>(*call_entry_mux->input(0)->origin());
    assert(is<CallExitMemoryStateSplitOperation>(*call_exit_mux, 1, 5));

    call = jlm::rvsdg::TryGetOwnerNode<jlm::rvsdg::Node>(*call_exit_mux->input(0)->origin());
    assert(is<CallOperation>(*call, 4, 3));

    call_entry_mux = jlm::rvsdg::TryGetOwnerNode<jlm::rvsdg::Node>(*call->input(3)->origin());
    assert(is<CallEntryMemoryStateMergeOperation>(*call_entry_mux, 5, 1));

    auto lambda_entry_mux =
        jlm::rvsdg::TryGetOwnerNode<jlm::rvsdg::Node>(*call_entry_mux->input(2)->origin());
    assert(is<LambdaEntryMemoryStateSplitOperation>(*lambda_entry_mux, 1, 5));
  }
}

static void
ValidateIndirectCallTest1SteensgaardRegionAware(const jlm::tests::IndirectCallTest1 & test)
{
  using namespace jlm::llvm;

  /* validate indcall function */
  {
    assert(test.GetLambdaIndcall().subregion()->nnodes() == 4);

    auto lambdaExitMerge = jlm::rvsdg::TryGetOwnerNode<jlm::rvsdg::Node>(
        *test.GetLambdaIndcall().GetFunctionResults()[2]->origin());
    assert(is<LambdaExitMemoryStateMergeOperation>(*lambdaExitMerge, 0, 1));

    auto call = jlm::rvsdg::TryGetOwnerNode<jlm::rvsdg::Node>(
        *test.GetLambdaIndcall().GetFunctionResults()[0]->origin());
    assert(is<CallOperation>(*call, 3, 3));

    auto callEntryMerge = jlm::rvsdg::TryGetOwnerNode<jlm::rvsdg::Node>(*call->input(2)->origin());
    assert(is<CallEntryMemoryStateMergeOperation>(*callEntryMerge, 0, 1));
  }

  /* validate test function */
  {
    assert(test.GetLambdaTest().subregion()->nnodes() == 6);

    auto lambdaExitMerge = jlm::rvsdg::TryGetOwnerNode<jlm::rvsdg::Node>(
        *test.GetLambdaTest().GetFunctionResults()[2]->origin());
    assert(is<LambdaExitMemoryStateMergeOperation>(*lambdaExitMerge, 0, 1));

    auto add = jlm::rvsdg::TryGetOwnerNode<jlm::rvsdg::Node>(
        *test.GetLambdaTest().GetFunctionResults()[0]->origin());
    assert(is<jlm::rvsdg::BinaryOperation>(*add, 2, 1));

    auto call = jlm::rvsdg::TryGetOwnerNode<jlm::rvsdg::Node>(*add->input(0)->origin());
    assert(is<CallOperation>(*call, 4, 3));

    auto callEntryMerge = jlm::rvsdg::TryGetOwnerNode<jlm::rvsdg::Node>(*call->input(3)->origin());
    assert(is<CallEntryMemoryStateMergeOperation>(*callEntryMerge, 0, 1));

    call = jlm::rvsdg::TryGetOwnerNode<jlm::rvsdg::Node>(*add->input(1)->origin());
    assert(is<CallOperation>(*call, 4, 3));

    callEntryMerge = jlm::rvsdg::TryGetOwnerNode<jlm::rvsdg::Node>(*call->input(3)->origin());
    assert(is<CallEntryMemoryStateMergeOperation>(*callEntryMerge, 0, 1));
  }
}

static void
ValidateIndirectCallTest2SteensgaardAgnostic(const jlm::tests::IndirectCallTest2 & test)
{
  using namespace jlm::llvm;

  // validate function three()
  {
    assert(test.GetLambdaThree().subregion()->nnodes() == 3);

    auto lambdaExitMerge = jlm::rvsdg::TryGetOwnerNode<jlm::rvsdg::Node>(
        *test.GetLambdaThree().GetFunctionResults()[2]->origin());
    assert(is<LambdaExitMemoryStateMergeOperation>(*lambdaExitMerge, 13, 1));

    auto lambdaEntrySplit = jlm::rvsdg::TryGetOwnerNode<jlm::rvsdg::Node>(
        test.GetLambdaThree().GetFunctionArguments()[1]->SingleUser());
    assert(is<LambdaEntryMemoryStateSplitOperation>(*lambdaEntrySplit, 1, 13));
  }

  // validate function four()
  {
    assert(test.GetLambdaFour().subregion()->nnodes() == 3);

    auto lambdaExitMerge = jlm::rvsdg::TryGetOwnerNode<jlm::rvsdg::Node>(
        *test.GetLambdaFour().GetFunctionResults()[2]->origin());
    assert(is<LambdaExitMemoryStateMergeOperation>(*lambdaExitMerge, 13, 1));

    auto lambdaEntrySplit = jlm::rvsdg::TryGetOwnerNode<jlm::rvsdg::Node>(
        test.GetLambdaFour().GetFunctionArguments()[1]->SingleUser());
    assert(is<LambdaEntryMemoryStateSplitOperation>(*lambdaEntrySplit, 1, 13));
  }

  // validate function i()
  {
    assert(test.GetLambdaI().subregion()->nnodes() == 6);

    auto lambdaExitMerge = jlm::rvsdg::TryGetOwnerNode<jlm::rvsdg::Node>(
        *test.GetLambdaI().GetFunctionResults()[2]->origin());
    assert(is<LambdaExitMemoryStateMergeOperation>(*lambdaExitMerge, 13, 1));

    auto callExitSplit =
        jlm::rvsdg::TryGetOwnerNode<jlm::rvsdg::Node>(*lambdaExitMerge->input(0)->origin());
    assert(is<CallExitMemoryStateSplitOperation>(*callExitSplit, 1, 13));

    auto callEntryMerge =
        jlm::rvsdg::TryGetOwnerNode<jlm::rvsdg::Node>(*test.GetIndirectCall().input(2)->origin());
    assert(is<CallEntryMemoryStateMergeOperation>(*callEntryMerge, 13, 1));

    auto lambdaEntrySplit =
        jlm::rvsdg::TryGetOwnerNode<jlm::rvsdg::Node>(*callEntryMerge->input(0)->origin());
    assert(is<LambdaEntryMemoryStateSplitOperation>(*lambdaEntrySplit, 1, 13));
  }
}

static void
ValidateIndirectCallTest2SteensgaardRegionAware(const jlm::tests::IndirectCallTest2 & test)
{
  using namespace jlm::llvm;

  // validate function three()
  {
    assert(test.GetLambdaThree().subregion()->nnodes() == 2);

    auto lambdaExitMerge = jlm::rvsdg::TryGetOwnerNode<jlm::rvsdg::Node>(
        *test.GetLambdaThree().GetFunctionResults()[2]->origin());
    assert(is<LambdaExitMemoryStateMergeOperation>(*lambdaExitMerge, 0, 1));
  }

  // validate function four()
  {
    assert(test.GetLambdaFour().subregion()->nnodes() == 2);

    auto lambdaExitMerge = jlm::rvsdg::TryGetOwnerNode<jlm::rvsdg::Node>(
        *test.GetLambdaFour().GetFunctionResults()[2]->origin());
    assert(is<LambdaExitMemoryStateMergeOperation>(*lambdaExitMerge, 0, 1));
  }

  // validate function i()
  {
    assert(test.GetLambdaI().subregion()->nnodes() == 4);

    auto lambdaExitMerge = jlm::rvsdg::TryGetOwnerNode<jlm::rvsdg::Node>(
        *test.GetLambdaI().GetFunctionResults()[2]->origin());
    assert(is<LambdaExitMemoryStateMergeOperation>(*lambdaExitMerge, 0, 1));

    auto callEntryMerge =
        jlm::rvsdg::TryGetOwnerNode<jlm::rvsdg::Node>(*test.GetIndirectCall().input(2)->origin());
    assert(is<CallEntryMemoryStateMergeOperation>(*callEntryMerge, 0, 1));
  }

  // validate function x()
  {
    assert(test.GetLambdaX().subregion()->nnodes() == 7);

    auto lambdaExitMerge = jlm::rvsdg::TryGetOwnerNode<jlm::rvsdg::Node>(
        *test.GetLambdaX().GetFunctionResults()[2]->origin());
    assert(is<LambdaExitMemoryStateMergeOperation>(*lambdaExitMerge, 2, 1));

    auto callEntryMerge =
        jlm::rvsdg::TryGetOwnerNode<jlm::rvsdg::Node>(*test.GetCallIWithThree().input(3)->origin());
    assert(is<CallEntryMemoryStateMergeOperation>(*callEntryMerge, 0, 1));
  }

  // validate function y()
  {
    assert(test.GetLambdaY().subregion()->nnodes() == 7);

    auto lambdaExitMerge = jlm::rvsdg::TryGetOwnerNode<jlm::rvsdg::Node>(
        *test.GetLambdaY().GetFunctionResults()[2]->origin());
    assert(is<LambdaExitMemoryStateMergeOperation>(*lambdaExitMerge, 1, 1));

    auto callEntryMerge =
        jlm::rvsdg::TryGetOwnerNode<jlm::rvsdg::Node>(*test.GetCallIWithFour().input(3)->origin());
    assert(is<CallEntryMemoryStateMergeOperation>(*callEntryMerge, 0, 1));
  }

  // validate function test()
  {
<<<<<<< HEAD
    assert(test.GetLambdaTest().subregion()->nnodes() == 14);

    auto lambdaExitMerge = jlm::rvsdg::TryGetOwnerNode<jlm::rvsdg::Node>(
        *test.GetLambdaTest().GetFunctionResults()[2]->origin());
    assert(is<LambdaExitMemoryStateMergeOperation>(*lambdaExitMerge, 2, 1));
=======
    assert(test.GetLambdaTest().subregion()->nnodes() == 18);

    auto lambdaExitMerge = jlm::rvsdg::TryGetOwnerNode<jlm::rvsdg::Node>(
        *test.GetLambdaTest().GetFunctionResults()[2]->origin());
    assert(is<LambdaExitMemoryStateMergeOperation>(*lambdaExitMerge, 5, 1));
>>>>>>> 10e0635f

    auto loadG1 = jlm::rvsdg::TryGetOwnerNode<jlm::rvsdg::Node>(
        test.GetLambdaTest().GetContextVars()[2].inner->SingleUser());
    assert(is<LoadNonVolatileOperation>(*loadG1, 2, 2));

    auto loadG2 = jlm::rvsdg::TryGetOwnerNode<jlm::rvsdg::Node>(
        test.GetLambdaTest().GetContextVars()[3].inner->SingleUser());
    assert(is<LoadNonVolatileOperation>(*loadG2, 2, 2));

    auto lambdaEntrySplit = jlm::rvsdg::TryGetOwnerNode<jlm::rvsdg::Node>(
        test.GetLambdaTest().GetFunctionArguments()[1]->SingleUser());
<<<<<<< HEAD
    assert(is<LambdaEntryMemoryStateSplitOperation>(*lambdaEntrySplit, 1, 2));
=======
    assert(is<LambdaEntryMemoryStateSplitOperation>(*lambdaEntrySplit, 1, 5));
>>>>>>> 10e0635f
  }

  // validate function test2()
  {
<<<<<<< HEAD
    assert(test.GetLambdaTest2().subregion()->nnodes() == 5);

    auto lambdaExitMerge = jlm::rvsdg::TryGetOwnerNode<jlm::rvsdg::Node>(
        *test.GetLambdaTest2().GetFunctionResults()[2]->origin());
    assert(is<LambdaExitMemoryStateMergeOperation>(*lambdaExitMerge, 0, 1));
=======
    assert(test.GetLambdaTest2().subregion()->nnodes() == 8);

    auto lambdaExitMerge = jlm::rvsdg::TryGetOwnerNode<jlm::rvsdg::Node>(
        *test.GetLambdaTest2().GetFunctionResults()[2]->origin());
    assert(is<LambdaExitMemoryStateMergeOperation>(*lambdaExitMerge, 2, 1));

    auto lambdaEntrySplit = jlm::rvsdg::TryGetOwnerNode<jlm::rvsdg::Node>(
        test.GetLambdaTest2().GetFunctionArguments()[1]->SingleUser());
    assert(is<LambdaEntryMemoryStateSplitOperation>(*lambdaEntrySplit, 1, 2));
  }
}

static void
ValidateGammaTestSteensgaardAgnostic(const jlm::tests::GammaTest & test)
{
  using namespace jlm::llvm;

  auto lambdaExitMerge = jlm::rvsdg::TryGetOwnerNode<jlm::rvsdg::Node>(
      *test.lambda->GetFunctionResults()[1]->origin());
  assert(is<LambdaExitMemoryStateMergeOperation>(*lambdaExitMerge, 2, 1));

  auto loadTmp2 =
      jlm::rvsdg::TryGetOwnerNode<jlm::rvsdg::Node>(*lambdaExitMerge->input(0)->origin());
  assert(is<LoadNonVolatileOperation>(*loadTmp2, 3, 3));

  auto loadTmp1 = jlm::rvsdg::TryGetOwnerNode<jlm::rvsdg::Node>(*loadTmp2->input(1)->origin());
  assert(is<LoadNonVolatileOperation>(*loadTmp1, 3, 3));
>>>>>>> 10e0635f

    // The entry memory state is unused
    assert(test.GetLambdaTest2().GetFunctionArguments()[1]->nusers() == 0);
  }
}

static void
ValidateGammaTestSteensgaardAgnostic(const jlm::tests::GammaTest & test)
{
  using namespace jlm::llvm;

  auto lambdaExitMerge = jlm::rvsdg::TryGetOwnerNode<jlm::rvsdg::Node>(
      *test.lambda->GetFunctionResults()[1]->origin());
  assert(is<LambdaExitMemoryStateMergeOperation>(*lambdaExitMerge, 2, 1));

  auto loadTmp2 =
      jlm::rvsdg::TryGetOwnerNode<jlm::rvsdg::Node>(*lambdaExitMerge->input(0)->origin());
  assert(is<LoadNonVolatileOperation>(*loadTmp2, 3, 3));

  auto loadTmp1 = jlm::rvsdg::TryGetOwnerNode<jlm::rvsdg::Node>(*loadTmp2->input(1)->origin());
  assert(is<LoadNonVolatileOperation>(*loadTmp1, 3, 3));

  auto gamma = jlm::rvsdg::TryGetOwnerNode<jlm::rvsdg::Node>(*loadTmp1->input(1)->origin());
  assert(gamma == test.gamma);
}

static void
<<<<<<< HEAD
ValidateGammaTestSteensgaardRegionAware(const jlm::tests::GammaTest & test)
{
  using namespace jlm::llvm;

  auto lambdaExitMerge = jlm::rvsdg::TryGetOwnerNode<jlm::rvsdg::Node>(
      *test.lambda->GetFunctionResults()[1]->origin());
  assert(is<LambdaExitMemoryStateMergeOperation>(*lambdaExitMerge, 2, 1));

  auto loadTmp2 =
      jlm::rvsdg::TryGetOwnerNode<jlm::rvsdg::Node>(*lambdaExitMerge->input(0)->origin());
  assert(is<LoadNonVolatileOperation>(*loadTmp2, 3, 3));

  auto loadTmp1 = jlm::rvsdg::TryGetOwnerNode<jlm::rvsdg::Node>(*loadTmp2->input(1)->origin());
  assert(is<LoadNonVolatileOperation>(*loadTmp1, 3, 3));

  auto lambdaEntrySplit =
      jlm::rvsdg::TryGetOwnerNode<jlm::rvsdg::Node>(*loadTmp1->input(1)->origin());
  assert(is<LambdaEntryMemoryStateSplitOperation>(*lambdaEntrySplit, 1, 2));
}

static void
=======
>>>>>>> 10e0635f
ValidateThetaTestSteensgaardAgnostic(const jlm::tests::ThetaTest & test)
{
  using namespace jlm::llvm;

  assert(test.lambda->subregion()->nnodes() == 4);

  auto lambda_exit_mux = jlm::rvsdg::TryGetOwnerNode<jlm::rvsdg::Node>(
      *test.lambda->GetFunctionResults()[0]->origin());
  assert(is<LambdaExitMemoryStateMergeOperation>(*lambda_exit_mux, 2, 1));

  auto thetaOutput = lambda_exit_mux->input(0)->origin();
  auto theta = jlm::rvsdg::TryGetOwnerNode<jlm::rvsdg::ThetaNode>(*thetaOutput);
  assert(theta == test.theta);

  auto loopvar = theta->MapOutputLoopVar(*thetaOutput);
  auto storeStateOutput = loopvar.post->origin();
  auto store = jlm::rvsdg::TryGetOwnerNode<jlm::rvsdg::Node>(*storeStateOutput);
  assert(is<StoreNonVolatileOperation>(*store, 4, 2));
  assert(store->input(storeStateOutput->index() + 2)->origin() == loopvar.pre);

  auto lambda_entry_mux = jlm::rvsdg::TryGetOwnerNode<jlm::rvsdg::Node>(*loopvar.input->origin());
  assert(is<LambdaEntryMemoryStateSplitOperation>(*lambda_entry_mux, 1, 2));
}

static void
ValidateThetaTestSteensgaardRegionAware(const jlm::tests::ThetaTest & test)
{
  using namespace jlm::llvm;

  assert(test.lambda->subregion()->nnodes() == 4);

  auto lambdaExitMerge = jlm::rvsdg::TryGetOwnerNode<jlm::rvsdg::Node>(
      *test.lambda->GetFunctionResults()[0]->origin());
  assert(is<LambdaExitMemoryStateMergeOperation>(*lambdaExitMerge, 2, 1));

  auto thetaOutput = lambdaExitMerge->input(0)->origin();
  auto theta = jlm::rvsdg::TryGetOwnerNode<jlm::rvsdg::ThetaNode>(*thetaOutput);
  assert(theta == test.theta);
  auto loopvar = theta->MapOutputLoopVar(*thetaOutput);

  auto storeStateOutput = loopvar.post->origin();
  auto store = jlm::rvsdg::TryGetOwnerNode<jlm::rvsdg::Node>(*storeStateOutput);
  assert(is<StoreNonVolatileOperation>(*store, 4, 2));
  assert(store->input(storeStateOutput->index() + 2)->origin() == loopvar.pre);

  auto lambdaEntrySplit = jlm::rvsdg::TryGetOwnerNode<jlm::rvsdg::Node>(*loopvar.input->origin());
  assert(is<LambdaEntryMemoryStateSplitOperation>(*lambdaEntrySplit, 1, 2));
}

static void
ValidateDeltaTest1SteensgaardAgnostic(const jlm::tests::DeltaTest1 & test)
{
  using namespace jlm::llvm;

  assert(test.lambda_h->subregion()->nnodes() == 7);

  auto lambdaEntrySplit = jlm::rvsdg::TryGetOwnerNode<jlm::rvsdg::Node>(
      test.lambda_h->GetFunctionArguments()[1]->SingleUser());
  assert(is<LambdaEntryMemoryStateSplitOperation>(*lambdaEntrySplit, 1, 4));

  auto storeF =
      jlm::rvsdg::TryGetOwnerNode<jlm::rvsdg::Node>(test.constantFive->output(0)->SingleUser());
  assert(is<StoreNonVolatileOperation>(*storeF, 3, 1));
  assert(
      jlm::rvsdg::TryGetOwnerNode<jlm::rvsdg::Node>(*storeF->input(2)->origin())
      == lambdaEntrySplit);

  auto deltaStateIndex = storeF->input(2)->origin()->index();

  auto loadF = jlm::rvsdg::TryGetOwnerNode<jlm::rvsdg::Node>(
      test.lambda_g->GetFunctionArguments()[0]->SingleUser());
  assert(is<LoadNonVolatileOperation>(*loadF, 2, 2));
  assert(loadF->input(1)->origin()->index() == deltaStateIndex);
}

static void
ValidateDeltaTest1SteensgaardRegionAware(const jlm::tests::DeltaTest1 & test)
{
  using namespace jlm::llvm;

  assert(test.lambda_h->subregion()->nnodes() == 7);

  auto lambdaEntrySplit = jlm::rvsdg::TryGetOwnerNode<jlm::rvsdg::Node>(
      test.lambda_h->GetFunctionArguments()[1]->SingleUser());
  assert(is<LambdaEntryMemoryStateSplitOperation>(*lambdaEntrySplit, 1, 1));

  auto storeF =
      jlm::rvsdg::TryGetOwnerNode<jlm::rvsdg::Node>(test.constantFive->output(0)->SingleUser());
  assert(is<StoreNonVolatileOperation>(*storeF, 3, 1));
  assert(
      jlm::rvsdg::TryGetOwnerNode<jlm::rvsdg::Node>(*storeF->input(2)->origin())
      == lambdaEntrySplit);

  auto deltaStateIndex = storeF->input(2)->origin()->index();

  auto loadF = jlm::rvsdg::TryGetOwnerNode<jlm::rvsdg::Node>(
      test.lambda_g->GetFunctionArguments()[0]->SingleUser());
  assert(is<LoadNonVolatileOperation>(*loadF, 2, 2));
  assert(loadF->input(1)->origin()->index() == deltaStateIndex);
}

static void
ValidateDeltaTest2SteensgaardAgnostic(const jlm::tests::DeltaTest2 & test)
{
  using namespace jlm::llvm;

  assert(test.lambda_f2->subregion()->nnodes() == 9);

  auto lambdaEntrySplit = jlm::rvsdg::TryGetOwnerNode<jlm::rvsdg::Node>(
      test.lambda_f2->GetFunctionArguments()[1]->SingleUser());
  assert(is<LambdaEntryMemoryStateSplitOperation>(*lambdaEntrySplit, 1, 5));

  auto storeD1InF2 = jlm::rvsdg::TryGetOwnerNode<jlm::rvsdg::Node>(
      test.lambda_f2->GetContextVars()[0].inner->SingleUser());
  assert(is<StoreNonVolatileOperation>(*storeD1InF2, 3, 1));
  assert(
      jlm::rvsdg::TryGetOwnerNode<jlm::rvsdg::Node>(*storeD1InF2->input(2)->origin())
      == lambdaEntrySplit);

  auto d1StateIndex = storeD1InF2->input(2)->origin()->index();

  auto storeD1InF1 = jlm::rvsdg::TryGetOwnerNode<jlm::rvsdg::Node>(
      test.lambda_f1->GetContextVars()[0].inner->SingleUser());
  assert(is<StoreNonVolatileOperation>(*storeD1InF1, 3, 1));

  assert(d1StateIndex == storeD1InF1->input(2)->origin()->index());

  auto storeD2InF2 = jlm::rvsdg::TryGetOwnerNode<jlm::rvsdg::Node>(
      test.lambda_f2->GetContextVars()[1].inner->SingleUser());
  assert(is<StoreNonVolatileOperation>(*storeD1InF2, 3, 1));

  assert(d1StateIndex != storeD2InF2->input(2)->origin()->index());
}

static void
ValidateDeltaTest2SteensgaardRegionAware(const jlm::tests::DeltaTest2 & test)
{
  using namespace jlm::llvm;

  /* Validate f1() */
  {
    assert(test.lambda_f1->subregion()->nnodes() == 4);

    auto lambdaExitMerge = jlm::rvsdg::TryGetOwnerNode<jlm::rvsdg::Node>(
        *test.lambda_f1->GetFunctionResults()[1]->origin());
    assert(is<LambdaExitMemoryStateMergeOperation>(*lambdaExitMerge, 1, 1));

    auto storeNode =
        jlm::rvsdg::TryGetOwnerNode<jlm::rvsdg::Node>(*lambdaExitMerge->input(0)->origin());
    assert(is<StoreNonVolatileOperation>(*storeNode, 3, 1));

    auto lambdaEntrySplit =
        jlm::rvsdg::TryGetOwnerNode<jlm::rvsdg::Node>(*storeNode->input(2)->origin());
    assert(is<LambdaEntryMemoryStateSplitOperation>(*lambdaEntrySplit, 1, 1));
  }

  /* Validate f2() */
  {
    assert(test.lambda_f2->subregion()->nnodes() == 9);

    auto lambdaEntrySplit = jlm::rvsdg::TryGetOwnerNode<jlm::rvsdg::Node>(
        test.lambda_f2->GetFunctionArguments()[1]->SingleUser());
    assert(is<LambdaEntryMemoryStateSplitOperation>(*lambdaEntrySplit, 1, 2));

    auto storeD1 = jlm::rvsdg::TryGetOwnerNode<jlm::rvsdg::Node>(
        test.lambda_f2->GetContextVars()[0].inner->SingleUser());
    assert(is<StoreNonVolatileOperation>(*storeD1, 3, 1));
    assert(
        jlm::rvsdg::TryGetOwnerNode<jlm::rvsdg::Node>(*storeD1->input(2)->origin())
        == lambdaEntrySplit);

    auto storeD2 = jlm::rvsdg::TryGetOwnerNode<jlm::rvsdg::Node>(
        test.lambda_f2->GetContextVars()[1].inner->SingleUser());
    assert(is<StoreNonVolatileOperation>(*storeD2, 3, 1));
    assert(
        jlm::rvsdg::TryGetOwnerNode<jlm::rvsdg::Node>(*storeD2->input(2)->origin())
        == lambdaEntrySplit);

    auto callEntryMerge =
        jlm::rvsdg::TryGetOwnerNode<jlm::rvsdg::Node>(storeD1->output(0)->SingleUser());
    assert(is<CallEntryMemoryStateMergeOperation>(*callEntryMerge, 1, 1));

    auto callF1 =
        jlm::rvsdg::TryGetOwnerNode<jlm::rvsdg::Node>(callEntryMerge->output(0)->SingleUser());
    assert(is<CallOperation>(*callF1, 3, 2));

    auto callExitSplit =
        jlm::rvsdg::TryGetOwnerNode<jlm::rvsdg::Node>(callF1->output(1)->SingleUser());
    assert(is<CallExitMemoryStateSplitOperation>(*callExitSplit, 1, 1));

    auto lambdaExitMerge =
        jlm::rvsdg::TryGetOwnerNode<jlm::rvsdg::Node>(callExitSplit->output(0)->SingleUser());
    assert(is<LambdaExitMemoryStateMergeOperation>(*lambdaExitMerge, 2, 1));
  }
}

static void
ValidateDeltaTest3SteensgaardAgnostic(const jlm::tests::DeltaTest3 & test)
{
  using namespace jlm::llvm;

  /* validate f() */
  {
    assert(test.LambdaF().subregion()->nnodes() == 6);

    auto lambdaExitMerge = jlm::rvsdg::TryGetOwnerNode<jlm::rvsdg::Node>(
        *test.LambdaF().GetFunctionResults()[2]->origin());
    assert(is<LambdaExitMemoryStateMergeOperation>(*lambdaExitMerge, 5, 1));

    auto truncNode = jlm::rvsdg::TryGetOwnerNode<jlm::rvsdg::Node>(
        *test.LambdaF().GetFunctionResults()[0]->origin());
    assert(is<TruncOperation>(*truncNode, 1, 1));

    auto loadG1Node = jlm::rvsdg::TryGetOwnerNode<jlm::rvsdg::Node>(*truncNode->input(0)->origin());
    assert(is<LoadNonVolatileOperation>(*loadG1Node, 2, 2));

    auto lambdaEntrySplit =
        jlm::rvsdg::TryGetOwnerNode<jlm::rvsdg::Node>(*loadG1Node->input(1)->origin());
    assert(is<LambdaEntryMemoryStateSplitOperation>(*lambdaEntrySplit, 1, 5));

    jlm::rvsdg::Node * storeG2Node = nullptr;
    for (size_t n = 0; n < lambdaExitMerge->ninputs(); n++)
    {
      auto input = lambdaExitMerge->input(n);
      auto node = jlm::rvsdg::TryGetOwnerNode<jlm::rvsdg::Node>(*input->origin());
      if (is<StoreNonVolatileOperation>(node))
      {
        storeG2Node = node;
        break;
      }
    }
    assert(storeG2Node != nullptr);

    auto loadG2Node =
        jlm::rvsdg::TryGetOwnerNode<jlm::rvsdg::Node>(*storeG2Node->input(2)->origin());
    assert(is<LoadNonVolatileOperation>(*loadG2Node, 2, 2));

    auto node = jlm::rvsdg::TryGetOwnerNode<jlm::rvsdg::Node>(*loadG2Node->input(1)->origin());
    assert(node == lambdaEntrySplit);
  }
}

static void
ValidateDeltaTest3SteensgaardRegionAware(const jlm::tests::DeltaTest3 & test)
{
  using namespace jlm::llvm;

  /* validate f() */
  {
    assert(test.LambdaF().subregion()->nnodes() == 6);

    auto lambdaExitMerge = jlm::rvsdg::TryGetOwnerNode<jlm::rvsdg::Node>(
        *test.LambdaF().GetFunctionResults()[2]->origin());
    assert(is<LambdaExitMemoryStateMergeOperation>(*lambdaExitMerge, 2, 1));

    auto truncNode = jlm::rvsdg::TryGetOwnerNode<jlm::rvsdg::Node>(
        *test.LambdaF().GetFunctionResults()[0]->origin());
    assert(is<TruncOperation>(*truncNode, 1, 1));

    auto loadG1Node = jlm::rvsdg::TryGetOwnerNode<jlm::rvsdg::Node>(*truncNode->input(0)->origin());
    assert(is<LoadNonVolatileOperation>(*loadG1Node, 2, 2));

    auto lambdaEntrySplit =
        jlm::rvsdg::TryGetOwnerNode<jlm::rvsdg::Node>(*loadG1Node->input(1)->origin());
    assert(is<LambdaEntryMemoryStateSplitOperation>(*lambdaEntrySplit, 1, 2));

    jlm::rvsdg::Node * storeG2Node = nullptr;
    for (size_t n = 0; n < lambdaExitMerge->ninputs(); n++)
    {
      auto input = lambdaExitMerge->input(n);
      auto node = jlm::rvsdg::TryGetOwnerNode<jlm::rvsdg::Node>(*input->origin());
      if (is<StoreNonVolatileOperation>(node))
      {
        storeG2Node = node;
        break;
      }
    }
    assert(storeG2Node != nullptr);

    auto loadG2Node =
        jlm::rvsdg::TryGetOwnerNode<jlm::rvsdg::Node>(*storeG2Node->input(2)->origin());
    assert(is<LoadNonVolatileOperation>(*loadG2Node, 2, 2));

    auto node = jlm::rvsdg::TryGetOwnerNode<jlm::rvsdg::Node>(*loadG2Node->input(1)->origin());
    assert(node == lambdaEntrySplit);
  }
}

static void
ValidateImportTestSteensgaardAgnostic(const jlm::tests::ImportTest & test)
{
  using namespace jlm::llvm;

  assert(test.lambda_f2->subregion()->nnodes() == 9);

  auto lambdaEntrySplit = jlm::rvsdg::TryGetOwnerNode<jlm::rvsdg::Node>(
      test.lambda_f2->GetFunctionArguments()[1]->SingleUser());
  assert(is<LambdaEntryMemoryStateSplitOperation>(*lambdaEntrySplit, 1, 5));

  auto storeD1InF2 = jlm::rvsdg::TryGetOwnerNode<jlm::rvsdg::Node>(
      test.lambda_f2->GetContextVars()[0].inner->SingleUser());
  assert(is<StoreNonVolatileOperation>(*storeD1InF2, 3, 1));
  assert(
      jlm::rvsdg::TryGetOwnerNode<jlm::rvsdg::Node>(*storeD1InF2->input(2)->origin())
      == lambdaEntrySplit);

  auto d1StateIndex = storeD1InF2->input(2)->origin()->index();

  auto storeD1InF1 = jlm::rvsdg::TryGetOwnerNode<jlm::rvsdg::Node>(
      test.lambda_f1->GetContextVars()[0].inner->SingleUser());
  assert(is<StoreNonVolatileOperation>(*storeD1InF1, 3, 1));

  assert(d1StateIndex == storeD1InF1->input(2)->origin()->index());

  auto storeD2InF2 = jlm::rvsdg::TryGetOwnerNode<jlm::rvsdg::Node>(
      test.lambda_f2->GetContextVars()[1].inner->SingleUser());
  assert(is<StoreNonVolatileOperation>(*storeD1InF2, 3, 1));

  assert(d1StateIndex != storeD2InF2->input(2)->origin()->index());
}

static void
ValidateImportTestSteensgaardRegionAware(const jlm::tests::ImportTest & test)
{
  using namespace jlm::llvm;

  /* Validate f1() */
  {
    assert(test.lambda_f1->subregion()->nnodes() == 4);

    auto lambdaExitMerge = jlm::rvsdg::TryGetOwnerNode<jlm::rvsdg::Node>(
        *test.lambda_f1->GetFunctionResults()[1]->origin());
    assert(is<LambdaExitMemoryStateMergeOperation>(*lambdaExitMerge, 1, 1));

    auto storeNode =
        jlm::rvsdg::TryGetOwnerNode<jlm::rvsdg::Node>(*lambdaExitMerge->input(0)->origin());
    assert(is<StoreNonVolatileOperation>(*storeNode, 3, 1));

    auto lambdaEntrySplit =
        jlm::rvsdg::TryGetOwnerNode<jlm::rvsdg::Node>(*storeNode->input(2)->origin());
    assert(is<LambdaEntryMemoryStateSplitOperation>(*lambdaEntrySplit, 1, 1));
  }

  /* Validate f2() */
  {
    assert(test.lambda_f2->subregion()->nnodes() == 9);

    auto lambdaEntrySplit = jlm::rvsdg::TryGetOwnerNode<jlm::rvsdg::Node>(
        test.lambda_f2->GetFunctionArguments()[1]->SingleUser());
    assert(is<LambdaEntryMemoryStateSplitOperation>(*lambdaEntrySplit, 1, 2));

    auto storeD1 = jlm::rvsdg::TryGetOwnerNode<jlm::rvsdg::Node>(
        test.lambda_f2->GetContextVars()[0].inner->SingleUser());
    assert(is<StoreNonVolatileOperation>(*storeD1, 3, 1));
    assert(
        jlm::rvsdg::TryGetOwnerNode<jlm::rvsdg::Node>(*storeD1->input(2)->origin())
        == lambdaEntrySplit);

    auto storeD2 = jlm::rvsdg::TryGetOwnerNode<jlm::rvsdg::Node>(
        test.lambda_f2->GetContextVars()[1].inner->SingleUser());
    assert(is<StoreNonVolatileOperation>(*storeD2, 3, 1));
    assert(
        jlm::rvsdg::TryGetOwnerNode<jlm::rvsdg::Node>(*storeD2->input(2)->origin())
        == lambdaEntrySplit);

    auto callEntryMerge =
        jlm::rvsdg::TryGetOwnerNode<jlm::rvsdg::Node>(storeD1->output(0)->SingleUser());
    assert(is<CallEntryMemoryStateMergeOperation>(*callEntryMerge, 1, 1));

    auto callF1 =
        jlm::rvsdg::TryGetOwnerNode<jlm::rvsdg::Node>(callEntryMerge->output(0)->SingleUser());
    assert(is<CallOperation>(*callF1, 3, 2));

    auto callExitSplit =
        jlm::rvsdg::TryGetOwnerNode<jlm::rvsdg::Node>(callF1->output(1)->SingleUser());
    assert(is<CallExitMemoryStateSplitOperation>(*callExitSplit, 1, 1));

    auto lambdaExitMerge =
        jlm::rvsdg::TryGetOwnerNode<jlm::rvsdg::Node>(callExitSplit->output(0)->SingleUser());
    assert(is<LambdaExitMemoryStateMergeOperation>(*lambdaExitMerge, 2, 1));
  }
}

static void
ValidatePhiTestSteensgaardAgnostic(const jlm::tests::PhiTest1 & test)
{
  using namespace jlm::llvm;

<<<<<<< HEAD
=======
  auto [joinNode, joinOp] = jlm::rvsdg::TryGetSimpleNodeAndOptionalOp<MemoryStateJoinOperation>(
      test.alloca->output(1)->SingleUser());
  assert(joinNode && joinOp);
  auto arrayStateIndex = joinNode->output(0)->SingleUser().index();

>>>>>>> 10e0635f
  auto lambdaExitMerge = jlm::rvsdg::TryGetOwnerNode<jlm::rvsdg::Node>(
      *test.lambda_fib->GetFunctionResults()[1]->origin());
  assert(is<LambdaExitMemoryStateMergeOperation>(*lambdaExitMerge, 4, 1));

  auto gamma = jlm::rvsdg::TryGetOwnerNode<jlm::rvsdg::Node>(*test.lambda_fib->GetFunctionResults()[0]->origin());
  assert(gamma == test.gamma);

  auto [node, op] = jlm::rvsdg::TryGetSimpleNodeAndOptionalOp<MemoryStateJoinOperation>(test.alloca->output(1)->SingleUser());
  assert(op);
}

static void
ValidatePhiTestSteensgaardRegionAware(const jlm::tests::PhiTest1 & test)
{
  using namespace jlm::llvm;

  auto lambdaExitMerge = jlm::rvsdg::TryGetOwnerNode<jlm::rvsdg::Node>(
      *test.lambda_fib->GetFunctionResults()[1]->origin());
  assert(is<LambdaExitMemoryStateMergeOperation>(*lambdaExitMerge, 1, 1));

  auto gamma = jlm::rvsdg::TryGetOwnerNode<jlm::rvsdg::Node>(*test.lambda_fib->GetFunctionResults()[0]->origin());
  assert(gamma == test.gamma);

<<<<<<< HEAD
  // In the region aware, we know that the alloca is non-reentrant, so there is no Join
  auto [node, op] = jlm::rvsdg::TryGetSimpleNodeAndOptionalOp<MemoryStateJoinOperation>(test.alloca->output(1)->SingleUser());
  assert(!op);
=======
  auto gammaStateIndex = store->input(2)->origin()->index();

  auto load1 = jlm::rvsdg::TryGetOwnerNode<jlm::rvsdg::Node>(
      *test.gamma->GetExitVars()[gammaStateIndex].branchResult[0]->origin());
  assert(is<LoadNonVolatileOperation>(*load1, 2, 2));

  auto load2 = jlm::rvsdg::TryGetOwnerNode<jlm::rvsdg::Node>(*load1->input(1)->origin());
  assert(is<LoadNonVolatileOperation>(*load2, 2, 2));

  assert(load2->input(1)->origin()->index() == arrayStateIndex);
>>>>>>> 10e0635f
}

static void
ValidateMemcpySteensgaardAgnostic(const jlm::tests::MemcpyTest & test)
{
  using namespace jlm::llvm;

  /*
   * Validate function f
   */
  {
    auto lambdaExitMerge = jlm::rvsdg::TryGetOwnerNode<jlm::rvsdg::Node>(
        *test.LambdaF().GetFunctionResults()[2]->origin());
    assert(is<LambdaExitMemoryStateMergeOperation>(*lambdaExitMerge, 5, 1));

    auto load = jlm::rvsdg::TryGetOwnerNode<jlm::rvsdg::Node>(
        *test.LambdaF().GetFunctionResults()[0]->origin());
    assert(is<LoadNonVolatileOperation>(*load, 3, 3));

    auto store = jlm::rvsdg::TryGetOwnerNode<jlm::rvsdg::Node>(*load->input(1)->origin());
    assert(is<StoreNonVolatileOperation>(*store, 4, 2));

    auto lambdaEntrySplit =
        jlm::rvsdg::TryGetOwnerNode<jlm::rvsdg::Node>(*store->input(2)->origin());
    assert(is<LambdaEntryMemoryStateSplitOperation>(*lambdaEntrySplit, 1, 5));
  }

  /*
   * Validate function g
   */
  {
    auto lambdaExitMerge = jlm::rvsdg::TryGetOwnerNode<jlm::rvsdg::Node>(
        *test.LambdaG().GetFunctionResults()[2]->origin());
    assert(is<LambdaExitMemoryStateMergeOperation>(*lambdaExitMerge, 5, 1));

    auto callExitSplit =
        jlm::rvsdg::TryGetOwnerNode<jlm::rvsdg::Node>(*lambdaExitMerge->input(0)->origin());
    assert(is<CallExitMemoryStateSplitOperation>(*callExitSplit, 1, 5));

    auto call = jlm::rvsdg::TryGetOwnerNode<jlm::rvsdg::Node>(*callExitSplit->input(0)->origin());
    assert(is<CallOperation>(*call, 3, 3));

    auto callEntryMerge = jlm::rvsdg::TryGetOwnerNode<jlm::rvsdg::Node>(*call->input(2)->origin());
    assert(is<CallEntryMemoryStateMergeOperation>(*callEntryMerge, 5, 1));

    jlm::rvsdg::Node * memcpy = nullptr;
    for (size_t n = 0; n < callEntryMerge->ninputs(); n++)
    {
      auto node =
          jlm::rvsdg::TryGetOwnerNode<jlm::rvsdg::Node>(*callEntryMerge->input(n)->origin());
      if (is<MemCpyNonVolatileOperation>(node))
        memcpy = node;
    }
    assert(memcpy != nullptr);
    assert(is<MemCpyNonVolatileOperation>(*memcpy, 5, 2));

    auto lambdaEntrySplit =
        jlm::rvsdg::TryGetOwnerNode<jlm::rvsdg::Node>(*memcpy->input(4)->origin());
    assert(is<LambdaEntryMemoryStateSplitOperation>(*lambdaEntrySplit, 1, 5));
  }
}

static void
ValidateMemcpySteensgaardRegionAware(const jlm::tests::MemcpyTest & test)
{
  using namespace jlm::llvm;

  /*
   * Validate function f
   */
  {
    auto lambdaExitMerge = jlm::rvsdg::TryGetOwnerNode<jlm::rvsdg::Node>(
        *test.LambdaF().GetFunctionResults()[2]->origin());
    assert(is<LambdaExitMemoryStateMergeOperation>(*lambdaExitMerge, 2, 1));

    auto load = jlm::rvsdg::TryGetOwnerNode<jlm::rvsdg::Node>(
        *test.LambdaF().GetFunctionResults()[0]->origin());
    assert(is<LoadNonVolatileOperation>(*load, 3, 3));

    auto store = jlm::rvsdg::TryGetOwnerNode<jlm::rvsdg::Node>(*load->input(1)->origin());
    assert(is<StoreNonVolatileOperation>(*store, 4, 2));

    auto lambdaEntrySplit =
        jlm::rvsdg::TryGetOwnerNode<jlm::rvsdg::Node>(*store->input(2)->origin());
    assert(is<LambdaEntryMemoryStateSplitOperation>(*lambdaEntrySplit, 1, 2));
  }

  /*
   * Validate function g
   */
  {
    auto callNode = jlm::rvsdg::TryGetOwnerNode<jlm::rvsdg::Node>(
        test.LambdaG().GetContextVars()[2].inner->SingleUser());
    assert(is<CallOperation>(*callNode, 3, 3));

    auto callEntryMerge =
        jlm::rvsdg::TryGetOwnerNode<jlm::rvsdg::Node>(*callNode->input(2)->origin());
    assert(is<CallEntryMemoryStateMergeOperation>(*callEntryMerge, 2, 1));

    auto callExitSplit =
        jlm::rvsdg::TryGetOwnerNode<jlm::rvsdg::Node>(callNode->output(2)->SingleUser());
    assert(is<CallExitMemoryStateSplitOperation>(*callExitSplit, 1, 2));

    auto memcpyNode =
        jlm::rvsdg::TryGetOwnerNode<jlm::rvsdg::Node>(*callEntryMerge->input(0)->origin());
    assert(is<MemCpyNonVolatileOperation>(*memcpyNode, 5, 2));

    auto lambdaEntrySplit =
        jlm::rvsdg::TryGetOwnerNode<jlm::rvsdg::Node>(*memcpyNode->input(4)->origin());
    assert(is<LambdaEntryMemoryStateSplitOperation>(*lambdaEntrySplit, 1, 2));
    assert(
        jlm::rvsdg::TryGetOwnerNode<jlm::rvsdg::Node>(*memcpyNode->input(4)->origin())
        == lambdaEntrySplit);

    auto lambdaExitMerge =
        jlm::rvsdg::TryGetOwnerNode<jlm::rvsdg::Node>(callExitSplit->output(0)->SingleUser());
    assert(is<LambdaExitMemoryStateMergeOperation>(*lambdaExitMerge, 2, 1));
  }
}

static void
ValidateFreeNullTestSteensgaardAgnostic(const jlm::tests::FreeNullTest & test)
{
  using namespace jlm::llvm;
  using namespace jlm::rvsdg;

  auto lambdaExitMerge = jlm::rvsdg::TryGetOwnerNode<jlm::rvsdg::Node>(
      *GetMemoryStateRegionResult(test.LambdaMain()).origin());
  assert(is<LambdaExitMemoryStateMergeOperation>(*lambdaExitMerge, 2, 1));

  auto free = jlm::rvsdg::TryGetOwnerNode<jlm::rvsdg::Node>(
      *test.LambdaMain().GetFunctionResults()[0]->origin());
  assert(is<FreeOperation>(*free, 2, 1));

  auto lambdaEntrySplit =
      jlm::rvsdg::TryGetOwnerNode<jlm::rvsdg::Node>(*lambdaExitMerge->input(0)->origin());
  assert(is<LambdaEntryMemoryStateSplitOperation>(*lambdaEntrySplit, 1, 2));
}

static void
TestMemoryStateEncoder()
{
  using namespace jlm::llvm::aa;

  ValidateTest<jlm::tests::StoreTest1, Steensgaard, AgnosticModRefSummarizer>(
      ValidateStoreTest1SteensgaardAgnostic);
  ValidateTest<jlm::tests::StoreTest1, Steensgaard, RegionAwareModRefSummarizer>(
      ValidateStoreTest1SteensgaardRegionAware);

  ValidateTest<jlm::tests::StoreTest2, Steensgaard, AgnosticModRefSummarizer>(
      ValidateStoreTest2SteensgaardAgnostic);
  ValidateTest<jlm::tests::StoreTest2, Steensgaard, RegionAwareModRefSummarizer>(
      ValidateStoreTest2SteensgaardRegionAware);

  ValidateTest<jlm::tests::LoadTest1, Steensgaard, AgnosticModRefSummarizer>(
      ValidateLoadTest1SteensgaardAgnostic);
  ValidateTest<jlm::tests::LoadTest1, Steensgaard, RegionAwareModRefSummarizer>(
      ValidateLoadTest1SteensgaardRegionAware);

  ValidateTest<jlm::tests::LoadTest2, Steensgaard, AgnosticModRefSummarizer>(
      ValidateLoadTest2SteensgaardAgnostic);
  ValidateTest<jlm::tests::LoadTest2, Steensgaard, RegionAwareModRefSummarizer>(
      ValidateLoadTest2SteensgaardRegionAware);

  ValidateTest<jlm::tests::LoadFromUndefTest, Steensgaard, AgnosticModRefSummarizer>(
      ValidateLoadFromUndefSteensgaardAgnostic);
  ValidateTest<jlm::tests::LoadFromUndefTest, Steensgaard, RegionAwareModRefSummarizer>(
      ValidateLoadFromUndefSteensgaardRegionAware);

  ValidateTest<jlm::tests::CallTest1, Steensgaard, AgnosticModRefSummarizer>(
      ValidateCallTest1SteensgaardAgnostic);
  ValidateTest<jlm::tests::CallTest1, Steensgaard, RegionAwareModRefSummarizer>(
      ValidateCallTest1SteensgaardRegionAware);

  ValidateTest<jlm::tests::CallTest2, Steensgaard, AgnosticModRefSummarizer>(
      ValidateCallTest2SteensgaardAgnostic);
  ValidateTest<jlm::tests::CallTest2, Steensgaard, RegionAwareModRefSummarizer>(
      ValidateCallTest2SteensgaardRegionAware);

  ValidateTest<jlm::tests::IndirectCallTest1, Steensgaard, AgnosticModRefSummarizer>(
      ValidateIndirectCallTest1SteensgaardAgnostic);
  ValidateTest<jlm::tests::IndirectCallTest1, Steensgaard, RegionAwareModRefSummarizer>(
      ValidateIndirectCallTest1SteensgaardRegionAware);

  ValidateTest<jlm::tests::IndirectCallTest2, Steensgaard, AgnosticModRefSummarizer>(
      ValidateIndirectCallTest2SteensgaardAgnostic);
  ValidateTest<jlm::tests::IndirectCallTest2, Steensgaard, RegionAwareModRefSummarizer>(
      ValidateIndirectCallTest2SteensgaardRegionAware);

  ValidateTest<jlm::tests::GammaTest, Steensgaard, AgnosticModRefSummarizer>(
      ValidateGammaTestSteensgaardAgnostic);
  ValidateTest<jlm::tests::GammaTest, Steensgaard, RegionAwareModRefSummarizer>(
      ValidateGammaTestSteensgaardRegionAware);

  ValidateTest<jlm::tests::ThetaTest, Steensgaard, AgnosticModRefSummarizer>(
      ValidateThetaTestSteensgaardAgnostic);
  ValidateTest<jlm::tests::ThetaTest, Steensgaard, RegionAwareModRefSummarizer>(
      ValidateThetaTestSteensgaardRegionAware);

  ValidateTest<jlm::tests::DeltaTest1, Steensgaard, AgnosticModRefSummarizer>(
      ValidateDeltaTest1SteensgaardAgnostic);
  ValidateTest<jlm::tests::DeltaTest1, Steensgaard, RegionAwareModRefSummarizer>(
      ValidateDeltaTest1SteensgaardRegionAware);

  ValidateTest<jlm::tests::DeltaTest2, Steensgaard, AgnosticModRefSummarizer>(
      ValidateDeltaTest2SteensgaardAgnostic);
  ValidateTest<jlm::tests::DeltaTest2, Steensgaard, RegionAwareModRefSummarizer>(
      ValidateDeltaTest2SteensgaardRegionAware);

  ValidateTest<jlm::tests::DeltaTest3, Steensgaard, AgnosticModRefSummarizer>(
      ValidateDeltaTest3SteensgaardAgnostic);
  ValidateTest<jlm::tests::DeltaTest3, Steensgaard, RegionAwareModRefSummarizer>(
      ValidateDeltaTest3SteensgaardRegionAware);

  ValidateTest<jlm::tests::ImportTest, Steensgaard, AgnosticModRefSummarizer>(
      ValidateImportTestSteensgaardAgnostic);
  ValidateTest<jlm::tests::ImportTest, Steensgaard, RegionAwareModRefSummarizer>(
      ValidateImportTestSteensgaardRegionAware);

  ValidateTest<jlm::tests::PhiTest1, Steensgaard, AgnosticModRefSummarizer>(
      ValidatePhiTestSteensgaardAgnostic);
  ValidateTest<jlm::tests::PhiTest1, Steensgaard, RegionAwareModRefSummarizer>(
      ValidatePhiTestSteensgaardRegionAware);

  ValidateTest<jlm::tests::MemcpyTest, Steensgaard, AgnosticModRefSummarizer>(
      ValidateMemcpySteensgaardAgnostic);
  ValidateTest<jlm::tests::MemcpyTest, Steensgaard, RegionAwareModRefSummarizer>(
      ValidateMemcpySteensgaardRegionAware);

  ValidateTest<jlm::tests::FreeNullTest, Steensgaard, AgnosticModRefSummarizer>(
      ValidateFreeNullTestSteensgaardAgnostic);
}
JLM_UNIT_TEST_REGISTER("jlm/llvm/opt/alias-analyses/TestMemoryStateEncoder", TestMemoryStateEncoder)<|MERGE_RESOLUTION|>--- conflicted
+++ resolved
@@ -15,11 +15,6 @@
 #include <jlm/llvm/opt/alias-analyses/Steensgaard.hpp>
 #include <jlm/rvsdg/view.hpp>
 
-<<<<<<< HEAD
-=======
-#include <iostream>
-
->>>>>>> 10e0635f
 template<class Test, class Analysis, class TModRefSummarizer>
 static void
 ValidateTest(std::function<void(const Test &)> validateEncoding)
@@ -51,7 +46,9 @@
   auto pointsToGraph = aliasAnalysis.Analyze(rvsdgModule, statisticsCollector);
   std::cout << jlm::llvm::aa::PointsToGraph::ToDot(*pointsToGraph);
 
-  auto modRefSummary = TModRefSummarizer::Create(rvsdgModule, *pointsToGraph, statisticsCollector);
+  TModRefSummarizer summarizer;
+  auto modRefSummary =
+      summarizer.SummarizeModRefs(rvsdgModule, *pointsToGraph, statisticsCollector);
 
   jlm::llvm::aa::MemoryStateEncoder encoder;
   encoder.Encode(rvsdgModule, *modRefSummary, statisticsCollector);
@@ -97,74 +94,6 @@
       jlm::rvsdg::TryGetOwnerNode<jlm::rvsdg::Node>(dJoinNode->output(0)->SingleUser())
       == lambdaExitMerge);
 
-<<<<<<< HEAD
-  auto storeD =
-      jlm::rvsdg::TryGetOwnerNode<jlm::rvsdg::Node>(cJoinNode->output(0)->SingleUser());
-=======
-  auto storeD = jlm::rvsdg::TryGetOwnerNode<jlm::rvsdg::Node>(cJoinNode->output(0)->SingleUser());
->>>>>>> 10e0635f
-  assert(is<StoreNonVolatileOperation>(*storeD, 3, 1));
-  assert(storeD->input(0)->origin() == test.alloca_c->output(0));
-  assert(storeD->input(1)->origin() == test.alloca_d->output(0));
-
-<<<<<<< HEAD
-  auto storeC =
-      jlm::rvsdg::TryGetOwnerNode<jlm::rvsdg::Node>(bJoinNode->output(0)->SingleUser());
-=======
-  auto storeC = jlm::rvsdg::TryGetOwnerNode<jlm::rvsdg::Node>(bJoinNode->output(0)->SingleUser());
->>>>>>> 10e0635f
-  assert(is<StoreNonVolatileOperation>(*storeC, 3, 1));
-  assert(storeC->input(0)->origin() == test.alloca_b->output(0));
-  assert(storeC->input(1)->origin() == test.alloca_c->output(0));
-
-<<<<<<< HEAD
-  auto storeB =
-      jlm::rvsdg::TryGetOwnerNode<jlm::rvsdg::Node>(aJoinNode->output(0)->SingleUser());
-=======
-  auto storeB = jlm::rvsdg::TryGetOwnerNode<jlm::rvsdg::Node>(aJoinNode->output(0)->SingleUser());
->>>>>>> 10e0635f
-  assert(is<StoreNonVolatileOperation>(*storeB, 3, 1));
-  assert(storeB->input(0)->origin() == test.alloca_a->output(0));
-  assert(storeB->input(1)->origin() == test.alloca_b->output(0));
-}
-
-static void
-ValidateStoreTest1SteensgaardRegionAware(const jlm::tests::StoreTest1 & test)
-{
-  using namespace jlm::llvm;
-
-<<<<<<< HEAD
-  assert(test.lambda->subregion()->nnodes() == 1);
-
-  auto lambdaExitMerge = jlm::rvsdg::TryGetOwnerNode<jlm::rvsdg::Node>(
-      *test.lambda->GetFunctionResults()[0]->origin());
-  assert(is<LambdaExitMemoryStateMergeOperation>(*lambdaExitMerge, 0, 1));
-=======
-  assert(test.lambda->subregion()->nnodes() == 14);
-
-  auto lambdaExitMerge = jlm::rvsdg::TryGetOwnerNode<jlm::rvsdg::Node>(
-      *test.lambda->GetFunctionResults()[0]->origin());
-  assert(is<LambdaExitMemoryStateMergeOperation>(*lambdaExitMerge, 4, 1));
-
-  // Agnostic ModRef summaries lead to Join operations for all allocas
-  auto [aJoinNode, aJoinOp] = jlm::rvsdg::TryGetSimpleNodeAndOptionalOp<MemoryStateJoinOperation>(
-      test.alloca_a->output(1)->SingleUser());
-  auto [bJoinNode, bJoinOp] = jlm::rvsdg::TryGetSimpleNodeAndOptionalOp<MemoryStateJoinOperation>(
-      test.alloca_b->output(1)->SingleUser());
-  auto [cJoinNode, cJoinOp] = jlm::rvsdg::TryGetSimpleNodeAndOptionalOp<MemoryStateJoinOperation>(
-      test.alloca_c->output(1)->SingleUser());
-  auto [dJoinNode, dJoinOp] = jlm::rvsdg::TryGetSimpleNodeAndOptionalOp<MemoryStateJoinOperation>(
-      test.alloca_d->output(1)->SingleUser());
-  assert(aJoinOp && aJoinNode->output(0)->nusers() == 1);
-  assert(bJoinOp && bJoinNode->output(0)->nusers() == 1);
-  assert(cJoinOp && cJoinNode->output(0)->nusers() == 1);
-  assert(dJoinOp && dJoinNode->output(0)->nusers() == 1);
-
-  // the d alloca is not used by any operation, and goes straight to the call exit
-  assert(
-      jlm::rvsdg::TryGetOwnerNode<jlm::rvsdg::Node>(dJoinNode->output(0)->SingleUser())
-      == lambdaExitMerge);
-
   auto storeD = jlm::rvsdg::TryGetOwnerNode<jlm::rvsdg::Node>(cJoinNode->output(0)->SingleUser());
   assert(is<StoreNonVolatileOperation>(*storeD, 3, 1));
   assert(storeD->input(0)->origin() == test.alloca_c->output(0));
@@ -179,7 +108,18 @@
   assert(is<StoreNonVolatileOperation>(*storeB, 3, 1));
   assert(storeB->input(0)->origin() == test.alloca_a->output(0));
   assert(storeB->input(1)->origin() == test.alloca_b->output(0));
->>>>>>> 10e0635f
+}
+
+static void
+ValidateStoreTest1SteensgaardRegionAware(const jlm::tests::StoreTest1 & test)
+{
+  using namespace jlm::llvm;
+
+  assert(test.lambda->subregion()->nnodes() == 1);
+
+  auto lambdaExitMerge = jlm::rvsdg::TryGetOwnerNode<jlm::rvsdg::Node>(
+      *test.lambda->GetFunctionResults()[0]->origin());
+  assert(is<LambdaExitMemoryStateMergeOperation>(*lambdaExitMerge, 0, 1));
 }
 
 static void
@@ -229,12 +169,7 @@
   assert(jlm::rvsdg::TryGetOwnerNode<jlm::rvsdg::Node>(*storeB->input(2)->origin()) == storeA);
   assert(jlm::rvsdg::TryGetOwnerNode<jlm::rvsdg::Node>(*storeB->input(3)->origin()) == storeA);
 
-<<<<<<< HEAD
-  auto storeX =
-      jlm::rvsdg::TryGetOwnerNode<jlm::rvsdg::Node>(pJoinNode->output(0)->SingleUser());
-=======
   auto storeX = jlm::rvsdg::TryGetOwnerNode<jlm::rvsdg::Node>(pJoinNode->output(0)->SingleUser());
->>>>>>> 10e0635f
   assert(is<StoreNonVolatileOperation>(*storeX, 3, 1));
   assert(storeX->input(0)->origin() == test.alloca_p->output(0));
   assert(storeX->input(1)->origin() == test.alloca_x->output(0));
@@ -249,19 +184,82 @@
 ValidateStoreTest2SteensgaardRegionAware(const jlm::tests::StoreTest2 & test)
 {
   using namespace jlm::llvm;
-<<<<<<< HEAD
 
   assert(test.lambda->subregion()->nnodes() == 1);
 
   auto lambdaExitMerge = jlm::rvsdg::TryGetOwnerNode<jlm::rvsdg::Node>(
       *test.lambda->GetFunctionResults()[0]->origin());
   assert(is<LambdaExitMemoryStateMergeOperation>(*lambdaExitMerge, 0, 1));
-=======
-  assert(test.lambda->subregion()->nnodes() == 17);
+}
+
+static void
+ValidateLoadTest1SteensgaardAgnostic(const jlm::tests::LoadTest1 & test)
+{
+  using namespace jlm::llvm;
+
+  assert(test.lambda->subregion()->nnodes() == 4);
+
+  auto lambdaExitMerge = jlm::rvsdg::TryGetOwnerNode<jlm::rvsdg::Node>(
+      *test.lambda->GetFunctionResults()[1]->origin());
+  assert(is<LambdaExitMemoryStateMergeOperation>(*lambdaExitMerge, 2, 1));
+
+  auto lambdaEntrySplit = jlm::rvsdg::TryGetOwnerNode<jlm::rvsdg::Node>(
+      test.lambda->GetFunctionArguments()[1]->SingleUser());
+  assert(is<LambdaEntryMemoryStateSplitOperation>(*lambdaEntrySplit, 1, 2));
+
+  auto loadA = jlm::rvsdg::TryGetOwnerNode<jlm::rvsdg::Node>(
+      *test.lambda->GetFunctionResults()[0]->origin());
+  auto loadX = jlm::rvsdg::TryGetOwnerNode<jlm::rvsdg::Node>(*loadA->input(0)->origin());
+
+  assert(is<LoadNonVolatileOperation>(*loadA, 3, 3));
+  assert(jlm::rvsdg::TryGetOwnerNode<jlm::rvsdg::Node>(*loadA->input(1)->origin()) == loadX);
+
+  assert(is<LoadNonVolatileOperation>(*loadX, 3, 3));
+  assert(loadX->input(0)->origin() == test.lambda->GetFunctionArguments()[0]);
+  assert(
+      jlm::rvsdg::TryGetOwnerNode<jlm::rvsdg::Node>(*loadX->input(1)->origin())
+      == lambdaEntrySplit);
+}
+
+static void
+ValidateLoadTest1SteensgaardRegionAware(const jlm::tests::LoadTest1 & test)
+{
+  using namespace jlm::llvm;
+
+  assert(test.lambda->subregion()->nnodes() == 4);
+
+  auto lambdaExitMerge = jlm::rvsdg::TryGetOwnerNode<jlm::rvsdg::Node>(
+      *test.lambda->GetFunctionResults()[1]->origin());
+  assert(is<LambdaExitMemoryStateMergeOperation>(*lambdaExitMerge, 2, 1));
+
+  auto lambdaEntrySplit = jlm::rvsdg::TryGetOwnerNode<jlm::rvsdg::Node>(
+      test.lambda->GetFunctionArguments()[1]->SingleUser());
+  assert(is<LambdaEntryMemoryStateSplitOperation>(*lambdaEntrySplit, 1, 2));
+
+  auto loadA = jlm::rvsdg::TryGetOwnerNode<jlm::rvsdg::Node>(
+      *test.lambda->GetFunctionResults()[0]->origin());
+  auto loadX = jlm::rvsdg::TryGetOwnerNode<jlm::rvsdg::Node>(*loadA->input(0)->origin());
+
+  assert(is<LoadNonVolatileOperation>(*loadA, 3, 3));
+  assert(jlm::rvsdg::TryGetOwnerNode<jlm::rvsdg::Node>(*loadA->input(1)->origin()) == loadX);
+
+  assert(is<LoadNonVolatileOperation>(*loadX, 3, 3));
+  assert(loadX->input(0)->origin() == test.lambda->GetFunctionArguments()[0]);
+  assert(
+      jlm::rvsdg::TryGetOwnerNode<jlm::rvsdg::Node>(*loadX->input(1)->origin())
+      == lambdaEntrySplit);
+}
+
+static void
+ValidateLoadTest2SteensgaardAgnostic(const jlm::tests::LoadTest2 & test)
+{
+  using namespace jlm::llvm;
+
+  assert(test.lambda->subregion()->nnodes() == 19);
 
   auto lambdaExitMerge = jlm::rvsdg::TryGetOwnerNode<jlm::rvsdg::Node>(
       *test.lambda->GetFunctionResults()[0]->origin());
-  assert(is<LambdaExitMemoryStateMergeOperation>(*lambdaExitMerge, 5, 1));
+  assert(is<LambdaExitMemoryStateMergeOperation>(*lambdaExitMerge, 7, 1));
 
   // Agnostic ModRef summaries lead to Join operations for all allocas
   auto [aJoinNode, aJoinOp] = jlm::rvsdg::TryGetSimpleNodeAndOptionalOp<MemoryStateJoinOperation>(
@@ -304,128 +302,6 @@
   assert(storeX->input(0)->origin() == test.alloca_p->output(0));
   assert(storeX->input(1)->origin() == test.alloca_x->output(0));
 
-  auto storeY = jlm::rvsdg::TryGetOwnerNode<jlm::rvsdg::Node>(storeX->output(0)->SingleUser());
-  assert(is<StoreNonVolatileOperation>(*storeY, 3, 1));
-  assert(storeY->input(0)->origin() == test.alloca_p->output(0));
-  assert(storeY->input(1)->origin() == test.alloca_y->output(0));
->>>>>>> 10e0635f
-}
-
-static void
-ValidateLoadTest1SteensgaardAgnostic(const jlm::tests::LoadTest1 & test)
-{
-  using namespace jlm::llvm;
-
-  assert(test.lambda->subregion()->nnodes() == 4);
-
-  auto lambdaExitMerge = jlm::rvsdg::TryGetOwnerNode<jlm::rvsdg::Node>(
-      *test.lambda->GetFunctionResults()[1]->origin());
-  assert(is<LambdaExitMemoryStateMergeOperation>(*lambdaExitMerge, 2, 1));
-
-  auto lambdaEntrySplit = jlm::rvsdg::TryGetOwnerNode<jlm::rvsdg::Node>(
-      test.lambda->GetFunctionArguments()[1]->SingleUser());
-  assert(is<LambdaEntryMemoryStateSplitOperation>(*lambdaEntrySplit, 1, 2));
-
-  auto loadA = jlm::rvsdg::TryGetOwnerNode<jlm::rvsdg::Node>(
-      *test.lambda->GetFunctionResults()[0]->origin());
-  auto loadX = jlm::rvsdg::TryGetOwnerNode<jlm::rvsdg::Node>(*loadA->input(0)->origin());
-
-  assert(is<LoadNonVolatileOperation>(*loadA, 3, 3));
-  assert(jlm::rvsdg::TryGetOwnerNode<jlm::rvsdg::Node>(*loadA->input(1)->origin()) == loadX);
-
-  assert(is<LoadNonVolatileOperation>(*loadX, 3, 3));
-  assert(loadX->input(0)->origin() == test.lambda->GetFunctionArguments()[0]);
-  assert(
-      jlm::rvsdg::TryGetOwnerNode<jlm::rvsdg::Node>(*loadX->input(1)->origin())
-      == lambdaEntrySplit);
-}
-
-static void
-ValidateLoadTest1SteensgaardRegionAware(const jlm::tests::LoadTest1 & test)
-{
-  using namespace jlm::llvm;
-
-  assert(test.lambda->subregion()->nnodes() == 4);
-
-  auto lambdaExitMerge = jlm::rvsdg::TryGetOwnerNode<jlm::rvsdg::Node>(
-      *test.lambda->GetFunctionResults()[1]->origin());
-  assert(is<LambdaExitMemoryStateMergeOperation>(*lambdaExitMerge, 2, 1));
-
-  auto lambdaEntrySplit = jlm::rvsdg::TryGetOwnerNode<jlm::rvsdg::Node>(
-      test.lambda->GetFunctionArguments()[1]->SingleUser());
-  assert(is<LambdaEntryMemoryStateSplitOperation>(*lambdaEntrySplit, 1, 2));
-
-  auto loadA = jlm::rvsdg::TryGetOwnerNode<jlm::rvsdg::Node>(
-      *test.lambda->GetFunctionResults()[0]->origin());
-  auto loadX = jlm::rvsdg::TryGetOwnerNode<jlm::rvsdg::Node>(*loadA->input(0)->origin());
-
-  assert(is<LoadNonVolatileOperation>(*loadA, 3, 3));
-  assert(jlm::rvsdg::TryGetOwnerNode<jlm::rvsdg::Node>(*loadA->input(1)->origin()) == loadX);
-
-  assert(is<LoadNonVolatileOperation>(*loadX, 3, 3));
-  assert(loadX->input(0)->origin() == test.lambda->GetFunctionArguments()[0]);
-  assert(
-      jlm::rvsdg::TryGetOwnerNode<jlm::rvsdg::Node>(*loadX->input(1)->origin())
-      == lambdaEntrySplit);
-}
-
-static void
-ValidateLoadTest2SteensgaardAgnostic(const jlm::tests::LoadTest2 & test)
-{
-  using namespace jlm::llvm;
-
-  assert(test.lambda->subregion()->nnodes() == 19);
-
-  auto lambdaExitMerge = jlm::rvsdg::TryGetOwnerNode<jlm::rvsdg::Node>(
-      *test.lambda->GetFunctionResults()[0]->origin());
-  assert(is<LambdaExitMemoryStateMergeOperation>(*lambdaExitMerge, 7, 1));
-
-  // Agnostic ModRef summaries lead to Join operations for all allocas
-  auto [aJoinNode, aJoinOp] = jlm::rvsdg::TryGetSimpleNodeAndOptionalOp<MemoryStateJoinOperation>(
-      test.alloca_a->output(1)->SingleUser());
-  auto [bJoinNode, bJoinOp] = jlm::rvsdg::TryGetSimpleNodeAndOptionalOp<MemoryStateJoinOperation>(
-      test.alloca_b->output(1)->SingleUser());
-  auto [xJoinNode, xJoinOp] = jlm::rvsdg::TryGetSimpleNodeAndOptionalOp<MemoryStateJoinOperation>(
-      test.alloca_x->output(1)->SingleUser());
-  auto [yJoinNode, yJoinOp] = jlm::rvsdg::TryGetSimpleNodeAndOptionalOp<MemoryStateJoinOperation>(
-      test.alloca_y->output(1)->SingleUser());
-  auto [pJoinNode, pJoinOp] = jlm::rvsdg::TryGetSimpleNodeAndOptionalOp<MemoryStateJoinOperation>(
-      test.alloca_p->output(1)->SingleUser());
-  assert(aJoinOp && aJoinNode->output(0)->nusers() == 1);
-  assert(bJoinOp && bJoinNode->output(0)->nusers() == 1);
-  assert(xJoinOp && xJoinNode->output(0)->nusers() == 1);
-  assert(yJoinOp && yJoinNode->output(0)->nusers() == 1);
-  assert(pJoinOp && pJoinNode->output(0)->nusers() == 1);
-
-  assert(
-      jlm::rvsdg::TryGetOwnerNode<jlm::rvsdg::Node>(aJoinNode->output(0)->SingleUser())
-      == lambdaExitMerge);
-  assert(
-      jlm::rvsdg::TryGetOwnerNode<jlm::rvsdg::Node>(bJoinNode->output(0)->SingleUser())
-      == lambdaExitMerge);
-
-  auto storeA =
-      jlm::rvsdg::TryGetOwnerNode<jlm::rvsdg::Node>(test.alloca_a->output(0)->SingleUser());
-  assert(is<StoreNonVolatileOperation>(*storeA, 4, 2));
-  assert(storeA->input(0)->origin() == test.alloca_x->output(0));
-
-  auto storeB =
-      jlm::rvsdg::TryGetOwnerNode<jlm::rvsdg::Node>(test.alloca_b->output(0)->SingleUser());
-  assert(is<StoreNonVolatileOperation>(*storeB, 4, 2));
-  assert(storeB->input(0)->origin() == test.alloca_y->output(0));
-  assert(jlm::rvsdg::TryGetOwnerNode<jlm::rvsdg::Node>(*storeB->input(2)->origin()) == storeA);
-  assert(jlm::rvsdg::TryGetOwnerNode<jlm::rvsdg::Node>(*storeB->input(3)->origin()) == storeA);
-
-<<<<<<< HEAD
-  auto storeX =
-      jlm::rvsdg::TryGetOwnerNode<jlm::rvsdg::Node>(pJoinNode->output(0)->SingleUser());
-=======
-  auto storeX = jlm::rvsdg::TryGetOwnerNode<jlm::rvsdg::Node>(pJoinNode->output(0)->SingleUser());
->>>>>>> 10e0635f
-  assert(is<StoreNonVolatileOperation>(*storeX, 3, 1));
-  assert(storeX->input(0)->origin() == test.alloca_p->output(0));
-  assert(storeX->input(1)->origin() == test.alloca_x->output(0));
-
   auto loadP = jlm::rvsdg::TryGetOwnerNode<jlm::rvsdg::Node>(storeX->output(0)->SingleUser());
   assert(is<LoadNonVolatileOperation>(*loadP, 2, 2));
   assert(loadP->input(0)->origin() == test.alloca_p->output(0));
@@ -446,76 +322,12 @@
 ValidateLoadTest2SteensgaardRegionAware(const jlm::tests::LoadTest2 & test)
 {
   using namespace jlm::llvm;
-<<<<<<< HEAD
-
-  assert(test.lambda->subregion()->nnodes() == 1);
+
+  assert(test.lambda->subregion()->nnodes() == 19);
 
   auto lambdaExitMerge = jlm::rvsdg::TryGetOwnerNode<jlm::rvsdg::Node>(
       *test.lambda->GetFunctionResults()[0]->origin());
   assert(is<LambdaExitMemoryStateMergeOperation>(*lambdaExitMerge, 0, 1));
-=======
-  assert(test.lambda->subregion()->nnodes() == 19);
-
-  auto lambdaExitMerge = jlm::rvsdg::TryGetOwnerNode<jlm::rvsdg::Node>(
-      *test.lambda->GetFunctionResults()[0]->origin());
-  assert(is<LambdaExitMemoryStateMergeOperation>(*lambdaExitMerge, 5, 1));
-
-  // Agnostic ModRef summaries lead to Join operations for all allocas
-  auto [aJoinNode, aJoinOp] = jlm::rvsdg::TryGetSimpleNodeAndOptionalOp<MemoryStateJoinOperation>(
-      test.alloca_a->output(1)->SingleUser());
-  auto [bJoinNode, bJoinOp] = jlm::rvsdg::TryGetSimpleNodeAndOptionalOp<MemoryStateJoinOperation>(
-      test.alloca_b->output(1)->SingleUser());
-  auto [xJoinNode, xJoinOp] = jlm::rvsdg::TryGetSimpleNodeAndOptionalOp<MemoryStateJoinOperation>(
-      test.alloca_x->output(1)->SingleUser());
-  auto [yJoinNode, yJoinOp] = jlm::rvsdg::TryGetSimpleNodeAndOptionalOp<MemoryStateJoinOperation>(
-      test.alloca_y->output(1)->SingleUser());
-  auto [pJoinNode, pJoinOp] = jlm::rvsdg::TryGetSimpleNodeAndOptionalOp<MemoryStateJoinOperation>(
-      test.alloca_p->output(1)->SingleUser());
-  assert(aJoinOp && aJoinNode->output(0)->nusers() == 1);
-  assert(bJoinOp && bJoinNode->output(0)->nusers() == 1);
-  assert(xJoinOp && xJoinNode->output(0)->nusers() == 1);
-  assert(yJoinOp && yJoinNode->output(0)->nusers() == 1);
-  assert(pJoinOp && pJoinNode->output(0)->nusers() == 1);
-
-  assert(
-      jlm::rvsdg::TryGetOwnerNode<jlm::rvsdg::Node>(aJoinNode->output(0)->SingleUser())
-      == lambdaExitMerge);
-  assert(
-      jlm::rvsdg::TryGetOwnerNode<jlm::rvsdg::Node>(bJoinNode->output(0)->SingleUser())
-      == lambdaExitMerge);
-
-  auto storeA =
-      jlm::rvsdg::TryGetOwnerNode<jlm::rvsdg::Node>(test.alloca_a->output(0)->SingleUser());
-  assert(is<StoreNonVolatileOperation>(*storeA, 4, 2));
-  assert(storeA->input(0)->origin() == test.alloca_x->output(0));
-
-  auto storeB =
-      jlm::rvsdg::TryGetOwnerNode<jlm::rvsdg::Node>(test.alloca_b->output(0)->SingleUser());
-  assert(is<StoreNonVolatileOperation>(*storeB, 4, 2));
-  assert(storeB->input(0)->origin() == test.alloca_y->output(0));
-  assert(jlm::rvsdg::TryGetOwnerNode<jlm::rvsdg::Node>(*storeB->input(2)->origin()) == storeA);
-  assert(jlm::rvsdg::TryGetOwnerNode<jlm::rvsdg::Node>(*storeB->input(3)->origin()) == storeA);
-
-  auto storeX = jlm::rvsdg::TryGetOwnerNode<jlm::rvsdg::Node>(pJoinNode->output(0)->SingleUser());
-  assert(is<StoreNonVolatileOperation>(*storeX, 3, 1));
-  assert(storeX->input(0)->origin() == test.alloca_p->output(0));
-  assert(storeX->input(1)->origin() == test.alloca_x->output(0));
-
-  auto loadP = jlm::rvsdg::TryGetOwnerNode<jlm::rvsdg::Node>(storeX->output(0)->SingleUser());
-  assert(is<LoadNonVolatileOperation>(*loadP, 2, 2));
-  assert(loadP->input(0)->origin() == test.alloca_p->output(0));
-
-  auto loadXY = jlm::rvsdg::TryGetOwnerNode<jlm::rvsdg::Node>(loadP->output(0)->SingleUser());
-  assert(is<LoadNonVolatileOperation>(*loadXY, 3, 3));
-  assert(jlm::rvsdg::TryGetOwnerNode<jlm::rvsdg::Node>(*loadXY->input(1)->origin()) == storeB);
-  assert(jlm::rvsdg::TryGetOwnerNode<jlm::rvsdg::Node>(*loadXY->input(2)->origin()) == storeB);
-
-  auto storeY = jlm::rvsdg::TryGetOwnerNode<jlm::rvsdg::Node>(loadXY->output(0)->SingleUser());
-  assert(is<StoreNonVolatileOperation>(*storeY, 4, 2));
-  assert(storeY->input(0)->origin() == test.alloca_y->output(0));
-  assert(jlm::rvsdg::TryGetOwnerNode<jlm::rvsdg::Node>(*storeY->input(2)->origin()) == loadXY);
-  assert(jlm::rvsdg::TryGetOwnerNode<jlm::rvsdg::Node>(*storeY->input(3)->origin()) == loadXY);
->>>>>>> 10e0635f
 }
 
 static void
@@ -699,7 +511,6 @@
 ValidateCallTest2SteensgaardAgnostic(const jlm::tests::CallTest2 & test)
 {
   using namespace jlm::llvm;
-<<<<<<< HEAD
 
   /* validate create function */
   {
@@ -737,8 +548,6 @@
 ValidateCallTest2SteensgaardRegionAware(const jlm::tests::CallTest2 & test)
 {
   using namespace jlm::llvm;
-=======
->>>>>>> 10e0635f
 
   /* validate create function */
   {
@@ -750,13 +559,11 @@
 
     auto lambdaEntrySplit =
         jlm::rvsdg::TryGetOwnerNode<jlm::rvsdg::Node>(*stateJoin->input(1)->origin());
-<<<<<<< HEAD
-=======
-    assert(is<LambdaEntryMemoryStateSplitOperation>(*lambdaEntrySplit, 1, 5));
+    assert(is<LambdaEntryMemoryStateSplitOperation>(*lambdaEntrySplit, 1, 1));
 
     auto lambdaExitMerge =
         jlm::rvsdg::TryGetOwnerNode<jlm::rvsdg::Node>(stateJoin->output(0)->SingleUser());
-    assert(is<LambdaExitMemoryStateMergeOperation>(*lambdaExitMerge, 5, 1));
+    assert(is<LambdaExitMemoryStateMergeOperation>(*lambdaExitMerge, 1, 1));
 
     auto mallocStateLambdaEntryIndex = stateJoin->input(1)->origin()->index();
     auto mallocStateLambdaExitIndex = stateJoin->output(0)->SingleUser().index();
@@ -775,44 +582,6 @@
 }
 
 static void
-ValidateCallTest2SteensgaardRegionAware(const jlm::tests::CallTest2 & test)
-{
-  using namespace jlm::llvm;
-
-  /* validate create function */
-  {
-    assert(test.lambda_create->subregion()->nnodes() == 7);
-
-    auto stateJoin =
-        jlm::rvsdg::TryGetOwnerNode<jlm::rvsdg::Node>(test.malloc->output(1)->SingleUser());
-    assert(is<MemoryStateJoinOperation>(*stateJoin, 2, 1));
-
-    auto lambdaEntrySplit =
-        jlm::rvsdg::TryGetOwnerNode<jlm::rvsdg::Node>(*stateJoin->input(1)->origin());
->>>>>>> 10e0635f
-    assert(is<LambdaEntryMemoryStateSplitOperation>(*lambdaEntrySplit, 1, 1));
-
-    auto lambdaExitMerge =
-        jlm::rvsdg::TryGetOwnerNode<jlm::rvsdg::Node>(stateJoin->output(0)->SingleUser());
-    assert(is<LambdaExitMemoryStateMergeOperation>(*lambdaExitMerge, 1, 1));
-
-    auto mallocStateLambdaEntryIndex = stateJoin->input(1)->origin()->index();
-    auto mallocStateLambdaExitIndex = stateJoin->output(0)->SingleUser().index();
-    assert(mallocStateLambdaEntryIndex == mallocStateLambdaExitIndex);
-  }
-
-  /* validate destroy function */
-  {
-    assert(test.lambda_destroy->subregion()->nnodes() == 4);
-  }
-
-  /* validate test function */
-  {
-    assert(test.lambda_test->subregion()->nnodes() == 16);
-  }
-}
-
-static void
 ValidateIndirectCallTest1SteensgaardAgnostic(const jlm::tests::IndirectCallTest1 & test)
 {
   using namespace jlm::llvm;
@@ -1038,19 +807,11 @@
 
   // validate function test()
   {
-<<<<<<< HEAD
     assert(test.GetLambdaTest().subregion()->nnodes() == 14);
 
     auto lambdaExitMerge = jlm::rvsdg::TryGetOwnerNode<jlm::rvsdg::Node>(
         *test.GetLambdaTest().GetFunctionResults()[2]->origin());
     assert(is<LambdaExitMemoryStateMergeOperation>(*lambdaExitMerge, 2, 1));
-=======
-    assert(test.GetLambdaTest().subregion()->nnodes() == 18);
-
-    auto lambdaExitMerge = jlm::rvsdg::TryGetOwnerNode<jlm::rvsdg::Node>(
-        *test.GetLambdaTest().GetFunctionResults()[2]->origin());
-    assert(is<LambdaExitMemoryStateMergeOperation>(*lambdaExitMerge, 5, 1));
->>>>>>> 10e0635f
 
     auto loadG1 = jlm::rvsdg::TryGetOwnerNode<jlm::rvsdg::Node>(
         test.GetLambdaTest().GetContextVars()[2].inner->SingleUser());
@@ -1062,31 +823,19 @@
 
     auto lambdaEntrySplit = jlm::rvsdg::TryGetOwnerNode<jlm::rvsdg::Node>(
         test.GetLambdaTest().GetFunctionArguments()[1]->SingleUser());
-<<<<<<< HEAD
     assert(is<LambdaEntryMemoryStateSplitOperation>(*lambdaEntrySplit, 1, 2));
-=======
-    assert(is<LambdaEntryMemoryStateSplitOperation>(*lambdaEntrySplit, 1, 5));
->>>>>>> 10e0635f
   }
 
   // validate function test2()
   {
-<<<<<<< HEAD
     assert(test.GetLambdaTest2().subregion()->nnodes() == 5);
 
     auto lambdaExitMerge = jlm::rvsdg::TryGetOwnerNode<jlm::rvsdg::Node>(
         *test.GetLambdaTest2().GetFunctionResults()[2]->origin());
     assert(is<LambdaExitMemoryStateMergeOperation>(*lambdaExitMerge, 0, 1));
-=======
-    assert(test.GetLambdaTest2().subregion()->nnodes() == 8);
-
-    auto lambdaExitMerge = jlm::rvsdg::TryGetOwnerNode<jlm::rvsdg::Node>(
-        *test.GetLambdaTest2().GetFunctionResults()[2]->origin());
-    assert(is<LambdaExitMemoryStateMergeOperation>(*lambdaExitMerge, 2, 1));
-
-    auto lambdaEntrySplit = jlm::rvsdg::TryGetOwnerNode<jlm::rvsdg::Node>(
-        test.GetLambdaTest2().GetFunctionArguments()[1]->SingleUser());
-    assert(is<LambdaEntryMemoryStateSplitOperation>(*lambdaEntrySplit, 1, 2));
+
+    // The entry memory state is unused
+    assert(test.GetLambdaTest2().GetFunctionArguments()[1]->nusers() == 0);
   }
 }
 
@@ -1105,15 +854,13 @@
 
   auto loadTmp1 = jlm::rvsdg::TryGetOwnerNode<jlm::rvsdg::Node>(*loadTmp2->input(1)->origin());
   assert(is<LoadNonVolatileOperation>(*loadTmp1, 3, 3));
->>>>>>> 10e0635f
-
-    // The entry memory state is unused
-    assert(test.GetLambdaTest2().GetFunctionArguments()[1]->nusers() == 0);
-  }
-}
-
-static void
-ValidateGammaTestSteensgaardAgnostic(const jlm::tests::GammaTest & test)
+
+  auto gamma = jlm::rvsdg::TryGetOwnerNode<jlm::rvsdg::Node>(*loadTmp1->input(1)->origin());
+  assert(gamma == test.gamma);
+}
+
+static void
+ValidateGammaTestSteensgaardRegionAware(const jlm::tests::GammaTest & test)
 {
   using namespace jlm::llvm;
 
@@ -1128,35 +875,12 @@
   auto loadTmp1 = jlm::rvsdg::TryGetOwnerNode<jlm::rvsdg::Node>(*loadTmp2->input(1)->origin());
   assert(is<LoadNonVolatileOperation>(*loadTmp1, 3, 3));
 
-  auto gamma = jlm::rvsdg::TryGetOwnerNode<jlm::rvsdg::Node>(*loadTmp1->input(1)->origin());
-  assert(gamma == test.gamma);
-}
-
-static void
-<<<<<<< HEAD
-ValidateGammaTestSteensgaardRegionAware(const jlm::tests::GammaTest & test)
-{
-  using namespace jlm::llvm;
-
-  auto lambdaExitMerge = jlm::rvsdg::TryGetOwnerNode<jlm::rvsdg::Node>(
-      *test.lambda->GetFunctionResults()[1]->origin());
-  assert(is<LambdaExitMemoryStateMergeOperation>(*lambdaExitMerge, 2, 1));
-
-  auto loadTmp2 =
-      jlm::rvsdg::TryGetOwnerNode<jlm::rvsdg::Node>(*lambdaExitMerge->input(0)->origin());
-  assert(is<LoadNonVolatileOperation>(*loadTmp2, 3, 3));
-
-  auto loadTmp1 = jlm::rvsdg::TryGetOwnerNode<jlm::rvsdg::Node>(*loadTmp2->input(1)->origin());
-  assert(is<LoadNonVolatileOperation>(*loadTmp1, 3, 3));
-
   auto lambdaEntrySplit =
       jlm::rvsdg::TryGetOwnerNode<jlm::rvsdg::Node>(*loadTmp1->input(1)->origin());
   assert(is<LambdaEntryMemoryStateSplitOperation>(*lambdaEntrySplit, 1, 2));
 }
 
 static void
-=======
->>>>>>> 10e0635f
 ValidateThetaTestSteensgaardAgnostic(const jlm::tests::ThetaTest & test)
 {
   using namespace jlm::llvm;
@@ -1545,23 +1269,32 @@
 {
   using namespace jlm::llvm;
 
-<<<<<<< HEAD
-=======
   auto [joinNode, joinOp] = jlm::rvsdg::TryGetSimpleNodeAndOptionalOp<MemoryStateJoinOperation>(
       test.alloca->output(1)->SingleUser());
   assert(joinNode && joinOp);
   auto arrayStateIndex = joinNode->output(0)->SingleUser().index();
 
->>>>>>> 10e0635f
   auto lambdaExitMerge = jlm::rvsdg::TryGetOwnerNode<jlm::rvsdg::Node>(
       *test.lambda_fib->GetFunctionResults()[1]->origin());
   assert(is<LambdaExitMemoryStateMergeOperation>(*lambdaExitMerge, 4, 1));
 
-  auto gamma = jlm::rvsdg::TryGetOwnerNode<jlm::rvsdg::Node>(*test.lambda_fib->GetFunctionResults()[0]->origin());
+  auto store = jlm::rvsdg::TryGetOwnerNode<jlm::rvsdg::Node>(
+      *lambdaExitMerge->input(arrayStateIndex)->origin());
+  assert(is<StoreNonVolatileOperation>(*store, 3, 1));
+
+  auto gamma = jlm::rvsdg::TryGetOwnerNode<jlm::rvsdg::Node>(*store->input(2)->origin());
   assert(gamma == test.gamma);
 
-  auto [node, op] = jlm::rvsdg::TryGetSimpleNodeAndOptionalOp<MemoryStateJoinOperation>(test.alloca->output(1)->SingleUser());
-  assert(op);
+  auto gammaStateIndex = store->input(2)->origin()->index();
+
+  auto load1 = jlm::rvsdg::TryGetOwnerNode<jlm::rvsdg::Node>(
+      *test.gamma->GetExitVars()[gammaStateIndex].branchResult[0]->origin());
+  assert(is<LoadNonVolatileOperation>(*load1, 2, 2));
+
+  auto load2 = jlm::rvsdg::TryGetOwnerNode<jlm::rvsdg::Node>(*load1->input(1)->origin());
+  assert(is<LoadNonVolatileOperation>(*load2, 2, 2));
+
+  assert(load2->input(1)->origin()->index() == arrayStateIndex);
 }
 
 static void
@@ -1573,25 +1306,14 @@
       *test.lambda_fib->GetFunctionResults()[1]->origin());
   assert(is<LambdaExitMemoryStateMergeOperation>(*lambdaExitMerge, 1, 1));
 
-  auto gamma = jlm::rvsdg::TryGetOwnerNode<jlm::rvsdg::Node>(*test.lambda_fib->GetFunctionResults()[0]->origin());
+  auto gamma = jlm::rvsdg::TryGetOwnerNode<jlm::rvsdg::Node>(
+      *test.lambda_fib->GetFunctionResults()[0]->origin());
   assert(gamma == test.gamma);
 
-<<<<<<< HEAD
   // In the region aware, we know that the alloca is non-reentrant, so there is no Join
-  auto [node, op] = jlm::rvsdg::TryGetSimpleNodeAndOptionalOp<MemoryStateJoinOperation>(test.alloca->output(1)->SingleUser());
+  auto [node, op] = jlm::rvsdg::TryGetSimpleNodeAndOptionalOp<MemoryStateJoinOperation>(
+      test.alloca->output(1)->SingleUser());
   assert(!op);
-=======
-  auto gammaStateIndex = store->input(2)->origin()->index();
-
-  auto load1 = jlm::rvsdg::TryGetOwnerNode<jlm::rvsdg::Node>(
-      *test.gamma->GetExitVars()[gammaStateIndex].branchResult[0]->origin());
-  assert(is<LoadNonVolatileOperation>(*load1, 2, 2));
-
-  auto load2 = jlm::rvsdg::TryGetOwnerNode<jlm::rvsdg::Node>(*load1->input(1)->origin());
-  assert(is<LoadNonVolatileOperation>(*load2, 2, 2));
-
-  assert(load2->input(1)->origin()->index() == arrayStateIndex);
->>>>>>> 10e0635f
 }
 
 static void
