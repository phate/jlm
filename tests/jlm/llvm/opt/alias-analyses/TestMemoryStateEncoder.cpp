/*
 * Copyright 2020 Nico Reißmann <nico.reissmann@gmail.com>
 * See COPYING for terms of redistribution.
 */

#include <test-registry.hpp>
#include <TestRvsdgs.hpp>

#include <jlm/llvm/ir/LambdaMemoryState.hpp>
#include <jlm/llvm/ir/operators/MemoryStateOperations.hpp>
#include <jlm/llvm/opt/alias-analyses/AgnosticModRefSummarizer.hpp>
#include <jlm/llvm/opt/alias-analyses/EliminatedModRefSummarizer.hpp>
#include <jlm/llvm/opt/alias-analyses/MemoryStateEncoder.hpp>
#include <jlm/llvm/opt/alias-analyses/RegionAwareModRefSummarizer.hpp>
#include <jlm/llvm/opt/alias-analyses/Steensgaard.hpp>
#include <jlm/rvsdg/view.hpp>

template<class Test, class Analysis, class TModRefSummarizer>
static void
ValidateTest(std::function<void(const Test &)> validateEncoding)
{
  static_assert(
      std::is_base_of<jlm::tests::RvsdgTest, Test>::value,
      "Test should be derived from RvsdgTest class.");

  static_assert(
      std::is_base_of_v<jlm::llvm::aa::PointsToAnalysis, Analysis>,
      "Analysis should be derived from PointsToAnalysis class.");

  static_assert(
      std::is_base_of_v<jlm::llvm::aa::ModRefSummarizer, TModRefSummarizer>,
      "TModRefSummarizer should be derived from ModRefSummarizer class.");

  std::cout << "\n###\n";
  std::cout << "### Performing Test " << typeid(Test).name() << " using ["
            << typeid(Analysis).name() << ", " << typeid(TModRefSummarizer).name() << "]\n";
  std::cout << "###\n";

  Test test;
  auto & rvsdgModule = test.module();
  // jlm::rvsdg::view(&rvsdgModule.Rvsdg().GetRootRegion(), stdout);

  jlm::util::StatisticsCollector statisticsCollector;

  Analysis aliasAnalysis;
  auto pointsToGraph = aliasAnalysis.Analyze(rvsdgModule, statisticsCollector);
  // std::cout << jlm::llvm::aa::PointsToGraph::ToDot(*pointsToGraph);

  TModRefSummarizer summarizer;
  auto modRefSummary =
      summarizer.SummarizeModRefs(rvsdgModule, *pointsToGraph, statisticsCollector);

  jlm::llvm::aa::MemoryStateEncoder encoder;
  std::cout << "run encoder\n";
  encoder.Encode(rvsdgModule, *modRefSummary, statisticsCollector);
  // jlm::rvsdg::view(&rvsdgModule.Rvsdg().GetRootRegion(), stdout);

  validateEncoding(test);
}

template<class OP>
static bool
is(const jlm::rvsdg::Node & node, size_t numInputs, size_t numOutputs)
{
  return jlm::rvsdg::is<OP>(&node) && node.ninputs() == numInputs && node.noutputs() == numOutputs;
}

static void
ValidateStoreTest1SteensgaardAgnostic(const jlm::tests::StoreTest1 & test)
{
  using namespace jlm::llvm;

  assert(test.lambda->subregion()->numNodes() == 14);

  auto lambdaExitMerge = jlm::rvsdg::TryGetOwnerNode<jlm::rvsdg::Node>(
      *test.lambda->GetFunctionResults()[0]->origin());
  assert(is<LambdaExitMemoryStateMergeOperation>(*lambdaExitMerge, 6, 1));

  // Agnostic ModRef summaries lead to Join operations for all allocas
  auto [aJoinNode, aJoinOp] = jlm::rvsdg::TryGetSimpleNodeAndOptionalOp<MemoryStateJoinOperation>(
      test.alloca_a->output(1)->SingleUser());
  auto [bJoinNode, bJoinOp] = jlm::rvsdg::TryGetSimpleNodeAndOptionalOp<MemoryStateJoinOperation>(
      test.alloca_b->output(1)->SingleUser());
  auto [cJoinNode, cJoinOp] = jlm::rvsdg::TryGetSimpleNodeAndOptionalOp<MemoryStateJoinOperation>(
      test.alloca_c->output(1)->SingleUser());
  auto [dJoinNode, dJoinOp] = jlm::rvsdg::TryGetSimpleNodeAndOptionalOp<MemoryStateJoinOperation>(
      test.alloca_d->output(1)->SingleUser());
  assert(aJoinOp && aJoinNode->output(0)->nusers() == 1);
  assert(bJoinOp && bJoinNode->output(0)->nusers() == 1);
  assert(cJoinOp && cJoinNode->output(0)->nusers() == 1);
  assert(dJoinOp && dJoinNode->output(0)->nusers() == 1);

  // the d alloca is not used by any operation, and goes straight to the call exit
  assert(
      jlm::rvsdg::TryGetOwnerNode<jlm::rvsdg::Node>(dJoinNode->output(0)->SingleUser())
      == lambdaExitMerge);

  auto storeD = jlm::rvsdg::TryGetOwnerNode<jlm::rvsdg::Node>(cJoinNode->output(0)->SingleUser());
  assert(is<StoreNonVolatileOperation>(*storeD, 3, 1));
  assert(storeD->input(0)->origin() == test.alloca_c->output(0));
  assert(storeD->input(1)->origin() == test.alloca_d->output(0));

  auto storeC = jlm::rvsdg::TryGetOwnerNode<jlm::rvsdg::Node>(bJoinNode->output(0)->SingleUser());
  assert(is<StoreNonVolatileOperation>(*storeC, 3, 1));
  assert(storeC->input(0)->origin() == test.alloca_b->output(0));
  assert(storeC->input(1)->origin() == test.alloca_c->output(0));

  auto storeB = jlm::rvsdg::TryGetOwnerNode<jlm::rvsdg::Node>(aJoinNode->output(0)->SingleUser());
  assert(is<StoreNonVolatileOperation>(*storeB, 3, 1));
  assert(storeB->input(0)->origin() == test.alloca_a->output(0));
  assert(storeB->input(1)->origin() == test.alloca_b->output(0));
}

static void
ValidateStoreTest1SteensgaardRegionAware(const jlm::tests::StoreTest1 & test)
{
  using namespace jlm::llvm;

<<<<<<< HEAD
  assert(test.lambda->subregion()->nnodes() == 1);
=======
  assert(test.lambda->subregion()->numNodes() == 14);
>>>>>>> 121f2a19

  auto lambdaExitMerge = jlm::rvsdg::TryGetOwnerNode<jlm::rvsdg::Node>(
      *test.lambda->GetFunctionResults()[0]->origin());
  assert(is<LambdaExitMemoryStateMergeOperation>(*lambdaExitMerge, 0, 1));
}

static void
ValidateStoreTest2SteensgaardAgnostic(const jlm::tests::StoreTest2 & test)
{
  using namespace jlm::llvm;

  assert(test.lambda->subregion()->numNodes() == 17);

  auto lambdaExitMerge = jlm::rvsdg::TryGetOwnerNode<jlm::rvsdg::Node>(
      *test.lambda->GetFunctionResults()[0]->origin());
  assert(is<LambdaExitMemoryStateMergeOperation>(*lambdaExitMerge, 7, 1));

  // Agnostic ModRef summaries lead to Join operations for all allocas
  auto [aJoinNode, aJoinOp] = jlm::rvsdg::TryGetSimpleNodeAndOptionalOp<MemoryStateJoinOperation>(
      test.alloca_a->output(1)->SingleUser());
  auto [bJoinNode, bJoinOp] = jlm::rvsdg::TryGetSimpleNodeAndOptionalOp<MemoryStateJoinOperation>(
      test.alloca_b->output(1)->SingleUser());
  auto [xJoinNode, xJoinOp] = jlm::rvsdg::TryGetSimpleNodeAndOptionalOp<MemoryStateJoinOperation>(
      test.alloca_x->output(1)->SingleUser());
  auto [yJoinNode, yJoinOp] = jlm::rvsdg::TryGetSimpleNodeAndOptionalOp<MemoryStateJoinOperation>(
      test.alloca_y->output(1)->SingleUser());
  auto [pJoinNode, pJoinOp] = jlm::rvsdg::TryGetSimpleNodeAndOptionalOp<MemoryStateJoinOperation>(
      test.alloca_p->output(1)->SingleUser());
  assert(aJoinOp && aJoinNode->output(0)->nusers() == 1);
  assert(bJoinOp && bJoinNode->output(0)->nusers() == 1);
  assert(xJoinOp && xJoinNode->output(0)->nusers() == 1);
  assert(yJoinOp && yJoinNode->output(0)->nusers() == 1);
  assert(pJoinOp && pJoinNode->output(0)->nusers() == 1);

  assert(
      jlm::rvsdg::TryGetOwnerNode<jlm::rvsdg::Node>(aJoinNode->output(0)->SingleUser())
      == lambdaExitMerge);
  assert(
      jlm::rvsdg::TryGetOwnerNode<jlm::rvsdg::Node>(bJoinNode->output(0)->SingleUser())
      == lambdaExitMerge);

  auto storeA =
      jlm::rvsdg::TryGetOwnerNode<jlm::rvsdg::Node>(test.alloca_a->output(0)->SingleUser());
  assert(is<StoreNonVolatileOperation>(*storeA, 4, 2));
  assert(storeA->input(0)->origin() == test.alloca_x->output(0));

  auto storeB =
      jlm::rvsdg::TryGetOwnerNode<jlm::rvsdg::Node>(test.alloca_b->output(0)->SingleUser());
  assert(is<StoreNonVolatileOperation>(*storeB, 4, 2));
  assert(storeB->input(0)->origin() == test.alloca_y->output(0));
  assert(jlm::rvsdg::TryGetOwnerNode<jlm::rvsdg::Node>(*storeB->input(2)->origin()) == storeA);
  assert(jlm::rvsdg::TryGetOwnerNode<jlm::rvsdg::Node>(*storeB->input(3)->origin()) == storeA);

  auto storeX = jlm::rvsdg::TryGetOwnerNode<jlm::rvsdg::Node>(pJoinNode->output(0)->SingleUser());
  assert(is<StoreNonVolatileOperation>(*storeX, 3, 1));
  assert(storeX->input(0)->origin() == test.alloca_p->output(0));
  assert(storeX->input(1)->origin() == test.alloca_x->output(0));

  auto storeY = jlm::rvsdg::TryGetOwnerNode<jlm::rvsdg::Node>(storeX->output(0)->SingleUser());
  assert(is<StoreNonVolatileOperation>(*storeY, 3, 1));
  assert(storeY->input(0)->origin() == test.alloca_p->output(0));
  assert(storeY->input(1)->origin() == test.alloca_y->output(0));
}

static void
ValidateStoreTest2SteensgaardRegionAware(const jlm::tests::StoreTest2 & test)
{
  using namespace jlm::llvm;
<<<<<<< HEAD

  assert(test.lambda->subregion()->nnodes() == 1);
=======
  assert(test.lambda->subregion()->numNodes() == 17);
>>>>>>> 121f2a19

  auto lambdaExitMerge = jlm::rvsdg::TryGetOwnerNode<jlm::rvsdg::Node>(
      *test.lambda->GetFunctionResults()[0]->origin());
  assert(is<LambdaExitMemoryStateMergeOperation>(*lambdaExitMerge, 0, 1));
}

static void
ValidateLoadTest1SteensgaardAgnostic(const jlm::tests::LoadTest1 & test)
{
  using namespace jlm::llvm;

  assert(test.lambda->subregion()->numNodes() == 4);

  auto lambdaExitMerge = jlm::rvsdg::TryGetOwnerNode<jlm::rvsdg::Node>(
      *test.lambda->GetFunctionResults()[1]->origin());
  assert(is<LambdaExitMemoryStateMergeOperation>(*lambdaExitMerge, 2, 1));

  auto lambdaEntrySplit = jlm::rvsdg::TryGetOwnerNode<jlm::rvsdg::Node>(
      test.lambda->GetFunctionArguments()[1]->SingleUser());
  assert(is<LambdaEntryMemoryStateSplitOperation>(*lambdaEntrySplit, 1, 2));

  auto loadA = jlm::rvsdg::TryGetOwnerNode<jlm::rvsdg::Node>(
      *test.lambda->GetFunctionResults()[0]->origin());
  auto loadX = jlm::rvsdg::TryGetOwnerNode<jlm::rvsdg::Node>(*loadA->input(0)->origin());

  assert(is<LoadNonVolatileOperation>(*loadA, 3, 3));
  assert(jlm::rvsdg::TryGetOwnerNode<jlm::rvsdg::Node>(*loadA->input(1)->origin()) == loadX);

  assert(is<LoadNonVolatileOperation>(*loadX, 3, 3));
  assert(loadX->input(0)->origin() == test.lambda->GetFunctionArguments()[0]);
  assert(
      jlm::rvsdg::TryGetOwnerNode<jlm::rvsdg::Node>(*loadX->input(1)->origin())
      == lambdaEntrySplit);
}

static void
ValidateLoadTest1SteensgaardRegionAware(const jlm::tests::LoadTest1 & test)
{
  using namespace jlm::llvm;

  assert(test.lambda->subregion()->numNodes() == 4);

  auto lambdaExitMerge = jlm::rvsdg::TryGetOwnerNode<jlm::rvsdg::Node>(
      *test.lambda->GetFunctionResults()[1]->origin());
  assert(is<LambdaExitMemoryStateMergeOperation>(*lambdaExitMerge, 2, 1));

  auto lambdaEntrySplit = jlm::rvsdg::TryGetOwnerNode<jlm::rvsdg::Node>(
      test.lambda->GetFunctionArguments()[1]->SingleUser());
  assert(is<LambdaEntryMemoryStateSplitOperation>(*lambdaEntrySplit, 1, 2));

  auto loadA = jlm::rvsdg::TryGetOwnerNode<jlm::rvsdg::Node>(
      *test.lambda->GetFunctionResults()[0]->origin());
  auto loadX = jlm::rvsdg::TryGetOwnerNode<jlm::rvsdg::Node>(*loadA->input(0)->origin());

  assert(is<LoadNonVolatileOperation>(*loadA, 3, 3));
  assert(jlm::rvsdg::TryGetOwnerNode<jlm::rvsdg::Node>(*loadA->input(1)->origin()) == loadX);

  assert(is<LoadNonVolatileOperation>(*loadX, 3, 3));
  assert(loadX->input(0)->origin() == test.lambda->GetFunctionArguments()[0]);
  assert(
      jlm::rvsdg::TryGetOwnerNode<jlm::rvsdg::Node>(*loadX->input(1)->origin())
      == lambdaEntrySplit);
}

static void
ValidateLoadTest2SteensgaardAgnostic(const jlm::tests::LoadTest2 & test)
{
  using namespace jlm::llvm;

  assert(test.lambda->subregion()->numNodes() == 19);

  auto lambdaExitMerge = jlm::rvsdg::TryGetOwnerNode<jlm::rvsdg::Node>(
      *test.lambda->GetFunctionResults()[0]->origin());
  assert(is<LambdaExitMemoryStateMergeOperation>(*lambdaExitMerge, 7, 1));

  // Agnostic ModRef summaries lead to Join operations for all allocas
  auto [aJoinNode, aJoinOp] = jlm::rvsdg::TryGetSimpleNodeAndOptionalOp<MemoryStateJoinOperation>(
      test.alloca_a->output(1)->SingleUser());
  auto [bJoinNode, bJoinOp] = jlm::rvsdg::TryGetSimpleNodeAndOptionalOp<MemoryStateJoinOperation>(
      test.alloca_b->output(1)->SingleUser());
  auto [xJoinNode, xJoinOp] = jlm::rvsdg::TryGetSimpleNodeAndOptionalOp<MemoryStateJoinOperation>(
      test.alloca_x->output(1)->SingleUser());
  auto [yJoinNode, yJoinOp] = jlm::rvsdg::TryGetSimpleNodeAndOptionalOp<MemoryStateJoinOperation>(
      test.alloca_y->output(1)->SingleUser());
  auto [pJoinNode, pJoinOp] = jlm::rvsdg::TryGetSimpleNodeAndOptionalOp<MemoryStateJoinOperation>(
      test.alloca_p->output(1)->SingleUser());
  assert(aJoinOp && aJoinNode->output(0)->nusers() == 1);
  assert(bJoinOp && bJoinNode->output(0)->nusers() == 1);
  assert(xJoinOp && xJoinNode->output(0)->nusers() == 1);
  assert(yJoinOp && yJoinNode->output(0)->nusers() == 1);
  assert(pJoinOp && pJoinNode->output(0)->nusers() == 1);

  assert(
      jlm::rvsdg::TryGetOwnerNode<jlm::rvsdg::Node>(aJoinNode->output(0)->SingleUser())
      == lambdaExitMerge);
  assert(
      jlm::rvsdg::TryGetOwnerNode<jlm::rvsdg::Node>(bJoinNode->output(0)->SingleUser())
      == lambdaExitMerge);

  auto storeA =
      jlm::rvsdg::TryGetOwnerNode<jlm::rvsdg::Node>(test.alloca_a->output(0)->SingleUser());
  assert(is<StoreNonVolatileOperation>(*storeA, 4, 2));
  assert(storeA->input(0)->origin() == test.alloca_x->output(0));

  auto storeB =
      jlm::rvsdg::TryGetOwnerNode<jlm::rvsdg::Node>(test.alloca_b->output(0)->SingleUser());
  assert(is<StoreNonVolatileOperation>(*storeB, 4, 2));
  assert(storeB->input(0)->origin() == test.alloca_y->output(0));
  assert(jlm::rvsdg::TryGetOwnerNode<jlm::rvsdg::Node>(*storeB->input(2)->origin()) == storeA);
  assert(jlm::rvsdg::TryGetOwnerNode<jlm::rvsdg::Node>(*storeB->input(3)->origin()) == storeA);

  auto storeX = jlm::rvsdg::TryGetOwnerNode<jlm::rvsdg::Node>(pJoinNode->output(0)->SingleUser());
  assert(is<StoreNonVolatileOperation>(*storeX, 3, 1));
  assert(storeX->input(0)->origin() == test.alloca_p->output(0));
  assert(storeX->input(1)->origin() == test.alloca_x->output(0));

  auto loadP = jlm::rvsdg::TryGetOwnerNode<jlm::rvsdg::Node>(storeX->output(0)->SingleUser());
  assert(is<LoadNonVolatileOperation>(*loadP, 2, 2));
  assert(loadP->input(0)->origin() == test.alloca_p->output(0));

  auto loadXY = jlm::rvsdg::TryGetOwnerNode<jlm::rvsdg::Node>(loadP->output(0)->SingleUser());
  assert(is<LoadNonVolatileOperation>(*loadXY, 3, 3));
  assert(jlm::rvsdg::TryGetOwnerNode<jlm::rvsdg::Node>(*loadXY->input(1)->origin()) == storeB);
  assert(jlm::rvsdg::TryGetOwnerNode<jlm::rvsdg::Node>(*loadXY->input(2)->origin()) == storeB);

  auto storeY = jlm::rvsdg::TryGetOwnerNode<jlm::rvsdg::Node>(loadXY->output(0)->SingleUser());
  assert(is<StoreNonVolatileOperation>(*storeY, 4, 2));
  assert(storeY->input(0)->origin() == test.alloca_y->output(0));
  assert(jlm::rvsdg::TryGetOwnerNode<jlm::rvsdg::Node>(*storeY->input(2)->origin()) == loadXY);
  assert(jlm::rvsdg::TryGetOwnerNode<jlm::rvsdg::Node>(*storeY->input(3)->origin()) == loadXY);
}

static void
ValidateLoadTest2SteensgaardRegionAware(const jlm::tests::LoadTest2 & test)
{
  using namespace jlm::llvm;
<<<<<<< HEAD

  assert(test.lambda->subregion()->nnodes() == 1);
=======
  assert(test.lambda->subregion()->numNodes() == 19);
>>>>>>> 121f2a19

  auto lambdaExitMerge = jlm::rvsdg::TryGetOwnerNode<jlm::rvsdg::Node>(
      *test.lambda->GetFunctionResults()[0]->origin());
  assert(is<LambdaExitMemoryStateMergeOperation>(*lambdaExitMerge, 0, 1));
}

static void
ValidateLoadFromUndefSteensgaardAgnostic(const jlm::tests::LoadFromUndefTest & test)
{
  using namespace jlm::llvm;

  assert(test.Lambda().subregion()->numNodes() == 4);

  auto lambdaExitMerge = jlm::rvsdg::TryGetOwnerNode<jlm::rvsdg::Node>(
      *test.Lambda().GetFunctionResults()[1]->origin());
  assert(is<LambdaExitMemoryStateMergeOperation>(*lambdaExitMerge, 2, 1));

  auto load = jlm::rvsdg::TryGetOwnerNode<jlm::rvsdg::Node>(
      *test.Lambda().GetFunctionResults()[0]->origin());
  assert(is<LoadNonVolatileOperation>(*load, 1, 1));

  auto lambdaEntrySplit = jlm::rvsdg::TryGetOwnerNode<jlm::rvsdg::Node>(
      test.Lambda().GetFunctionArguments()[0]->SingleUser());
  assert(is<LambdaEntryMemoryStateSplitOperation>(*lambdaEntrySplit, 1, 2));
}

static void
ValidateLoadFromUndefSteensgaardRegionAware(const jlm::tests::LoadFromUndefTest & test)
{
  using namespace jlm::llvm;

  assert(test.Lambda().subregion()->numNodes() == 3);

  auto lambdaExitMerge = jlm::rvsdg::TryGetOwnerNode<jlm::rvsdg::Node>(
      *test.Lambda().GetFunctionResults()[1]->origin());
  assert(is<LambdaExitMemoryStateMergeOperation>(*lambdaExitMerge, 0, 1));

  auto load = jlm::rvsdg::TryGetOwnerNode<jlm::rvsdg::Node>(
      *test.Lambda().GetFunctionResults()[0]->origin());
  assert(is<LoadNonVolatileOperation>(*load, 1, 1));
}

static void
ValidateCallTest1SteensgaardAgnostic(const jlm::tests::CallTest1 & test)
{
  using namespace jlm::llvm;

  /* validate f */
  {
    auto lambdaEntrySplit = jlm::rvsdg::TryGetOwnerNode<jlm::rvsdg::Node>(
        *test.lambda_f->GetFunctionArguments()[3]->Users().begin());
    auto lambdaExitMerge = jlm::rvsdg::TryGetOwnerNode<jlm::rvsdg::Node>(
        *test.lambda_f->GetFunctionResults()[2]->origin());
    auto loadX = jlm::rvsdg::TryGetOwnerNode<jlm::rvsdg::Node>(
        *test.lambda_f->GetFunctionArguments()[0]->Users().begin());
    auto loadY = jlm::rvsdg::TryGetOwnerNode<jlm::rvsdg::Node>(
        *test.lambda_f->GetFunctionArguments()[1]->Users().begin());

    assert(is<LambdaExitMemoryStateMergeOperation>(*lambdaExitMerge, 7, 1));
    assert(is<LambdaEntryMemoryStateSplitOperation>(*lambdaEntrySplit, 1, 7));

    assert(is<LoadNonVolatileOperation>(*loadX, 2, 2));
    assert(
        jlm::rvsdg::TryGetOwnerNode<jlm::rvsdg::Node>(*loadX->input(1)->origin())
        == lambdaEntrySplit);

    assert(is<LoadNonVolatileOperation>(*loadY, 2, 2));
    assert(
        jlm::rvsdg::TryGetOwnerNode<jlm::rvsdg::Node>(*loadY->input(1)->origin())
        == lambdaEntrySplit);
  }

  /* validate g */
  {
    auto lambdaEntrySplit = jlm::rvsdg::TryGetOwnerNode<jlm::rvsdg::Node>(
        *test.lambda_g->GetFunctionArguments()[3]->Users().begin());
    auto lambdaExitMerge = jlm::rvsdg::TryGetOwnerNode<jlm::rvsdg::Node>(
        *test.lambda_g->GetFunctionResults()[2]->origin());
    auto loadX = jlm::rvsdg::TryGetOwnerNode<jlm::rvsdg::Node>(
        *test.lambda_g->GetFunctionArguments()[0]->Users().begin());
    auto loadY = jlm::rvsdg::TryGetOwnerNode<jlm::rvsdg::Node>(
        *test.lambda_g->GetFunctionArguments()[1]->Users().begin());

    assert(is<LambdaExitMemoryStateMergeOperation>(*lambdaExitMerge, 7, 1));
    assert(is<LambdaEntryMemoryStateSplitOperation>(*lambdaEntrySplit, 1, 7));

    assert(is<LoadNonVolatileOperation>(*loadX, 2, 2));
    assert(
        jlm::rvsdg::TryGetOwnerNode<jlm::rvsdg::Node>(*loadX->input(1)->origin())
        == lambdaEntrySplit);

    assert(is<LoadNonVolatileOperation>(*loadY, 2, 2));
    assert(jlm::rvsdg::TryGetOwnerNode<jlm::rvsdg::Node>(*loadY->input(1)->origin()) == loadX);
  }

  /* validate h */
  {
    auto callEntryMerge =
        jlm::rvsdg::TryGetOwnerNode<jlm::rvsdg::Node>(*test.CallF().input(4)->origin());
    auto callExitSplit =
        jlm::rvsdg::TryGetOwnerNode<jlm::rvsdg::Node>(test.CallF().output(2)->SingleUser());

    assert(is<CallEntryMemoryStateMergeOperation>(*callEntryMerge, 7, 1));
    assert(is<CallExitMemoryStateSplitOperation>(*callExitSplit, 1, 7));

    callEntryMerge =
        jlm::rvsdg::TryGetOwnerNode<jlm::rvsdg::Node>(*test.CallG().input(4)->origin());
    callExitSplit =
        jlm::rvsdg::TryGetOwnerNode<jlm::rvsdg::Node>(test.CallG().output(2)->SingleUser());

    assert(is<CallEntryMemoryStateMergeOperation>(*callEntryMerge, 7, 1));
    assert(is<CallExitMemoryStateSplitOperation>(*callExitSplit, 1, 7));
  }
}

static void
ValidateCallTest1SteensgaardRegionAware(const jlm::tests::CallTest1 & test)
{
  using namespace jlm::llvm;

  /* validate f */
  {
    auto lambdaEntrySplit = jlm::rvsdg::TryGetOwnerNode<jlm::rvsdg::Node>(
        test.lambda_f->GetFunctionArguments()[3]->SingleUser());
    auto lambdaExitMerge = jlm::rvsdg::TryGetOwnerNode<jlm::rvsdg::Node>(
        *test.lambda_f->GetFunctionResults()[2]->origin());
    auto loadX = jlm::rvsdg::TryGetOwnerNode<jlm::rvsdg::Node>(
        test.lambda_f->GetFunctionArguments()[0]->SingleUser());
    auto loadY = jlm::rvsdg::TryGetOwnerNode<jlm::rvsdg::Node>(
        test.lambda_f->GetFunctionArguments()[1]->SingleUser());

    assert(is<LambdaExitMemoryStateMergeOperation>(*lambdaExitMerge, 2, 1));
    assert(is<LambdaEntryMemoryStateSplitOperation>(*lambdaEntrySplit, 1, 2));

    assert(is<LoadNonVolatileOperation>(*loadX, 2, 2));
    assert(
        jlm::rvsdg::TryGetOwnerNode<jlm::rvsdg::Node>(*loadX->input(1)->origin())
        == lambdaEntrySplit);

    assert(is<LoadNonVolatileOperation>(*loadY, 2, 2));
    assert(
        jlm::rvsdg::TryGetOwnerNode<jlm::rvsdg::Node>(*loadY->input(1)->origin())
        == lambdaEntrySplit);
  }

  /* validate g */
  {
    auto lambdaEntrySplit = jlm::rvsdg::TryGetOwnerNode<jlm::rvsdg::Node>(
        test.lambda_g->GetFunctionArguments()[3]->SingleUser());
    auto lambdaExitMerge = jlm::rvsdg::TryGetOwnerNode<jlm::rvsdg::Node>(
        *test.lambda_g->GetFunctionResults()[2]->origin());
    auto loadX = jlm::rvsdg::TryGetOwnerNode<jlm::rvsdg::Node>(
        test.lambda_g->GetFunctionArguments()[0]->SingleUser());
    auto loadY = jlm::rvsdg::TryGetOwnerNode<jlm::rvsdg::Node>(
        test.lambda_g->GetFunctionArguments()[1]->SingleUser());

    assert(is<LambdaExitMemoryStateMergeOperation>(*lambdaExitMerge, 1, 1));
    assert(is<LambdaEntryMemoryStateSplitOperation>(*lambdaEntrySplit, 1, 1));

    assert(is<LoadNonVolatileOperation>(*loadX, 2, 2));
    assert(
        jlm::rvsdg::TryGetOwnerNode<jlm::rvsdg::Node>(*loadX->input(1)->origin())
        == lambdaEntrySplit);

    assert(is<LoadNonVolatileOperation>(*loadY, 2, 2));
    assert(jlm::rvsdg::TryGetOwnerNode<jlm::rvsdg::Node>(*loadY->input(1)->origin()) == loadX);
  }

  /* validate h */
  {
    auto callEntryMerge =
        jlm::rvsdg::TryGetOwnerNode<jlm::rvsdg::Node>(*test.CallF().input(4)->origin());
    assert(is<CallEntryMemoryStateMergeOperation>(*callEntryMerge, 2, 1));
    // There is no call exit split, as it has been removed by dead node elimination
    assert(test.CallF().output(2)->nusers() == 0);

    callEntryMerge =
        jlm::rvsdg::TryGetOwnerNode<jlm::rvsdg::Node>(*test.CallG().input(4)->origin());
    assert(is<CallEntryMemoryStateMergeOperation>(*callEntryMerge, 1, 1));
    assert(test.CallG().output(2)->nusers() == 0);
  }
}

static void
ValidateCallTest2SteensgaardAgnostic(const jlm::tests::CallTest2 & test)
{
  using namespace jlm::llvm;

  /* validate create function */
  {
    assert(test.lambda_create->subregion()->numNodes() == 7);

    auto stateJoin =
        jlm::rvsdg::TryGetOwnerNode<jlm::rvsdg::Node>(test.malloc->output(1)->SingleUser());
    assert(is<MemoryStateJoinOperation>(*stateJoin, 2, 1));

    auto lambdaEntrySplit =
        jlm::rvsdg::TryGetOwnerNode<jlm::rvsdg::Node>(*stateJoin->input(1)->origin());
    assert(is<LambdaEntryMemoryStateSplitOperation>(*lambdaEntrySplit, 1, 5));

    auto lambdaExitMerge =
        jlm::rvsdg::TryGetOwnerNode<jlm::rvsdg::Node>(stateJoin->output(0)->SingleUser());
    assert(is<LambdaExitMemoryStateMergeOperation>(*lambdaExitMerge, 5, 1));

    auto mallocStateLambdaEntryIndex = stateJoin->input(1)->origin()->index();
    auto mallocStateLambdaExitIndex = stateJoin->output(0)->SingleUser().index();
    assert(mallocStateLambdaEntryIndex == mallocStateLambdaExitIndex);
  }

  /* validate destroy function */
  {
    assert(test.lambda_destroy->subregion()->numNodes() == 4);
  }

  /* validate test function */
  {
    assert(test.lambda_test->subregion()->numNodes() == 16);
  }
}

static void
ValidateCallTest2SteensgaardRegionAware(const jlm::tests::CallTest2 & test)
{
  using namespace jlm::llvm;

  /* validate create function */
  {
    assert(test.lambda_create->subregion()->numNodes() == 7);

    auto stateJoin =
        jlm::rvsdg::TryGetOwnerNode<jlm::rvsdg::Node>(test.malloc->output(1)->SingleUser());
    assert(is<MemoryStateJoinOperation>(*stateJoin, 2, 1));

    auto lambdaEntrySplit =
        jlm::rvsdg::TryGetOwnerNode<jlm::rvsdg::Node>(*stateJoin->input(1)->origin());
    assert(is<LambdaEntryMemoryStateSplitOperation>(*lambdaEntrySplit, 1, 1));

    auto lambdaExitMerge =
        jlm::rvsdg::TryGetOwnerNode<jlm::rvsdg::Node>(stateJoin->output(0)->SingleUser());
    assert(is<LambdaExitMemoryStateMergeOperation>(*lambdaExitMerge, 1, 1));

    auto mallocStateLambdaEntryIndex = stateJoin->input(1)->origin()->index();
    auto mallocStateLambdaExitIndex = stateJoin->output(0)->SingleUser().index();
    assert(mallocStateLambdaEntryIndex == mallocStateLambdaExitIndex);
  }

  /* validate destroy function */
  {
    assert(test.lambda_destroy->subregion()->numNodes() == 4);
  }

  /* validate test function */
  {
    assert(test.lambda_test->subregion()->numNodes() == 16);
  }
}

static void
ValidateIndirectCallTest1SteensgaardAgnostic(const jlm::tests::IndirectCallTest1 & test)
{
  using namespace jlm::llvm;

  /* validate indcall function */
  {
    assert(test.GetLambdaIndcall().subregion()->numNodes() == 6);

    auto lambda_exit_mux = jlm::rvsdg::TryGetOwnerNode<jlm::rvsdg::Node>(
        *test.GetLambdaIndcall().GetFunctionResults()[2]->origin());
    assert(is<LambdaExitMemoryStateMergeOperation>(*lambda_exit_mux, 5, 1));

    auto call_exit_mux =
        jlm::rvsdg::TryGetOwnerNode<jlm::rvsdg::Node>(*lambda_exit_mux->input(0)->origin());
    assert(is<CallExitMemoryStateSplitOperation>(*call_exit_mux, 1, 5));

    auto call = jlm::rvsdg::TryGetOwnerNode<jlm::rvsdg::Node>(*call_exit_mux->input(0)->origin());
    assert(is<CallOperation>(*call, 3, 3));

    auto call_entry_mux = jlm::rvsdg::TryGetOwnerNode<jlm::rvsdg::Node>(*call->input(2)->origin());
    assert(is<CallEntryMemoryStateMergeOperation>(*call_entry_mux, 5, 1));

    auto lambda_entry_mux =
        jlm::rvsdg::TryGetOwnerNode<jlm::rvsdg::Node>(*call_entry_mux->input(2)->origin());
    assert(is<LambdaEntryMemoryStateSplitOperation>(*lambda_entry_mux, 1, 5));
  }

  /* validate test function */
  {
    assert(test.GetLambdaTest().subregion()->numNodes() == 9);

    auto lambda_exit_mux = jlm::rvsdg::TryGetOwnerNode<jlm::rvsdg::Node>(
        *test.GetLambdaTest().GetFunctionResults()[2]->origin());
    assert(is<LambdaExitMemoryStateMergeOperation>(*lambda_exit_mux, 5, 1));

    auto call_exit_mux =
        jlm::rvsdg::TryGetOwnerNode<jlm::rvsdg::Node>(*lambda_exit_mux->input(0)->origin());
    assert(is<CallExitMemoryStateSplitOperation>(*call_exit_mux, 1, 5));

    auto call = jlm::rvsdg::TryGetOwnerNode<jlm::rvsdg::Node>(*call_exit_mux->input(0)->origin());
    assert(is<CallOperation>(*call, 4, 3));

    auto call_entry_mux = jlm::rvsdg::TryGetOwnerNode<jlm::rvsdg::Node>(*call->input(3)->origin());
    assert(is<CallEntryMemoryStateMergeOperation>(*call_entry_mux, 5, 1));

    call_exit_mux =
        jlm::rvsdg::TryGetOwnerNode<jlm::rvsdg::Node>(*call_entry_mux->input(0)->origin());
    assert(is<CallExitMemoryStateSplitOperation>(*call_exit_mux, 1, 5));

    call = jlm::rvsdg::TryGetOwnerNode<jlm::rvsdg::Node>(*call_exit_mux->input(0)->origin());
    assert(is<CallOperation>(*call, 4, 3));

    call_entry_mux = jlm::rvsdg::TryGetOwnerNode<jlm::rvsdg::Node>(*call->input(3)->origin());
    assert(is<CallEntryMemoryStateMergeOperation>(*call_entry_mux, 5, 1));

    auto lambda_entry_mux =
        jlm::rvsdg::TryGetOwnerNode<jlm::rvsdg::Node>(*call_entry_mux->input(2)->origin());
    assert(is<LambdaEntryMemoryStateSplitOperation>(*lambda_entry_mux, 1, 5));
  }
}

static void
ValidateIndirectCallTest1SteensgaardRegionAware(const jlm::tests::IndirectCallTest1 & test)
{
  using namespace jlm::llvm;

  /* validate indcall function */
  {
    assert(test.GetLambdaIndcall().subregion()->numNodes() == 4);

    auto lambdaExitMerge = jlm::rvsdg::TryGetOwnerNode<jlm::rvsdg::Node>(
        *test.GetLambdaIndcall().GetFunctionResults()[2]->origin());
    assert(is<LambdaExitMemoryStateMergeOperation>(*lambdaExitMerge, 0, 1));

    auto call = jlm::rvsdg::TryGetOwnerNode<jlm::rvsdg::Node>(
        *test.GetLambdaIndcall().GetFunctionResults()[0]->origin());
    assert(is<CallOperation>(*call, 3, 3));

    auto callEntryMerge = jlm::rvsdg::TryGetOwnerNode<jlm::rvsdg::Node>(*call->input(2)->origin());
    assert(is<CallEntryMemoryStateMergeOperation>(*callEntryMerge, 0, 1));
  }

  /* validate test function */
  {
    assert(test.GetLambdaTest().subregion()->numNodes() == 6);

    auto lambdaExitMerge = jlm::rvsdg::TryGetOwnerNode<jlm::rvsdg::Node>(
        *test.GetLambdaTest().GetFunctionResults()[2]->origin());
    assert(is<LambdaExitMemoryStateMergeOperation>(*lambdaExitMerge, 0, 1));

    auto add = jlm::rvsdg::TryGetOwnerNode<jlm::rvsdg::Node>(
        *test.GetLambdaTest().GetFunctionResults()[0]->origin());
    assert(is<jlm::rvsdg::BinaryOperation>(*add, 2, 1));

    auto call = jlm::rvsdg::TryGetOwnerNode<jlm::rvsdg::Node>(*add->input(0)->origin());
    assert(is<CallOperation>(*call, 4, 3));

    auto callEntryMerge = jlm::rvsdg::TryGetOwnerNode<jlm::rvsdg::Node>(*call->input(3)->origin());
    assert(is<CallEntryMemoryStateMergeOperation>(*callEntryMerge, 0, 1));

    call = jlm::rvsdg::TryGetOwnerNode<jlm::rvsdg::Node>(*add->input(1)->origin());
    assert(is<CallOperation>(*call, 4, 3));

    callEntryMerge = jlm::rvsdg::TryGetOwnerNode<jlm::rvsdg::Node>(*call->input(3)->origin());
    assert(is<CallEntryMemoryStateMergeOperation>(*callEntryMerge, 0, 1));
  }
}

static void
ValidateIndirectCallTest2SteensgaardAgnostic(const jlm::tests::IndirectCallTest2 & test)
{
  using namespace jlm::llvm;

  // validate function three()
  {
    assert(test.GetLambdaThree().subregion()->numNodes() == 3);

    auto lambdaExitMerge = jlm::rvsdg::TryGetOwnerNode<jlm::rvsdg::Node>(
        *test.GetLambdaThree().GetFunctionResults()[2]->origin());
    assert(is<LambdaExitMemoryStateMergeOperation>(*lambdaExitMerge, 13, 1));

    auto lambdaEntrySplit = jlm::rvsdg::TryGetOwnerNode<jlm::rvsdg::Node>(
        test.GetLambdaThree().GetFunctionArguments()[1]->SingleUser());
    assert(is<LambdaEntryMemoryStateSplitOperation>(*lambdaEntrySplit, 1, 13));
  }

  // validate function four()
  {
    assert(test.GetLambdaFour().subregion()->numNodes() == 3);

    auto lambdaExitMerge = jlm::rvsdg::TryGetOwnerNode<jlm::rvsdg::Node>(
        *test.GetLambdaFour().GetFunctionResults()[2]->origin());
    assert(is<LambdaExitMemoryStateMergeOperation>(*lambdaExitMerge, 13, 1));

    auto lambdaEntrySplit = jlm::rvsdg::TryGetOwnerNode<jlm::rvsdg::Node>(
        test.GetLambdaFour().GetFunctionArguments()[1]->SingleUser());
    assert(is<LambdaEntryMemoryStateSplitOperation>(*lambdaEntrySplit, 1, 13));
  }

  // validate function i()
  {
    assert(test.GetLambdaI().subregion()->numNodes() == 6);

    auto lambdaExitMerge = jlm::rvsdg::TryGetOwnerNode<jlm::rvsdg::Node>(
        *test.GetLambdaI().GetFunctionResults()[2]->origin());
    assert(is<LambdaExitMemoryStateMergeOperation>(*lambdaExitMerge, 13, 1));

    auto callExitSplit =
        jlm::rvsdg::TryGetOwnerNode<jlm::rvsdg::Node>(*lambdaExitMerge->input(0)->origin());
    assert(is<CallExitMemoryStateSplitOperation>(*callExitSplit, 1, 13));

    auto callEntryMerge =
        jlm::rvsdg::TryGetOwnerNode<jlm::rvsdg::Node>(*test.GetIndirectCall().input(2)->origin());
    assert(is<CallEntryMemoryStateMergeOperation>(*callEntryMerge, 13, 1));

    auto lambdaEntrySplit =
        jlm::rvsdg::TryGetOwnerNode<jlm::rvsdg::Node>(*callEntryMerge->input(0)->origin());
    assert(is<LambdaEntryMemoryStateSplitOperation>(*lambdaEntrySplit, 1, 13));
  }
}

static void
ValidateIndirectCallTest2SteensgaardRegionAware(const jlm::tests::IndirectCallTest2 & test)
{
  using namespace jlm::llvm;

  // validate function three()
  {
    assert(test.GetLambdaThree().subregion()->numNodes() == 2);

    auto lambdaExitMerge = jlm::rvsdg::TryGetOwnerNode<jlm::rvsdg::Node>(
        *test.GetLambdaThree().GetFunctionResults()[2]->origin());
    assert(is<LambdaExitMemoryStateMergeOperation>(*lambdaExitMerge, 0, 1));
  }

  // validate function four()
  {
    assert(test.GetLambdaFour().subregion()->numNodes() == 2);

    auto lambdaExitMerge = jlm::rvsdg::TryGetOwnerNode<jlm::rvsdg::Node>(
        *test.GetLambdaFour().GetFunctionResults()[2]->origin());
    assert(is<LambdaExitMemoryStateMergeOperation>(*lambdaExitMerge, 0, 1));
  }

  // validate function i()
  {
    assert(test.GetLambdaI().subregion()->numNodes() == 4);

    auto lambdaExitMerge = jlm::rvsdg::TryGetOwnerNode<jlm::rvsdg::Node>(
        *test.GetLambdaI().GetFunctionResults()[2]->origin());
    assert(is<LambdaExitMemoryStateMergeOperation>(*lambdaExitMerge, 0, 1));

    auto callEntryMerge =
        jlm::rvsdg::TryGetOwnerNode<jlm::rvsdg::Node>(*test.GetIndirectCall().input(2)->origin());
    assert(is<CallEntryMemoryStateMergeOperation>(*callEntryMerge, 0, 1));
  }

  // validate function x()
  {
    assert(test.GetLambdaX().subregion()->numNodes() == 7);

    auto lambdaExitMerge = jlm::rvsdg::TryGetOwnerNode<jlm::rvsdg::Node>(
        *test.GetLambdaX().GetFunctionResults()[2]->origin());
    assert(is<LambdaExitMemoryStateMergeOperation>(*lambdaExitMerge, 2, 1));

    auto callEntryMerge =
        jlm::rvsdg::TryGetOwnerNode<jlm::rvsdg::Node>(*test.GetCallIWithThree().input(3)->origin());
    assert(is<CallEntryMemoryStateMergeOperation>(*callEntryMerge, 0, 1));
  }

  // validate function y()
  {
    assert(test.GetLambdaY().subregion()->numNodes() == 7);

    auto lambdaExitMerge = jlm::rvsdg::TryGetOwnerNode<jlm::rvsdg::Node>(
        *test.GetLambdaY().GetFunctionResults()[2]->origin());
    assert(is<LambdaExitMemoryStateMergeOperation>(*lambdaExitMerge, 1, 1));

    auto callEntryMerge =
        jlm::rvsdg::TryGetOwnerNode<jlm::rvsdg::Node>(*test.GetCallIWithFour().input(3)->origin());
    assert(is<CallEntryMemoryStateMergeOperation>(*callEntryMerge, 0, 1));
  }

  // validate function test()
  {
<<<<<<< HEAD
    assert(test.GetLambdaTest().subregion()->nnodes() == 14);
=======
    assert(test.GetLambdaTest().subregion()->numNodes() == 18);
>>>>>>> 121f2a19

    auto lambdaExitMerge = jlm::rvsdg::TryGetOwnerNode<jlm::rvsdg::Node>(
        *test.GetLambdaTest().GetFunctionResults()[2]->origin());
    assert(is<LambdaExitMemoryStateMergeOperation>(*lambdaExitMerge, 2, 1));

    auto loadG1 = jlm::rvsdg::TryGetOwnerNode<jlm::rvsdg::Node>(
        test.GetLambdaTest().GetContextVars()[2].inner->SingleUser());
    assert(is<LoadNonVolatileOperation>(*loadG1, 2, 2));

    auto loadG2 = jlm::rvsdg::TryGetOwnerNode<jlm::rvsdg::Node>(
        test.GetLambdaTest().GetContextVars()[3].inner->SingleUser());
    assert(is<LoadNonVolatileOperation>(*loadG2, 2, 2));

    auto lambdaEntrySplit = jlm::rvsdg::TryGetOwnerNode<jlm::rvsdg::Node>(
        test.GetLambdaTest().GetFunctionArguments()[1]->SingleUser());
    assert(is<LambdaEntryMemoryStateSplitOperation>(*lambdaEntrySplit, 1, 2));
  }

  // validate function test2()
  {
<<<<<<< HEAD
    assert(test.GetLambdaTest2().subregion()->nnodes() == 5);
=======
    assert(test.GetLambdaTest2().subregion()->numNodes() == 8);
>>>>>>> 121f2a19

    auto lambdaExitMerge = jlm::rvsdg::TryGetOwnerNode<jlm::rvsdg::Node>(
        *test.GetLambdaTest2().GetFunctionResults()[2]->origin());
    assert(is<LambdaExitMemoryStateMergeOperation>(*lambdaExitMerge, 0, 1));

    // The entry memory state is unused
    assert(test.GetLambdaTest2().GetFunctionArguments()[1]->nusers() == 0);
  }
}

static void
ValidateGammaTestSteensgaardAgnostic(const jlm::tests::GammaTest & test)
{
  using namespace jlm::llvm;

  auto lambdaExitMerge = jlm::rvsdg::TryGetOwnerNode<jlm::rvsdg::Node>(
      *test.lambda->GetFunctionResults()[1]->origin());
  assert(is<LambdaExitMemoryStateMergeOperation>(*lambdaExitMerge, 2, 1));

  auto loadTmp2 =
      jlm::rvsdg::TryGetOwnerNode<jlm::rvsdg::Node>(*lambdaExitMerge->input(0)->origin());
  assert(is<LoadNonVolatileOperation>(*loadTmp2, 3, 3));

  auto loadTmp1 = jlm::rvsdg::TryGetOwnerNode<jlm::rvsdg::Node>(*loadTmp2->input(1)->origin());
  assert(is<LoadNonVolatileOperation>(*loadTmp1, 3, 3));

  auto gamma = jlm::rvsdg::TryGetOwnerNode<jlm::rvsdg::Node>(*loadTmp1->input(1)->origin());
  assert(gamma == test.gamma);
}

static void
ValidateGammaTestSteensgaardRegionAware(const jlm::tests::GammaTest & test)
{
  using namespace jlm::llvm;

  auto lambdaExitMerge = jlm::rvsdg::TryGetOwnerNode<jlm::rvsdg::Node>(
      *test.lambda->GetFunctionResults()[1]->origin());
  assert(is<LambdaExitMemoryStateMergeOperation>(*lambdaExitMerge, 2, 1));

  auto loadTmp2 =
      jlm::rvsdg::TryGetOwnerNode<jlm::rvsdg::Node>(*lambdaExitMerge->input(0)->origin());
  assert(is<LoadNonVolatileOperation>(*loadTmp2, 3, 3));

  auto loadTmp1 = jlm::rvsdg::TryGetOwnerNode<jlm::rvsdg::Node>(*loadTmp2->input(1)->origin());
  assert(is<LoadNonVolatileOperation>(*loadTmp1, 3, 3));

  auto lambdaEntrySplit =
      jlm::rvsdg::TryGetOwnerNode<jlm::rvsdg::Node>(*loadTmp1->input(1)->origin());
  assert(is<LambdaEntryMemoryStateSplitOperation>(*lambdaEntrySplit, 1, 2));
}

static void
ValidateThetaTestSteensgaardAgnostic(const jlm::tests::ThetaTest & test)
{
  using namespace jlm::llvm;

  assert(test.lambda->subregion()->numNodes() == 4);

  auto lambda_exit_mux = jlm::rvsdg::TryGetOwnerNode<jlm::rvsdg::Node>(
      *test.lambda->GetFunctionResults()[0]->origin());
  assert(is<LambdaExitMemoryStateMergeOperation>(*lambda_exit_mux, 2, 1));

  auto thetaOutput = lambda_exit_mux->input(0)->origin();
  auto theta = jlm::rvsdg::TryGetOwnerNode<jlm::rvsdg::ThetaNode>(*thetaOutput);
  assert(theta == test.theta);

  auto loopvar = theta->MapOutputLoopVar(*thetaOutput);
  auto storeStateOutput = loopvar.post->origin();
  auto store = jlm::rvsdg::TryGetOwnerNode<jlm::rvsdg::Node>(*storeStateOutput);
  assert(is<StoreNonVolatileOperation>(*store, 4, 2));
  assert(store->input(storeStateOutput->index() + 2)->origin() == loopvar.pre);

  auto lambda_entry_mux = jlm::rvsdg::TryGetOwnerNode<jlm::rvsdg::Node>(*loopvar.input->origin());
  assert(is<LambdaEntryMemoryStateSplitOperation>(*lambda_entry_mux, 1, 2));
}

static void
ValidateThetaTestSteensgaardRegionAware(const jlm::tests::ThetaTest & test)
{
  using namespace jlm::llvm;

  assert(test.lambda->subregion()->numNodes() == 4);

  auto lambdaExitMerge = jlm::rvsdg::TryGetOwnerNode<jlm::rvsdg::Node>(
      *test.lambda->GetFunctionResults()[0]->origin());
  assert(is<LambdaExitMemoryStateMergeOperation>(*lambdaExitMerge, 2, 1));

  auto thetaOutput = lambdaExitMerge->input(0)->origin();
  auto theta = jlm::rvsdg::TryGetOwnerNode<jlm::rvsdg::ThetaNode>(*thetaOutput);
  assert(theta == test.theta);
  auto loopvar = theta->MapOutputLoopVar(*thetaOutput);

  auto storeStateOutput = loopvar.post->origin();
  auto store = jlm::rvsdg::TryGetOwnerNode<jlm::rvsdg::Node>(*storeStateOutput);
  assert(is<StoreNonVolatileOperation>(*store, 4, 2));
  assert(store->input(storeStateOutput->index() + 2)->origin() == loopvar.pre);

  auto lambdaEntrySplit = jlm::rvsdg::TryGetOwnerNode<jlm::rvsdg::Node>(*loopvar.input->origin());
  assert(is<LambdaEntryMemoryStateSplitOperation>(*lambdaEntrySplit, 1, 2));
}

static void
ValidateDeltaTest1SteensgaardAgnostic(const jlm::tests::DeltaTest1 & test)
{
  using namespace jlm::llvm;

  assert(test.lambda_h->subregion()->numNodes() == 7);

  auto lambdaEntrySplit = jlm::rvsdg::TryGetOwnerNode<jlm::rvsdg::Node>(
      test.lambda_h->GetFunctionArguments()[1]->SingleUser());
  assert(is<LambdaEntryMemoryStateSplitOperation>(*lambdaEntrySplit, 1, 4));

  auto storeF =
      jlm::rvsdg::TryGetOwnerNode<jlm::rvsdg::Node>(test.constantFive->output(0)->SingleUser());
  assert(is<StoreNonVolatileOperation>(*storeF, 3, 1));
  assert(
      jlm::rvsdg::TryGetOwnerNode<jlm::rvsdg::Node>(*storeF->input(2)->origin())
      == lambdaEntrySplit);

  auto deltaStateIndex = storeF->input(2)->origin()->index();

  auto loadF = jlm::rvsdg::TryGetOwnerNode<jlm::rvsdg::Node>(
      test.lambda_g->GetFunctionArguments()[0]->SingleUser());
  assert(is<LoadNonVolatileOperation>(*loadF, 2, 2));
  assert(loadF->input(1)->origin()->index() == deltaStateIndex);
}

static void
ValidateDeltaTest1SteensgaardRegionAware(const jlm::tests::DeltaTest1 & test)
{
  using namespace jlm::llvm;

  assert(test.lambda_h->subregion()->numNodes() == 7);

  auto lambdaEntrySplit = jlm::rvsdg::TryGetOwnerNode<jlm::rvsdg::Node>(
      test.lambda_h->GetFunctionArguments()[1]->SingleUser());
  assert(is<LambdaEntryMemoryStateSplitOperation>(*lambdaEntrySplit, 1, 1));

  auto storeF =
      jlm::rvsdg::TryGetOwnerNode<jlm::rvsdg::Node>(test.constantFive->output(0)->SingleUser());
  assert(is<StoreNonVolatileOperation>(*storeF, 3, 1));
  assert(
      jlm::rvsdg::TryGetOwnerNode<jlm::rvsdg::Node>(*storeF->input(2)->origin())
      == lambdaEntrySplit);

  auto deltaStateIndex = storeF->input(2)->origin()->index();

  auto loadF = jlm::rvsdg::TryGetOwnerNode<jlm::rvsdg::Node>(
      test.lambda_g->GetFunctionArguments()[0]->SingleUser());
  assert(is<LoadNonVolatileOperation>(*loadF, 2, 2));
  assert(loadF->input(1)->origin()->index() == deltaStateIndex);
}

static void
ValidateDeltaTest2SteensgaardAgnostic(const jlm::tests::DeltaTest2 & test)
{
  using namespace jlm::llvm;

  assert(test.lambda_f2->subregion()->numNodes() == 9);

  auto lambdaEntrySplit = jlm::rvsdg::TryGetOwnerNode<jlm::rvsdg::Node>(
      test.lambda_f2->GetFunctionArguments()[1]->SingleUser());
  assert(is<LambdaEntryMemoryStateSplitOperation>(*lambdaEntrySplit, 1, 5));

  auto storeD1InF2 = jlm::rvsdg::TryGetOwnerNode<jlm::rvsdg::Node>(
      test.lambda_f2->GetContextVars()[0].inner->SingleUser());
  assert(is<StoreNonVolatileOperation>(*storeD1InF2, 3, 1));
  assert(
      jlm::rvsdg::TryGetOwnerNode<jlm::rvsdg::Node>(*storeD1InF2->input(2)->origin())
      == lambdaEntrySplit);

  auto d1StateIndex = storeD1InF2->input(2)->origin()->index();

  auto storeD1InF1 = jlm::rvsdg::TryGetOwnerNode<jlm::rvsdg::Node>(
      test.lambda_f1->GetContextVars()[0].inner->SingleUser());
  assert(is<StoreNonVolatileOperation>(*storeD1InF1, 3, 1));

  assert(d1StateIndex == storeD1InF1->input(2)->origin()->index());

  auto storeD2InF2 = jlm::rvsdg::TryGetOwnerNode<jlm::rvsdg::Node>(
      test.lambda_f2->GetContextVars()[1].inner->SingleUser());
  assert(is<StoreNonVolatileOperation>(*storeD1InF2, 3, 1));

  assert(d1StateIndex != storeD2InF2->input(2)->origin()->index());
}

static void
ValidateDeltaTest2SteensgaardRegionAware(const jlm::tests::DeltaTest2 & test)
{
  using namespace jlm::llvm;

  /* Validate f1() */
  {
    assert(test.lambda_f1->subregion()->numNodes() == 4);

    auto lambdaExitMerge = jlm::rvsdg::TryGetOwnerNode<jlm::rvsdg::Node>(
        *test.lambda_f1->GetFunctionResults()[1]->origin());
    assert(is<LambdaExitMemoryStateMergeOperation>(*lambdaExitMerge, 1, 1));

    auto storeNode =
        jlm::rvsdg::TryGetOwnerNode<jlm::rvsdg::Node>(*lambdaExitMerge->input(0)->origin());
    assert(is<StoreNonVolatileOperation>(*storeNode, 3, 1));

    auto lambdaEntrySplit =
        jlm::rvsdg::TryGetOwnerNode<jlm::rvsdg::Node>(*storeNode->input(2)->origin());
    assert(is<LambdaEntryMemoryStateSplitOperation>(*lambdaEntrySplit, 1, 1));
  }

  /* Validate f2() */
  {
    assert(test.lambda_f2->subregion()->numNodes() == 9);

    auto lambdaEntrySplit = jlm::rvsdg::TryGetOwnerNode<jlm::rvsdg::Node>(
        test.lambda_f2->GetFunctionArguments()[1]->SingleUser());
    assert(is<LambdaEntryMemoryStateSplitOperation>(*lambdaEntrySplit, 1, 2));

    auto storeD1 = jlm::rvsdg::TryGetOwnerNode<jlm::rvsdg::Node>(
        test.lambda_f2->GetContextVars()[0].inner->SingleUser());
    assert(is<StoreNonVolatileOperation>(*storeD1, 3, 1));
    assert(
        jlm::rvsdg::TryGetOwnerNode<jlm::rvsdg::Node>(*storeD1->input(2)->origin())
        == lambdaEntrySplit);

    auto storeD2 = jlm::rvsdg::TryGetOwnerNode<jlm::rvsdg::Node>(
        test.lambda_f2->GetContextVars()[1].inner->SingleUser());
    assert(is<StoreNonVolatileOperation>(*storeD2, 3, 1));
    assert(
        jlm::rvsdg::TryGetOwnerNode<jlm::rvsdg::Node>(*storeD2->input(2)->origin())
        == lambdaEntrySplit);

    auto callEntryMerge =
        jlm::rvsdg::TryGetOwnerNode<jlm::rvsdg::Node>(storeD1->output(0)->SingleUser());
    assert(is<CallEntryMemoryStateMergeOperation>(*callEntryMerge, 1, 1));

    auto callF1 =
        jlm::rvsdg::TryGetOwnerNode<jlm::rvsdg::Node>(callEntryMerge->output(0)->SingleUser());
    assert(is<CallOperation>(*callF1, 3, 2));

    auto callExitSplit =
        jlm::rvsdg::TryGetOwnerNode<jlm::rvsdg::Node>(callF1->output(1)->SingleUser());
    assert(is<CallExitMemoryStateSplitOperation>(*callExitSplit, 1, 1));

    auto lambdaExitMerge =
        jlm::rvsdg::TryGetOwnerNode<jlm::rvsdg::Node>(callExitSplit->output(0)->SingleUser());
    assert(is<LambdaExitMemoryStateMergeOperation>(*lambdaExitMerge, 2, 1));
  }
}

static void
ValidateDeltaTest3SteensgaardAgnostic(const jlm::tests::DeltaTest3 & test)
{
  using namespace jlm::llvm;

  /* validate f() */
  {
    assert(test.LambdaF().subregion()->numNodes() == 6);

    auto lambdaExitMerge = jlm::rvsdg::TryGetOwnerNode<jlm::rvsdg::Node>(
        *test.LambdaF().GetFunctionResults()[2]->origin());
    assert(is<LambdaExitMemoryStateMergeOperation>(*lambdaExitMerge, 5, 1));

    auto truncNode = jlm::rvsdg::TryGetOwnerNode<jlm::rvsdg::Node>(
        *test.LambdaF().GetFunctionResults()[0]->origin());
    assert(is<TruncOperation>(*truncNode, 1, 1));

    auto loadG1Node = jlm::rvsdg::TryGetOwnerNode<jlm::rvsdg::Node>(*truncNode->input(0)->origin());
    assert(is<LoadNonVolatileOperation>(*loadG1Node, 2, 2));

    auto lambdaEntrySplit =
        jlm::rvsdg::TryGetOwnerNode<jlm::rvsdg::Node>(*loadG1Node->input(1)->origin());
    assert(is<LambdaEntryMemoryStateSplitOperation>(*lambdaEntrySplit, 1, 5));

    jlm::rvsdg::Node * storeG2Node = nullptr;
    for (size_t n = 0; n < lambdaExitMerge->ninputs(); n++)
    {
      auto input = lambdaExitMerge->input(n);
      auto node = jlm::rvsdg::TryGetOwnerNode<jlm::rvsdg::Node>(*input->origin());
      if (is<StoreNonVolatileOperation>(node))
      {
        storeG2Node = node;
        break;
      }
    }
    assert(storeG2Node != nullptr);

    auto loadG2Node =
        jlm::rvsdg::TryGetOwnerNode<jlm::rvsdg::Node>(*storeG2Node->input(2)->origin());
    assert(is<LoadNonVolatileOperation>(*loadG2Node, 2, 2));

    auto node = jlm::rvsdg::TryGetOwnerNode<jlm::rvsdg::Node>(*loadG2Node->input(1)->origin());
    assert(node == lambdaEntrySplit);
  }
}

static void
ValidateDeltaTest3SteensgaardRegionAware(const jlm::tests::DeltaTest3 & test)
{
  using namespace jlm::llvm;

  /* validate f() */
  {
    assert(test.LambdaF().subregion()->numNodes() == 6);

    auto lambdaExitMerge = jlm::rvsdg::TryGetOwnerNode<jlm::rvsdg::Node>(
        *test.LambdaF().GetFunctionResults()[2]->origin());
    assert(is<LambdaExitMemoryStateMergeOperation>(*lambdaExitMerge, 2, 1));

    auto truncNode = jlm::rvsdg::TryGetOwnerNode<jlm::rvsdg::Node>(
        *test.LambdaF().GetFunctionResults()[0]->origin());
    assert(is<TruncOperation>(*truncNode, 1, 1));

    auto loadG1Node = jlm::rvsdg::TryGetOwnerNode<jlm::rvsdg::Node>(*truncNode->input(0)->origin());
    assert(is<LoadNonVolatileOperation>(*loadG1Node, 2, 2));

    auto lambdaEntrySplit =
        jlm::rvsdg::TryGetOwnerNode<jlm::rvsdg::Node>(*loadG1Node->input(1)->origin());
    assert(is<LambdaEntryMemoryStateSplitOperation>(*lambdaEntrySplit, 1, 2));

    jlm::rvsdg::Node * storeG2Node = nullptr;
    for (size_t n = 0; n < lambdaExitMerge->ninputs(); n++)
    {
      auto input = lambdaExitMerge->input(n);
      auto node = jlm::rvsdg::TryGetOwnerNode<jlm::rvsdg::Node>(*input->origin());
      if (is<StoreNonVolatileOperation>(node))
      {
        storeG2Node = node;
        break;
      }
    }
    assert(storeG2Node != nullptr);

    auto loadG2Node =
        jlm::rvsdg::TryGetOwnerNode<jlm::rvsdg::Node>(*storeG2Node->input(2)->origin());
    assert(is<LoadNonVolatileOperation>(*loadG2Node, 2, 2));

    auto node = jlm::rvsdg::TryGetOwnerNode<jlm::rvsdg::Node>(*loadG2Node->input(1)->origin());
    assert(node == lambdaEntrySplit);
  }
}

static void
ValidateImportTestSteensgaardAgnostic(const jlm::tests::ImportTest & test)
{
  using namespace jlm::llvm;

  assert(test.lambda_f2->subregion()->numNodes() == 9);

  auto lambdaEntrySplit = jlm::rvsdg::TryGetOwnerNode<jlm::rvsdg::Node>(
      test.lambda_f2->GetFunctionArguments()[1]->SingleUser());
  assert(is<LambdaEntryMemoryStateSplitOperation>(*lambdaEntrySplit, 1, 5));

  auto storeD1InF2 = jlm::rvsdg::TryGetOwnerNode<jlm::rvsdg::Node>(
      test.lambda_f2->GetContextVars()[0].inner->SingleUser());
  assert(is<StoreNonVolatileOperation>(*storeD1InF2, 3, 1));
  assert(
      jlm::rvsdg::TryGetOwnerNode<jlm::rvsdg::Node>(*storeD1InF2->input(2)->origin())
      == lambdaEntrySplit);

  auto d1StateIndex = storeD1InF2->input(2)->origin()->index();

  auto storeD1InF1 = jlm::rvsdg::TryGetOwnerNode<jlm::rvsdg::Node>(
      test.lambda_f1->GetContextVars()[0].inner->SingleUser());
  assert(is<StoreNonVolatileOperation>(*storeD1InF1, 3, 1));

  assert(d1StateIndex == storeD1InF1->input(2)->origin()->index());

  auto storeD2InF2 = jlm::rvsdg::TryGetOwnerNode<jlm::rvsdg::Node>(
      test.lambda_f2->GetContextVars()[1].inner->SingleUser());
  assert(is<StoreNonVolatileOperation>(*storeD1InF2, 3, 1));

  assert(d1StateIndex != storeD2InF2->input(2)->origin()->index());
}

static void
ValidateImportTestSteensgaardRegionAware(const jlm::tests::ImportTest & test)
{
  using namespace jlm::llvm;

  /* Validate f1() */
  {
    assert(test.lambda_f1->subregion()->numNodes() == 4);

    auto lambdaExitMerge = jlm::rvsdg::TryGetOwnerNode<jlm::rvsdg::Node>(
        *test.lambda_f1->GetFunctionResults()[1]->origin());
    assert(is<LambdaExitMemoryStateMergeOperation>(*lambdaExitMerge, 1, 1));

    auto storeNode =
        jlm::rvsdg::TryGetOwnerNode<jlm::rvsdg::Node>(*lambdaExitMerge->input(0)->origin());
    assert(is<StoreNonVolatileOperation>(*storeNode, 3, 1));

    auto lambdaEntrySplit =
        jlm::rvsdg::TryGetOwnerNode<jlm::rvsdg::Node>(*storeNode->input(2)->origin());
    assert(is<LambdaEntryMemoryStateSplitOperation>(*lambdaEntrySplit, 1, 1));
  }

  /* Validate f2() */
  {
    assert(test.lambda_f2->subregion()->numNodes() == 9);

    auto lambdaEntrySplit = jlm::rvsdg::TryGetOwnerNode<jlm::rvsdg::Node>(
        test.lambda_f2->GetFunctionArguments()[1]->SingleUser());
    assert(is<LambdaEntryMemoryStateSplitOperation>(*lambdaEntrySplit, 1, 2));

    auto storeD1 = jlm::rvsdg::TryGetOwnerNode<jlm::rvsdg::Node>(
        test.lambda_f2->GetContextVars()[0].inner->SingleUser());
    assert(is<StoreNonVolatileOperation>(*storeD1, 3, 1));
    assert(
        jlm::rvsdg::TryGetOwnerNode<jlm::rvsdg::Node>(*storeD1->input(2)->origin())
        == lambdaEntrySplit);

    auto storeD2 = jlm::rvsdg::TryGetOwnerNode<jlm::rvsdg::Node>(
        test.lambda_f2->GetContextVars()[1].inner->SingleUser());
    assert(is<StoreNonVolatileOperation>(*storeD2, 3, 1));
    assert(
        jlm::rvsdg::TryGetOwnerNode<jlm::rvsdg::Node>(*storeD2->input(2)->origin())
        == lambdaEntrySplit);

    auto callEntryMerge =
        jlm::rvsdg::TryGetOwnerNode<jlm::rvsdg::Node>(storeD1->output(0)->SingleUser());
    assert(is<CallEntryMemoryStateMergeOperation>(*callEntryMerge, 1, 1));

    auto callF1 =
        jlm::rvsdg::TryGetOwnerNode<jlm::rvsdg::Node>(callEntryMerge->output(0)->SingleUser());
    assert(is<CallOperation>(*callF1, 3, 2));

    auto callExitSplit =
        jlm::rvsdg::TryGetOwnerNode<jlm::rvsdg::Node>(callF1->output(1)->SingleUser());
    assert(is<CallExitMemoryStateSplitOperation>(*callExitSplit, 1, 1));

    auto lambdaExitMerge =
        jlm::rvsdg::TryGetOwnerNode<jlm::rvsdg::Node>(callExitSplit->output(0)->SingleUser());
    assert(is<LambdaExitMemoryStateMergeOperation>(*lambdaExitMerge, 2, 1));
  }
}

static void
ValidatePhiTestSteensgaardAgnostic(const jlm::tests::PhiTest1 & test)
{
  using namespace jlm::llvm;

  auto [joinNode, joinOp] = jlm::rvsdg::TryGetSimpleNodeAndOptionalOp<MemoryStateJoinOperation>(
      test.alloca->output(1)->SingleUser());
  assert(joinNode && joinOp);
  auto arrayStateIndex = joinNode->output(0)->SingleUser().index();

  auto lambdaExitMerge = jlm::rvsdg::TryGetOwnerNode<jlm::rvsdg::Node>(
      *test.lambda_fib->GetFunctionResults()[1]->origin());
  assert(is<LambdaExitMemoryStateMergeOperation>(*lambdaExitMerge, 4, 1));

  auto store = jlm::rvsdg::TryGetOwnerNode<jlm::rvsdg::Node>(
      *lambdaExitMerge->input(arrayStateIndex)->origin());
  assert(is<StoreNonVolatileOperation>(*store, 3, 1));

  auto gamma = jlm::rvsdg::TryGetOwnerNode<jlm::rvsdg::Node>(*store->input(2)->origin());
  assert(gamma == test.gamma);

  auto gammaStateIndex = store->input(2)->origin()->index();

  auto load1 = jlm::rvsdg::TryGetOwnerNode<jlm::rvsdg::Node>(
      *test.gamma->GetExitVars()[gammaStateIndex].branchResult[0]->origin());
  assert(is<LoadNonVolatileOperation>(*load1, 2, 2));

  auto load2 = jlm::rvsdg::TryGetOwnerNode<jlm::rvsdg::Node>(*load1->input(1)->origin());
  assert(is<LoadNonVolatileOperation>(*load2, 2, 2));

  assert(load2->input(1)->origin()->index() == arrayStateIndex);
}

static void
ValidatePhiTestSteensgaardRegionAware(const jlm::tests::PhiTest1 & test)
{
  using namespace jlm::llvm;

  auto lambdaExitMerge = jlm::rvsdg::TryGetOwnerNode<jlm::rvsdg::Node>(
      *test.lambda_fib->GetFunctionResults()[1]->origin());
  assert(is<LambdaExitMemoryStateMergeOperation>(*lambdaExitMerge, 1, 1));

  auto gamma = jlm::rvsdg::TryGetOwnerNode<jlm::rvsdg::Node>(
      *test.lambda_fib->GetFunctionResults()[0]->origin());
  assert(gamma == test.gamma);

  // In the region aware, we know that the alloca is non-reentrant, so there is no Join
  auto [node, op] = jlm::rvsdg::TryGetSimpleNodeAndOptionalOp<MemoryStateJoinOperation>(
      test.alloca->output(1)->SingleUser());
  assert(!op);
}

static void
ValidateMemcpySteensgaardAgnostic(const jlm::tests::MemcpyTest & test)
{
  using namespace jlm::llvm;

  /*
   * Validate function f
   */
  {
    auto lambdaExitMerge = jlm::rvsdg::TryGetOwnerNode<jlm::rvsdg::Node>(
        *test.LambdaF().GetFunctionResults()[2]->origin());
    assert(is<LambdaExitMemoryStateMergeOperation>(*lambdaExitMerge, 5, 1));

    auto load = jlm::rvsdg::TryGetOwnerNode<jlm::rvsdg::Node>(
        *test.LambdaF().GetFunctionResults()[0]->origin());
    assert(is<LoadNonVolatileOperation>(*load, 3, 3));

    auto store = jlm::rvsdg::TryGetOwnerNode<jlm::rvsdg::Node>(*load->input(1)->origin());
    assert(is<StoreNonVolatileOperation>(*store, 4, 2));

    auto lambdaEntrySplit =
        jlm::rvsdg::TryGetOwnerNode<jlm::rvsdg::Node>(*store->input(2)->origin());
    assert(is<LambdaEntryMemoryStateSplitOperation>(*lambdaEntrySplit, 1, 5));
  }

  /*
   * Validate function g
   */
  {
    auto lambdaExitMerge = jlm::rvsdg::TryGetOwnerNode<jlm::rvsdg::Node>(
        *test.LambdaG().GetFunctionResults()[2]->origin());
    assert(is<LambdaExitMemoryStateMergeOperation>(*lambdaExitMerge, 5, 1));

    auto callExitSplit =
        jlm::rvsdg::TryGetOwnerNode<jlm::rvsdg::Node>(*lambdaExitMerge->input(0)->origin());
    assert(is<CallExitMemoryStateSplitOperation>(*callExitSplit, 1, 5));

    auto call = jlm::rvsdg::TryGetOwnerNode<jlm::rvsdg::Node>(*callExitSplit->input(0)->origin());
    assert(is<CallOperation>(*call, 3, 3));

    auto callEntryMerge = jlm::rvsdg::TryGetOwnerNode<jlm::rvsdg::Node>(*call->input(2)->origin());
    assert(is<CallEntryMemoryStateMergeOperation>(*callEntryMerge, 5, 1));

    jlm::rvsdg::Node * memcpy = nullptr;
    for (size_t n = 0; n < callEntryMerge->ninputs(); n++)
    {
      auto node =
          jlm::rvsdg::TryGetOwnerNode<jlm::rvsdg::Node>(*callEntryMerge->input(n)->origin());
      if (is<MemCpyNonVolatileOperation>(node))
        memcpy = node;
    }
    assert(memcpy != nullptr);
    assert(is<MemCpyNonVolatileOperation>(*memcpy, 5, 2));

    auto lambdaEntrySplit =
        jlm::rvsdg::TryGetOwnerNode<jlm::rvsdg::Node>(*memcpy->input(4)->origin());
    assert(is<LambdaEntryMemoryStateSplitOperation>(*lambdaEntrySplit, 1, 5));
  }
}

static void
ValidateMemcpySteensgaardRegionAware(const jlm::tests::MemcpyTest & test)
{
  using namespace jlm::llvm;

  /*
   * Validate function f
   */
  {
    auto lambdaExitMerge = jlm::rvsdg::TryGetOwnerNode<jlm::rvsdg::Node>(
        *test.LambdaF().GetFunctionResults()[2]->origin());
    assert(is<LambdaExitMemoryStateMergeOperation>(*lambdaExitMerge, 2, 1));

    auto load = jlm::rvsdg::TryGetOwnerNode<jlm::rvsdg::Node>(
        *test.LambdaF().GetFunctionResults()[0]->origin());
    assert(is<LoadNonVolatileOperation>(*load, 3, 3));

    auto store = jlm::rvsdg::TryGetOwnerNode<jlm::rvsdg::Node>(*load->input(1)->origin());
    assert(is<StoreNonVolatileOperation>(*store, 4, 2));

    auto lambdaEntrySplit =
        jlm::rvsdg::TryGetOwnerNode<jlm::rvsdg::Node>(*store->input(2)->origin());
    assert(is<LambdaEntryMemoryStateSplitOperation>(*lambdaEntrySplit, 1, 2));
  }

  /*
   * Validate function g
   */
  {
    auto callNode = jlm::rvsdg::TryGetOwnerNode<jlm::rvsdg::Node>(
        test.LambdaG().GetContextVars()[2].inner->SingleUser());
    assert(is<CallOperation>(*callNode, 3, 3));

    auto callEntryMerge =
        jlm::rvsdg::TryGetOwnerNode<jlm::rvsdg::Node>(*callNode->input(2)->origin());
    assert(is<CallEntryMemoryStateMergeOperation>(*callEntryMerge, 2, 1));

    auto callExitSplit =
        jlm::rvsdg::TryGetOwnerNode<jlm::rvsdg::Node>(callNode->output(2)->SingleUser());
    assert(is<CallExitMemoryStateSplitOperation>(*callExitSplit, 1, 2));

    auto memcpyNode =
        jlm::rvsdg::TryGetOwnerNode<jlm::rvsdg::Node>(*callEntryMerge->input(0)->origin());
    assert(is<MemCpyNonVolatileOperation>(*memcpyNode, 5, 2));

    auto lambdaEntrySplit =
        jlm::rvsdg::TryGetOwnerNode<jlm::rvsdg::Node>(*memcpyNode->input(3)->origin());
    assert(is<LambdaEntryMemoryStateSplitOperation>(*lambdaEntrySplit, 1, 2));
    assert(
        jlm::rvsdg::TryGetOwnerNode<jlm::rvsdg::Node>(*memcpyNode->input(4)->origin())
        == lambdaEntrySplit);

    auto lambdaExitMerge =
        jlm::rvsdg::TryGetOwnerNode<jlm::rvsdg::Node>(callExitSplit->output(0)->SingleUser());
    assert(is<LambdaExitMemoryStateMergeOperation>(*lambdaExitMerge, 2, 1));
  }
}

static void
ValidateFreeNullTestSteensgaardAgnostic(const jlm::tests::FreeNullTest & test)
{
  using namespace jlm::llvm;
  using namespace jlm::rvsdg;

  auto lambdaExitMerge = jlm::rvsdg::TryGetOwnerNode<jlm::rvsdg::Node>(
      *GetMemoryStateRegionResult(test.LambdaMain()).origin());
  assert(is<LambdaExitMemoryStateMergeOperation>(*lambdaExitMerge, 2, 1));

  auto free = jlm::rvsdg::TryGetOwnerNode<jlm::rvsdg::Node>(
      *test.LambdaMain().GetFunctionResults()[0]->origin());
  assert(is<FreeOperation>(*free, 2, 1));

  auto lambdaEntrySplit =
      jlm::rvsdg::TryGetOwnerNode<jlm::rvsdg::Node>(*lambdaExitMerge->input(0)->origin());
  assert(is<LambdaEntryMemoryStateSplitOperation>(*lambdaEntrySplit, 1, 2));
}

static void
TestMemoryStateEncoder()
{
  using namespace jlm::llvm::aa;

  ValidateTest<jlm::tests::StoreTest1, Steensgaard, AgnosticModRefSummarizer>(
      ValidateStoreTest1SteensgaardAgnostic);
  ValidateTest<jlm::tests::StoreTest1, Steensgaard, RegionAwareModRefSummarizer>(
      ValidateStoreTest1SteensgaardRegionAware);

  ValidateTest<jlm::tests::StoreTest2, Steensgaard, AgnosticModRefSummarizer>(
      ValidateStoreTest2SteensgaardAgnostic);
  ValidateTest<jlm::tests::StoreTest2, Steensgaard, RegionAwareModRefSummarizer>(
      ValidateStoreTest2SteensgaardRegionAware);

  ValidateTest<jlm::tests::LoadTest1, Steensgaard, AgnosticModRefSummarizer>(
      ValidateLoadTest1SteensgaardAgnostic);
  ValidateTest<jlm::tests::LoadTest1, Steensgaard, RegionAwareModRefSummarizer>(
      ValidateLoadTest1SteensgaardRegionAware);

  ValidateTest<jlm::tests::LoadTest2, Steensgaard, AgnosticModRefSummarizer>(
      ValidateLoadTest2SteensgaardAgnostic);
  ValidateTest<jlm::tests::LoadTest2, Steensgaard, RegionAwareModRefSummarizer>(
      ValidateLoadTest2SteensgaardRegionAware);

  ValidateTest<jlm::tests::LoadFromUndefTest, Steensgaard, AgnosticModRefSummarizer>(
      ValidateLoadFromUndefSteensgaardAgnostic);
  ValidateTest<jlm::tests::LoadFromUndefTest, Steensgaard, RegionAwareModRefSummarizer>(
      ValidateLoadFromUndefSteensgaardRegionAware);

  ValidateTest<jlm::tests::CallTest1, Steensgaard, AgnosticModRefSummarizer>(
      ValidateCallTest1SteensgaardAgnostic);
  ValidateTest<jlm::tests::CallTest1, Steensgaard, RegionAwareModRefSummarizer>(
      ValidateCallTest1SteensgaardRegionAware);

  ValidateTest<jlm::tests::CallTest2, Steensgaard, AgnosticModRefSummarizer>(
      ValidateCallTest2SteensgaardAgnostic);
  ValidateTest<jlm::tests::CallTest2, Steensgaard, RegionAwareModRefSummarizer>(
      ValidateCallTest2SteensgaardRegionAware);

  ValidateTest<jlm::tests::IndirectCallTest1, Steensgaard, AgnosticModRefSummarizer>(
      ValidateIndirectCallTest1SteensgaardAgnostic);
  ValidateTest<jlm::tests::IndirectCallTest1, Steensgaard, RegionAwareModRefSummarizer>(
      ValidateIndirectCallTest1SteensgaardRegionAware);

  ValidateTest<jlm::tests::IndirectCallTest2, Steensgaard, AgnosticModRefSummarizer>(
      ValidateIndirectCallTest2SteensgaardAgnostic);
  ValidateTest<jlm::tests::IndirectCallTest2, Steensgaard, RegionAwareModRefSummarizer>(
      ValidateIndirectCallTest2SteensgaardRegionAware);

  ValidateTest<jlm::tests::GammaTest, Steensgaard, AgnosticModRefSummarizer>(
      ValidateGammaTestSteensgaardAgnostic);
  ValidateTest<jlm::tests::GammaTest, Steensgaard, RegionAwareModRefSummarizer>(
      ValidateGammaTestSteensgaardRegionAware);

  ValidateTest<jlm::tests::ThetaTest, Steensgaard, AgnosticModRefSummarizer>(
      ValidateThetaTestSteensgaardAgnostic);
  ValidateTest<jlm::tests::ThetaTest, Steensgaard, RegionAwareModRefSummarizer>(
      ValidateThetaTestSteensgaardRegionAware);

  ValidateTest<jlm::tests::DeltaTest1, Steensgaard, AgnosticModRefSummarizer>(
      ValidateDeltaTest1SteensgaardAgnostic);
  ValidateTest<jlm::tests::DeltaTest1, Steensgaard, RegionAwareModRefSummarizer>(
      ValidateDeltaTest1SteensgaardRegionAware);

  ValidateTest<jlm::tests::DeltaTest2, Steensgaard, AgnosticModRefSummarizer>(
      ValidateDeltaTest2SteensgaardAgnostic);
  ValidateTest<jlm::tests::DeltaTest2, Steensgaard, RegionAwareModRefSummarizer>(
      ValidateDeltaTest2SteensgaardRegionAware);

  ValidateTest<jlm::tests::DeltaTest3, Steensgaard, AgnosticModRefSummarizer>(
      ValidateDeltaTest3SteensgaardAgnostic);
  ValidateTest<jlm::tests::DeltaTest3, Steensgaard, RegionAwareModRefSummarizer>(
      ValidateDeltaTest3SteensgaardRegionAware);

  ValidateTest<jlm::tests::ImportTest, Steensgaard, AgnosticModRefSummarizer>(
      ValidateImportTestSteensgaardAgnostic);
  ValidateTest<jlm::tests::ImportTest, Steensgaard, RegionAwareModRefSummarizer>(
      ValidateImportTestSteensgaardRegionAware);

  ValidateTest<jlm::tests::PhiTest1, Steensgaard, AgnosticModRefSummarizer>(
      ValidatePhiTestSteensgaardAgnostic);
  ValidateTest<jlm::tests::PhiTest1, Steensgaard, RegionAwareModRefSummarizer>(
      ValidatePhiTestSteensgaardRegionAware);

  ValidateTest<jlm::tests::MemcpyTest, Steensgaard, AgnosticModRefSummarizer>(
      ValidateMemcpySteensgaardAgnostic);
  ValidateTest<jlm::tests::MemcpyTest, Steensgaard, RegionAwareModRefSummarizer>(
      ValidateMemcpySteensgaardRegionAware);

  ValidateTest<jlm::tests::FreeNullTest, Steensgaard, AgnosticModRefSummarizer>(
      ValidateFreeNullTestSteensgaardAgnostic);
}
JLM_UNIT_TEST_REGISTER("jlm/llvm/opt/alias-analyses/TestMemoryStateEncoder", TestMemoryStateEncoder)<|MERGE_RESOLUTION|>--- conflicted
+++ resolved
@@ -51,7 +51,6 @@
       summarizer.SummarizeModRefs(rvsdgModule, *pointsToGraph, statisticsCollector);
 
   jlm::llvm::aa::MemoryStateEncoder encoder;
-  std::cout << "run encoder\n";
   encoder.Encode(rvsdgModule, *modRefSummary, statisticsCollector);
   // jlm::rvsdg::view(&rvsdgModule.Rvsdg().GetRootRegion(), stdout);
 
@@ -116,11 +115,7 @@
 {
   using namespace jlm::llvm;
 
-<<<<<<< HEAD
-  assert(test.lambda->subregion()->nnodes() == 1);
-=======
-  assert(test.lambda->subregion()->numNodes() == 14);
->>>>>>> 121f2a19
+  assert(test.lambda->subregion()->numNodes() == 1);
 
   auto lambdaExitMerge = jlm::rvsdg::TryGetOwnerNode<jlm::rvsdg::Node>(
       *test.lambda->GetFunctionResults()[0]->origin());
@@ -189,12 +184,7 @@
 ValidateStoreTest2SteensgaardRegionAware(const jlm::tests::StoreTest2 & test)
 {
   using namespace jlm::llvm;
-<<<<<<< HEAD
-
-  assert(test.lambda->subregion()->nnodes() == 1);
-=======
-  assert(test.lambda->subregion()->numNodes() == 17);
->>>>>>> 121f2a19
+  assert(test.lambda->subregion()->numNodes() == 1);
 
   auto lambdaExitMerge = jlm::rvsdg::TryGetOwnerNode<jlm::rvsdg::Node>(
       *test.lambda->GetFunctionResults()[0]->origin());
@@ -331,12 +321,7 @@
 ValidateLoadTest2SteensgaardRegionAware(const jlm::tests::LoadTest2 & test)
 {
   using namespace jlm::llvm;
-<<<<<<< HEAD
-
-  assert(test.lambda->subregion()->nnodes() == 1);
-=======
-  assert(test.lambda->subregion()->numNodes() == 19);
->>>>>>> 121f2a19
+  assert(test.lambda->subregion()->numNodes() == 1);
 
   auto lambdaExitMerge = jlm::rvsdg::TryGetOwnerNode<jlm::rvsdg::Node>(
       *test.lambda->GetFunctionResults()[0]->origin());
@@ -820,11 +805,7 @@
 
   // validate function test()
   {
-<<<<<<< HEAD
-    assert(test.GetLambdaTest().subregion()->nnodes() == 14);
-=======
-    assert(test.GetLambdaTest().subregion()->numNodes() == 18);
->>>>>>> 121f2a19
+    assert(test.GetLambdaTest().subregion()->numNodes() == 14);
 
     auto lambdaExitMerge = jlm::rvsdg::TryGetOwnerNode<jlm::rvsdg::Node>(
         *test.GetLambdaTest().GetFunctionResults()[2]->origin());
@@ -845,11 +826,7 @@
 
   // validate function test2()
   {
-<<<<<<< HEAD
-    assert(test.GetLambdaTest2().subregion()->nnodes() == 5);
-=======
-    assert(test.GetLambdaTest2().subregion()->numNodes() == 8);
->>>>>>> 121f2a19
+    assert(test.GetLambdaTest2().subregion()->numNodes() == 5);
 
     auto lambdaExitMerge = jlm::rvsdg::TryGetOwnerNode<jlm::rvsdg::Node>(
         *test.GetLambdaTest2().GetFunctionResults()[2]->origin());
@@ -1567,4 +1544,5 @@
   ValidateTest<jlm::tests::FreeNullTest, Steensgaard, AgnosticModRefSummarizer>(
       ValidateFreeNullTestSteensgaardAgnostic);
 }
+
 JLM_UNIT_TEST_REGISTER("jlm/llvm/opt/alias-analyses/TestMemoryStateEncoder", TestMemoryStateEncoder)