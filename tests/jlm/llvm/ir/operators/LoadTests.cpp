--- conflicted
+++ resolved
@@ -104,25 +104,13 @@
 
   auto & ex = GraphExport::Create(*loadNode.output(0), "l");
 
-<<<<<<< HEAD
-  //	jlm::rvsdg::view(&graph.GetRootRegion(), stdout);
-
-  // Act
-  nf->set_mutable(true);
-  nf->set_load_alloca_reducible(true);
-  graph.Normalize();
+  jlm::rvsdg::view(&graph.GetRootRegion(), stdout);
+
+  // Act
+  jlm::rvsdg::ReduceNode<LoadNonVolatileOperation>(NormalizeLoadAlloca, loadNode);
   graph.Prune();
 
-  //	jlm::rvsdg::view(&graph.GetRootRegion(), stdout);
-=======
-  jlm::rvsdg::view(graph.root(), stdout);
-
-  // Act
-  jlm::rvsdg::ReduceNode<LoadNonVolatileOperation>(NormalizeLoadAlloca, loadNode);
-  graph.prune();
-
-  jlm::rvsdg::view(graph.root(), stdout);
->>>>>>> 507b9b4c
+  jlm::rvsdg::view(&graph.GetRootRegion(), stdout);
 
   // Assert
   auto node = jlm::rvsdg::output::GetNode(*ex.origin());
@@ -220,14 +208,8 @@
   view(&graph.GetRootRegion(), stdout);
 
   // Act
-<<<<<<< HEAD
-  nf->set_mutable(true);
-  nf->set_multiple_origin_reducible(true);
-  graph.Normalize();
-=======
   auto success =
       jlm::rvsdg::ReduceNode<LoadNonVolatileOperation>(NormalizeLoadDuplicateState, loadNode);
->>>>>>> 507b9b4c
 
   view(&graph.GetRootRegion(), stdout);
 
@@ -278,28 +260,16 @@
   auto & ex1 = GraphExport::Create(*loadNode1.output(0), "l1");
   auto & ex2 = GraphExport::Create(*loadNode2.output(0), "l2");
 
-<<<<<<< HEAD
-  //	jlm::rvsdg::view(&graph.GetRootRegion(), stdout);
-
-  // Act
-  nf->set_mutable(true);
-  nf->set_load_store_state_reducible(true);
-  graph.Normalize();
-  graph.Prune();
-
-  //	jlm::rvsdg::view(&graph.GetRootRegion(), stdout);
-=======
-  jlm::rvsdg::view(graph.root(), stdout);
+  jlm::rvsdg::view(&graph.GetRootRegion(), stdout);
 
   // Act
   auto success1 =
       jlm::rvsdg::ReduceNode<LoadNonVolatileOperation>(NormalizeLoadStoreState, loadNode1);
   auto success2 =
       jlm::rvsdg::ReduceNode<LoadNonVolatileOperation>(NormalizeLoadStoreState, loadNode2);
-  graph.prune();
-
-  jlm::rvsdg::view(graph.root(), stdout);
->>>>>>> 507b9b4c
+  graph.Prune();
+
+  jlm::rvsdg::view(&graph.GetRootRegion(), stdout);
 
   // Assert
   assert(success1);
@@ -344,31 +314,17 @@
   auto & x1 = GraphExport::Create(*loadNode.output(0), "value");
   auto & x2 = GraphExport::Create(*loadNode.output(1), "state");
 
-<<<<<<< HEAD
-  // jlm::rvsdg::view(&graph.GetRootRegion(), stdout);
-
-  // Act
-  nf->set_mutable(true);
-  nf->set_load_store_reducible(true);
+  jlm::rvsdg::view(&graph.GetRootRegion(), stdout);
+
+  // Act
+  auto success = jlm::rvsdg::ReduceNode<LoadNonVolatileOperation>(NormalizeLoadStore, loadNode);
   graph.Normalize();
 
-  // jlm::rvsdg::view(&graph.GetRootRegion(), stdout);
-
-  // Assert
+  jlm::rvsdg::view(&graph.GetRootRegion(), stdout);
+
+  // Assert
+  assert(success);
   assert(graph.GetRootRegion().nnodes() == 1);
-=======
-  jlm::rvsdg::view(graph.root(), stdout);
-
-  // Act
-  auto success = jlm::rvsdg::ReduceNode<LoadNonVolatileOperation>(NormalizeLoadStore, loadNode);
-  graph.normalize();
-
-  jlm::rvsdg::view(graph.root(), stdout);
-
-  // Assert
-  assert(success);
-  assert(graph.root()->nnodes() == 1);
->>>>>>> 507b9b4c
   assert(x1.origin() == v);
   assert(x2.origin() == s1);
 
@@ -414,25 +370,14 @@
   jlm::rvsdg::view(&graph.GetRootRegion(), stdout);
 
   // Act
-<<<<<<< HEAD
-  nf->set_mutable(true);
-  nf->set_load_load_state_reducible(true);
-  graph.Normalize();
+  auto success = jlm::rvsdg::ReduceNode<LoadNonVolatileOperation>(NormalizeLoadLoadState, loadNode);
   graph.Prune();
-=======
-  auto success = jlm::rvsdg::ReduceNode<LoadNonVolatileOperation>(NormalizeLoadLoadState, loadNode);
-  graph.prune();
->>>>>>> 507b9b4c
-
-  jlm::rvsdg::view(&graph.GetRootRegion(), stdout);
-
-  // Assert
-<<<<<<< HEAD
+
+  jlm::rvsdg::view(&graph.GetRootRegion(), stdout);
+
+  // Assert
+  assert(success);
   assert(graph.GetRootRegion().nnodes() == 6);
-=======
-  assert(success);
-  assert(graph.root()->nnodes() == 6);
->>>>>>> 507b9b4c
 
   auto ld = jlm::rvsdg::output::GetNode(*x1.origin());
   assert(is<LoadNonVolatileOperation>(ld));
