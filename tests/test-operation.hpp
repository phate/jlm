--- conflicted
+++ resolved
@@ -366,72 +366,6 @@
   {}
 };
 
-<<<<<<< HEAD
-class StructuralNodeResult final : public rvsdg::RegionResult
-=======
-class StructuralNodeArgument final : public rvsdg::RegionArgument
->>>>>>> ecff7d84
-{
-  friend TestStructuralNode;
-
-public:
-<<<<<<< HEAD
-  ~StructuralNodeResult() noexcept override;
-
-  StructuralNodeResult &
-  Copy(rvsdg::Output & origin, rvsdg::StructuralOutput * output) override;
-
-private:
-  StructuralNodeResult(rvsdg::Output & origin, StructuralNodeOutput * output)
-      : rvsdg::RegionResult(origin.region(), &origin, output, origin.Type())
-  {}
-
-  static StructuralNodeResult &
-  Create(rvsdg::Output & origin)
-  {
-    auto result = new StructuralNodeResult(origin, nullptr);
-    origin.region()->append_result(result);
-    return *result;
-  }
-
-  static StructuralNodeResult &
-  Create(rvsdg::Output & origin, StructuralNodeOutput & output)
-  {
-    auto result = new StructuralNodeResult(origin, &output);
-    origin.region()->append_result(result);
-    return *result;
-=======
-  ~StructuralNodeArgument() noexcept override;
-
-  StructuralNodeArgument &
-  Copy(rvsdg::Region & region, rvsdg::StructuralInput * input) override;
-
-private:
-  StructuralNodeArgument(
-      rvsdg::Region & region,
-      StructuralNodeInput * input,
-      std::shared_ptr<const rvsdg::Type> type)
-      : rvsdg::RegionArgument(&region, input, std::move(type))
-  {}
-
-  static StructuralNodeArgument &
-  Create(rvsdg::Region & region, StructuralNodeInput & input)
-  {
-    auto argument = new StructuralNodeArgument(region, &input, input.Type());
-    region.append_argument(argument);
-    return *argument;
-  }
-
-  static StructuralNodeArgument &
-  Create(rvsdg::Region & region, std::shared_ptr<const rvsdg::Type> type)
-  {
-    auto argument = new StructuralNodeArgument(region, nullptr, std::move(type));
-    region.append_argument(argument);
-    return *argument;
->>>>>>> ecff7d84
-  }
-};
-
 class TestOperation final : public rvsdg::SimpleOperation
 {
 public:
