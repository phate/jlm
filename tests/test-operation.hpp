/*
 * Copyright 2017 Nico Reißmann <nico.reissmann@gmail.com>
 * See COPYING for terms of redistribution.
 */

#ifndef TESTS_TEST_OPERATION_HPP
#define TESTS_TEST_OPERATION_HPP

#include <jlm/rvsdg/binary.hpp>
#include <jlm/rvsdg/node.hpp>
#include <jlm/rvsdg/nullary.hpp>
#include <jlm/rvsdg/operation.hpp>
#include <jlm/rvsdg/simple-node.hpp>
#include <jlm/rvsdg/structural-node.hpp>
#include <jlm/rvsdg/substitution.hpp>
#include <jlm/rvsdg/type.hpp>
#include <jlm/rvsdg/unary.hpp>

#include <jlm/llvm/ir/tac.hpp>

namespace jlm::tests
{

/**
 * Represents an import into the RVSDG of an external entity.
 * It can be used for testing of graph imports.
 */
class GraphImport final : public rvsdg::GraphImport
{
  GraphImport(rvsdg::Graph & graph, std::shared_ptr<const rvsdg::Type> type, std::string name)
      : rvsdg::GraphImport(graph, std::move(type), std::move(name))
  {}

public:
  GraphImport &
  Copy(rvsdg::Region & region, rvsdg::StructuralInput * input) override;

  static GraphImport &
  Create(rvsdg::Graph & graph, std::shared_ptr<const rvsdg::Type> type, std::string name)
  {
    auto graphImport = new GraphImport(graph, std::move(type), std::move(name));
    graph.GetRootRegion().append_argument(graphImport);
    return *graphImport;
  }
};

/**
 * Represents an export from the RVSDG of an internal entity.
 * It can be used for testing of graph exports.
 */
class GraphExport final : public rvsdg::GraphExport
{
  GraphExport(rvsdg::Output & origin, std::string name)
      : rvsdg::GraphExport(origin, std::move(name))
  {}

public:
  GraphExport &
  Copy(rvsdg::Output & origin, rvsdg::StructuralOutput * output) override;

  static GraphExport &
  Create(rvsdg::Output & origin, std::string name)
  {
    auto graphExport = new GraphExport(origin, std::move(name));
    origin.region()->graph()->GetRootRegion().append_result(graphExport);
    return *graphExport;
  }
};

class NullaryOperation final : public rvsdg::NullaryOperation
{
public:
  explicit NullaryOperation(const std::shared_ptr<const jlm::rvsdg::Type> & resultType)
      : rvsdg::NullaryOperation(resultType)
  {}

  bool
  operator==(const Operation & other) const noexcept override
  {
    const auto nullaryOperation = dynamic_cast<const NullaryOperation *>(&other);
    return nullaryOperation && *result(0) == *nullaryOperation->result(0);
  }

  [[nodiscard]] std::string
  debug_string() const override
  {
    return "NullaryOperation";
  }

  [[nodiscard]] std::unique_ptr<Operation>
  copy() const override
  {
    return std::make_unique<NullaryOperation>(this->result(0));
  }
};

/* unary operation */

class TestUnaryOperation final : public rvsdg::UnaryOperation
{
public:
  ~TestUnaryOperation() noexcept override;

  TestUnaryOperation(
      std::shared_ptr<const rvsdg::Type> srctype,
      std::shared_ptr<const rvsdg::Type> dsttype) noexcept
      : rvsdg::UnaryOperation(std::move(srctype), std::move(dsttype))
  {}

  bool
  operator==(const Operation & other) const noexcept override;

  rvsdg::unop_reduction_path_t
  can_reduce_operand(const rvsdg::Output * operand) const noexcept override;

  rvsdg::Output *
  reduce_operand(rvsdg::unop_reduction_path_t path, rvsdg::Output * operand) const override;

  [[nodiscard]] std::string
  debug_string() const override;

  [[nodiscard]] std::unique_ptr<Operation>
  copy() const override;

  static rvsdg::Node *
  create(
      rvsdg::Region *,
      std::shared_ptr<const rvsdg::Type> srctype,
      rvsdg::Output * operand,
      std::shared_ptr<const rvsdg::Type> dsttype)
  {
    return &rvsdg::CreateOpNode<TestUnaryOperation>(
        { operand },
        std::move(srctype),
        std::move(dsttype));
  }

  static inline rvsdg::Output *
  create_normalized(
      std::shared_ptr<const rvsdg::Type> srctype,
      rvsdg::Output * operand,
      std::shared_ptr<const rvsdg::Type> dsttype)
  {
    return rvsdg::CreateOpNode<TestUnaryOperation>(
               { operand },
               std::move(srctype),
               std::move(dsttype))
        .output(0);
  }
};

static inline bool
is_unary_op(const rvsdg::Operation & op) noexcept
{
  return dynamic_cast<const TestUnaryOperation *>(&op);
}

static inline bool
is_unary_node(const rvsdg::Node * node) noexcept
{
  return jlm::rvsdg::is<TestUnaryOperation>(node);
}

class TestBinaryOperation final : public rvsdg::BinaryOperation
{
public:
  ~TestBinaryOperation() noexcept override;

  TestBinaryOperation(
      const std::shared_ptr<const rvsdg::Type> & srctype,
      std::shared_ptr<const rvsdg::Type> dsttype,
      const enum BinaryOperation::flags & flags) noexcept
      : BinaryOperation({ srctype, srctype }, std::move(dsttype)),
        flags_(flags)
  {}

  bool
  operator==(const Operation & other) const noexcept override;

  rvsdg::binop_reduction_path_t
  can_reduce_operand_pair(const rvsdg::Output * op1, const rvsdg::Output * op2)
      const noexcept override;

  rvsdg::Output *
  reduce_operand_pair(rvsdg::unop_reduction_path_t path, rvsdg::Output * op1, rvsdg::Output * op2)
      const override;

  enum BinaryOperation::flags
  flags() const noexcept override;

  [[nodiscard]] std::string
  debug_string() const override;

  [[nodiscard]] std::unique_ptr<Operation>
  copy() const override;

  static rvsdg::Node *
  create(
      const std::shared_ptr<const rvsdg::Type> & srctype,
      std::shared_ptr<const rvsdg::Type> dsttype,
      rvsdg::Output * op1,
      rvsdg::Output * op2)
  {
    return &rvsdg::CreateOpNode<TestBinaryOperation>(
        { op1, op2 },
        srctype,
        std::move(dsttype),
        BinaryOperation::flags::none);
  }

  static inline rvsdg::Output *
  create_normalized(
      const std::shared_ptr<const rvsdg::Type> srctype,
      std::shared_ptr<const rvsdg::Type> dsttype,
      rvsdg::Output * op1,
      rvsdg::Output * op2)
  {
    return rvsdg::CreateOpNode<TestBinaryOperation>(
               { op1, op2 },
               srctype,
               std::move(dsttype),
               flags::none)
        .output(0);
  }

private:
  enum BinaryOperation::flags flags_;
};

class TestStructuralOperation final : public rvsdg::StructuralOperation
{
public:
  ~TestStructuralOperation() noexcept override;

  [[nodiscard]] std::string
  debug_string() const override;

  [[nodiscard]] std::unique_ptr<Operation>
  copy() const override;
};

class StructuralNodeInput;

class TestStructuralNode final : public rvsdg::StructuralNode
{
public:
  ~TestStructuralNode() noexcept override;

private:
  TestStructuralNode(rvsdg::Region * parent, size_t nsubregions)
      : StructuralNode(parent, nsubregions)
  {}

public:
  /**
   * \brief A variable routed in a \ref TestStructuralNode
   */
  struct InputVar
  {
    rvsdg::Input * input{};
    std::vector<rvsdg::Output *> argument{};
  };

  /**
   * \brief A variable routed out of a \ref TestStructuralNode
   */
  struct OutputVar
  {
    rvsdg::Output * output{};
    std::vector<rvsdg::Input *> result{};
  };

  /**
   * Add an input WITHOUT subregion arguments to a \ref TestStructuralNode.
   *
   * @param origin Value to be routed in.
   * @return Description of input variable.
   */
  InputVar
  AddInput(rvsdg::Output & origin);

  /**
   * Add an input WITH subregion arguments to a \ref TestStructuralNode.
   *
   * @param origin Value to be routed in.
   * @return Description of input variable.
   */
  InputVar
  AddInputWithArguments(rvsdg::Output & origin);

  /**
   * Add subregion arguments WITHOUT an input to a \ref TestStructuralNode.
   * @param type The argument type
   * @return Description of input variable
   */
  InputVar
  AddArguments(const std::shared_ptr<const rvsdg::Type> & type);

  /**
   * Add an output WITHOUT subregion results to a \ref TestStructuralNode.
   *
   * @param type The output type
   * @return Description of output variable.
   */
  OutputVar
  AddOutput(std::shared_ptr<const rvsdg::Type> type);

  /**
   * Add an output WITH subregion results to a \ref TestStructuralNode.
   *
   * @param origins The values to be routed out.
   * @return Description of output variable.
   */
  OutputVar
  AddOutputWithResults(const std::vector<rvsdg::Output *> & origins);

  /**
   * Add subregion results WITHOUT output to a \ref TestStructuralNode.
   *
   * @param origins The values to be routed out.
   * @return Description of output variable.
   */
  OutputVar
  AddResults(const std::vector<rvsdg::Output *> & origins);

  [[nodiscard]] const TestStructuralOperation &
  GetOperation() const noexcept override;

  static TestStructuralNode *
  create(rvsdg::Region * parent, size_t nsubregions)
  {
    return new TestStructuralNode(parent, nsubregions);
  }

  TestStructuralNode *
  copy(rvsdg::Region * region, rvsdg::SubstitutionMap & smap) const override;
};

class StructuralNodeInput final : public rvsdg::StructuralInput
{
  friend TestStructuralNode;

public:
  ~StructuralNodeInput() noexcept override;

private:
  StructuralNodeInput(
      TestStructuralNode & node,
      rvsdg::Output & origin,
      std::shared_ptr<const rvsdg::Type> type)
      : StructuralInput(&node, &origin, std::move(type))
  {}
};

<<<<<<< HEAD
class StructuralNodeOutput final : public rvsdg::StructuralOutput
=======
class StructuralNodeArgument final : public rvsdg::RegionArgument
>>>>>>> 13da5cd3
{
  friend TestStructuralNode;

public:
<<<<<<< HEAD
  ~StructuralNodeOutput() noexcept override;

private:
  StructuralNodeOutput(TestStructuralNode & node, std::shared_ptr<const rvsdg::Type> type)
      : StructuralOutput(&node, std::move(type))
  {}
=======
  ~StructuralNodeArgument() noexcept override;

  StructuralNodeArgument &
  Copy(rvsdg::Region & region, rvsdg::StructuralInput * input) override;

private:
  StructuralNodeArgument(
      rvsdg::Region & region,
      StructuralNodeInput * input,
      std::shared_ptr<const rvsdg::Type> type)
      : rvsdg::RegionArgument(&region, input, std::move(type))
  {}

  static StructuralNodeArgument &
  Create(rvsdg::Region & region, StructuralNodeInput & input)
  {
    auto argument = new StructuralNodeArgument(region, &input, input.Type());
    region.append_argument(argument);
    return *argument;
  }

  static StructuralNodeArgument &
  Create(rvsdg::Region & region, std::shared_ptr<const rvsdg::Type> type)
  {
    auto argument = new StructuralNodeArgument(region, nullptr, std::move(type));
    region.append_argument(argument);
    return *argument;
  }
>>>>>>> 13da5cd3
};

class TestOperation final : public rvsdg::SimpleOperation
{
public:
  ~TestOperation() noexcept override;

  TestOperation(
      std::vector<std::shared_ptr<const rvsdg::Type>> arguments,
      std::vector<std::shared_ptr<const rvsdg::Type>> results)
      : SimpleOperation(std::move(arguments), std::move(results))
  {}

  TestOperation(const TestOperation &) = default;

  bool
  operator==(const Operation & other) const noexcept override;

  [[nodiscard]] std::string
  debug_string() const override;

  [[nodiscard]] std::unique_ptr<Operation>
  copy() const override;

  static rvsdg::SimpleNode *
  create(
      rvsdg::Region * region,
      const std::vector<rvsdg::Output *> & operands,
      std::vector<std::shared_ptr<const rvsdg::Type>> result_types)
  {
    std::vector<std::shared_ptr<const rvsdg::Type>> operand_types;
    for (const auto & operand : operands)
      operand_types.push_back(operand->Type());

    return Create(region, operand_types, operands, result_types);
  }

  static rvsdg::SimpleNode *
  Create(
      rvsdg::Region * region,
      std::vector<std::shared_ptr<const rvsdg::Type>> operandTypes,
      const std::vector<rvsdg::Output *> & operands,
      std::vector<std::shared_ptr<const rvsdg::Type>> resultTypes)
  {
    return operands.empty() ? &rvsdg::CreateOpNode<TestOperation>(
                                  *region,
                                  std::move(operandTypes),
                                  std::move(resultTypes))
                            : &rvsdg::CreateOpNode<TestOperation>(
                                  { operands },
                                  std::move(operandTypes),
                                  std::move(resultTypes));
  }
};

static inline std::unique_ptr<llvm::ThreeAddressCode>
create_testop_tac(
    const std::vector<const llvm::Variable *> & arguments,
    std::vector<std::shared_ptr<const rvsdg::Type>> result_types)
{
  std::vector<std::shared_ptr<const rvsdg::Type>> argument_types;
  for (const auto & arg : arguments)
    argument_types.push_back(arg->Type());

  TestOperation op(std::move(argument_types), std::move(result_types));
  return llvm::ThreeAddressCode::create(op, arguments);
}

static inline std::vector<rvsdg::Output *>
create_testop(
    rvsdg::Region * region,
    const std::vector<rvsdg::Output *> & operands,
    std::vector<std::shared_ptr<const rvsdg::Type>> result_types)
{
  std::vector<std::shared_ptr<const rvsdg::Type>> operand_types;
  for (const auto & operand : operands)
    operand_types.push_back(operand->Type());

  return operands.empty() ? outputs(&rvsdg::CreateOpNode<TestOperation>(
                                *region,
                                std::move(operand_types),
                                std::move(result_types)))
                          : outputs(&rvsdg::CreateOpNode<TestOperation>(
                                operands,
                                std::move(operand_types),
                                std::move(result_types)));
}

class TestGraphArgument final : public jlm::rvsdg::RegionArgument
{
private:
  TestGraphArgument(
      rvsdg::Region & region,
      rvsdg::StructuralInput * input,
      std::shared_ptr<const jlm::rvsdg::Type> type)
      : jlm::rvsdg::RegionArgument(&region, input, type)
  {}

public:
  TestGraphArgument &
  Copy(rvsdg::Region & region, rvsdg::StructuralInput * input) override
  {
    return Create(region, input, Type());
  }

  static TestGraphArgument &
  Create(
      rvsdg::Region & region,
      rvsdg::StructuralInput * input,
      std::shared_ptr<const jlm::rvsdg::Type> type)
  {
    auto graphArgument = new TestGraphArgument(region, input, std::move(type));
    region.append_argument(graphArgument);
    return *graphArgument;
  }
};

class TestGraphResult final : public jlm::rvsdg::RegionResult
{
private:
  TestGraphResult(
      rvsdg::Region & region,
      jlm::rvsdg::Output & origin,
      rvsdg::StructuralOutput * output)
      : jlm::rvsdg::RegionResult(&region, &origin, output, origin.Type())
  {}

  TestGraphResult(rvsdg::Output & origin, rvsdg::StructuralOutput * output)
      : TestGraphResult(*origin.region(), origin, output)
  {}

public:
  TestGraphResult &
  Copy(rvsdg::Output & origin, rvsdg::StructuralOutput * output) override
  {
    return Create(origin, output);
  }

  static TestGraphResult &
  Create(rvsdg::Region & region, jlm::rvsdg::Output & origin, rvsdg::StructuralOutput * output)
  {
    auto graphResult = new TestGraphResult(region, origin, output);
    origin.region()->append_result(graphResult);
    return *graphResult;
  }

  static TestGraphResult &
  Create(rvsdg::Output & origin, rvsdg::StructuralOutput * output)
  {
    return Create(*origin.region(), origin, output);
  }
};

}

#endif<|MERGE_RESOLUTION|>--- conflicted
+++ resolved
@@ -352,54 +352,6 @@
   {}
 };
 
-<<<<<<< HEAD
-class StructuralNodeOutput final : public rvsdg::StructuralOutput
-=======
-class StructuralNodeArgument final : public rvsdg::RegionArgument
->>>>>>> 13da5cd3
-{
-  friend TestStructuralNode;
-
-public:
-<<<<<<< HEAD
-  ~StructuralNodeOutput() noexcept override;
-
-private:
-  StructuralNodeOutput(TestStructuralNode & node, std::shared_ptr<const rvsdg::Type> type)
-      : StructuralOutput(&node, std::move(type))
-  {}
-=======
-  ~StructuralNodeArgument() noexcept override;
-
-  StructuralNodeArgument &
-  Copy(rvsdg::Region & region, rvsdg::StructuralInput * input) override;
-
-private:
-  StructuralNodeArgument(
-      rvsdg::Region & region,
-      StructuralNodeInput * input,
-      std::shared_ptr<const rvsdg::Type> type)
-      : rvsdg::RegionArgument(&region, input, std::move(type))
-  {}
-
-  static StructuralNodeArgument &
-  Create(rvsdg::Region & region, StructuralNodeInput & input)
-  {
-    auto argument = new StructuralNodeArgument(region, &input, input.Type());
-    region.append_argument(argument);
-    return *argument;
-  }
-
-  static StructuralNodeArgument &
-  Create(rvsdg::Region & region, std::shared_ptr<const rvsdg::Type> type)
-  {
-    auto argument = new StructuralNodeArgument(region, nullptr, std::move(type));
-    region.append_argument(argument);
-    return *argument;
-  }
->>>>>>> 13da5cd3
-};
-
 class TestOperation final : public rvsdg::SimpleOperation
 {
 public:
