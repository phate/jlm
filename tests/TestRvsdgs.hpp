/*
 * Copyright 2020 Nico Reißmann <nico.reissmann@gmail.com>
 * See COPYING for terms of redistribution.
 */

#include <jlm/llvm/ir/operators.hpp>
#include <jlm/llvm/ir/RvsdgModule.hpp>
#include <jlm/rvsdg/theta.hpp>

namespace jlm::tests
{

/**
 * \brief RvsdgTest class
 */
class RvsdgTest
{
public:
  virtual ~RvsdgTest() = default;

  jlm::llvm::RvsdgModule &
  module()
  {
    InitializeTest();
    return *module_;
  }

  const jlm::rvsdg::graph &
  graph()
  {
    return module().Rvsdg();
  }

  /**
   * Needs to be called to create the RVSDG module provided by the class.
   * Will automatically be called by the module() and graph() accessors.
   */
  void
  InitializeTest()
  {
    if (module_ == nullptr)
      module_ = SetupRvsdg();
  }

private:
  /**
   * \brief Create RVSDG for this test.
   */
  virtual std::unique_ptr<jlm::llvm::RvsdgModule>
  SetupRvsdg() = 0;

  std::unique_ptr<jlm::llvm::RvsdgModule> module_;
};

/** \brief StoreTest1 class
 *
 * This function sets up an RVSDG representing the following function:
 *
 * \code{.c}
 *   void f()
 *   {
 *     uint32_t d;
 *     uint32_t * c;
 *     uint32_t ** b;
 *     uint32_t *** a;
 *
 *     a = &b;
 *     b = &c;
 *     c = &d;
 *   }
 * \endcode
 *
 * It uses a single memory state to sequentialize the respective memory
 * operations.
 */
class StoreTest1 final : public RvsdgTest
{
private:
  std::unique_ptr<jlm::llvm::RvsdgModule>
  SetupRvsdg() override;

public:
  jlm::llvm::lambda::node * lambda;

  jlm::rvsdg::node * size;

  jlm::rvsdg::node * alloca_a;
  jlm::rvsdg::node * alloca_b;
  jlm::rvsdg::node * alloca_c;
  jlm::rvsdg::node * alloca_d;
};

/** \brief StoreTest2 class
 *
 * This function sets up an RVSDG representing the following function:
 *
 * \code{.c}
 *   void f()
 *   {
 *     uint32_t a, b;
 *     uint32_t * x, * y;
 *     uint32_t ** p;
 *
 *     x = &a;
 *     y = &b;
 *     p = &x;
 *     p = &y;
 *   }
 * \endcode
 *
 * It uses a single memory state to sequentialize the respective memory
 * operations.
 */
class StoreTest2 final : public RvsdgTest
{
private:
  std::unique_ptr<jlm::llvm::RvsdgModule>
  SetupRvsdg() override;

public:
  jlm::llvm::lambda::node * lambda;

  jlm::rvsdg::node * size;

  jlm::rvsdg::node * alloca_a;
  jlm::rvsdg::node * alloca_b;
  jlm::rvsdg::node * alloca_x;
  jlm::rvsdg::node * alloca_y;
  jlm::rvsdg::node * alloca_p;
};

/** \brief LoadTest1 class
 *
 * This function sets up an RVSDG representing the following function:
 *
 * \code{.c}
 *   uint32_t f(uint32_t ** p)
 *   {
 *     uint32_t * x = *p;
 *     uint32_t a = *x;
 *     return a;
 *   }
 * \endcode
 *
 * It uses a single memory state to sequentialize the respective memory
 * operations.
 */
class LoadTest1 final : public RvsdgTest
{
private:
  std::unique_ptr<jlm::llvm::RvsdgModule>
  SetupRvsdg() override;

public:
  jlm::llvm::lambda::node * lambda;

  jlm::rvsdg::node * load_p;
  jlm::rvsdg::node * load_x;
};

/** \brief LoadTest2 class
 *
 * This function sets up an RVSDG representing the following function:
 *
 * \code{.c}
 *   void f()
 *   {
 *     uint32_t a, b;
 *     uint32_t * x, * y;
 *     uint32_t ** p;
 *
 *     x = &a;
 *     y = &b;
 *     p = &x;
 *     y = *p;
 *   }
 * \endcode
 *
 * It uses a single memory state to sequentialize the respective memory
 * operations.
 */
class LoadTest2 final : public RvsdgTest
{
private:
  std::unique_ptr<jlm::llvm::RvsdgModule>
  SetupRvsdg() override;

public:
  jlm::llvm::lambda::node * lambda;

  jlm::rvsdg::node * size;

  jlm::rvsdg::node * alloca_a;
  jlm::rvsdg::node * alloca_b;
  jlm::rvsdg::node * alloca_x;
  jlm::rvsdg::node * alloca_y;
  jlm::rvsdg::node * alloca_p;

  jlm::rvsdg::node * load_x;
  jlm::rvsdg::node * load_a;
};

/** \brief LoadFromUndefTest class
 *
 * This function sets up an RVSDG representing the following function:
 *
 * \code{.c}
 *   int f()
 *   {
 *     int * x;
 *     return *x;
 *   }
 * \endcode
 *
 * It uses a single memory state to sequentialize the respective memory
 * operations.
 */
class LoadFromUndefTest final : public RvsdgTest
{
private:
  std::unique_ptr<jlm::llvm::RvsdgModule>
  SetupRvsdg() override;

public:
  [[nodiscard]] const jlm::llvm::lambda::node &
  Lambda() const noexcept
  {
    return *Lambda_;
  }

  [[nodiscard]] const jlm::rvsdg::node *
  UndefValueNode() const noexcept
  {
    return UndefValueNode_;
  }

private:
  jlm::llvm::lambda::node * Lambda_;
  jlm::rvsdg::node * UndefValueNode_;
};

/** \brief GetElementPtrTest class
 *
 * This function sets up an RVSDG representing the following function:
 *
 * \code{.c}
 *   struct point {
 *     uint32_t x;
 *     uint32_t y;
 *   };
 *
 *   uint32_t f(const struct point * p)
 *   {
 *     return p->x + p->y;
 *   }
 * \endcode
 *
 * It uses a single memory state to sequentialize the respective memory
 * operations.
 */
class GetElementPtrTest final : public RvsdgTest
{
private:
  std::unique_ptr<jlm::llvm::RvsdgModule>
  SetupRvsdg() override;

public:
  jlm::llvm::lambda::node * lambda;

  jlm::rvsdg::node * getElementPtrX;
  jlm::rvsdg::node * getElementPtrY;
};

/** \brief BitCastTest class
 *
 * This function sets up an RVSDG representing the following function:
 *
 * \code{.c}
 *   uint16_t * f(uint32_t * p)
 *   {
 *     return (uint16_t*)p;
 *   }
 * \endcode
 */
class BitCastTest final : public RvsdgTest
{
private:
  std::unique_ptr<jlm::llvm::RvsdgModule>
  SetupRvsdg() override;

public:
  jlm::llvm::lambda::node * lambda;

  jlm::rvsdg::node * bitCast;
};

/** \brief Bits2PtrTest class
 *
 * This function sets up an RVSDG representing the following code snippet:
 *
 * \code{.c}
 *   static void*
 *   bit2ptr(ptrdiff_t i)
 *   {
 *     return (void*)i;
 *   }
 *
 *   void
 *   test(ptrdiff_t i)
 *   {
 *     bit2ptr(i);
 *   }
 * \endcode
 *
 * It uses a single memory state to sequentialize the respective memory operations.
 */
class Bits2PtrTest final : public RvsdgTest
{
public:
  [[nodiscard]] const jlm::llvm::lambda::node &
  GetLambdaBits2Ptr() const noexcept
  {
    return *LambdaBits2Ptr_;
  }

  [[nodiscard]] const jlm::llvm::lambda::node &
  GetLambdaTest() const noexcept
  {
    return *LambdaTest_;
  }

  [[nodiscard]] const jlm::llvm::CallNode &
  GetCallNode() const noexcept
  {
    return *CallNode_;
  }

  [[nodiscard]] const jlm::rvsdg::node &
  GetBitsToPtrNode() const noexcept
  {
    return *BitsToPtrNode_;
  }

private:
  std::unique_ptr<jlm::llvm::RvsdgModule>
  SetupRvsdg() override;

  jlm::llvm::lambda::node * LambdaBits2Ptr_;
  jlm::llvm::lambda::node * LambdaTest_;

  jlm::rvsdg::node * BitsToPtrNode_;

  jlm::llvm::CallNode * CallNode_;
};

/** \brief ConstantPointerNullTest class
 *
 * This function sets up an RVSDG representing the following function:
 *
 * \code{.c}
 *   void f(uint32_t ** i)
 *   {
 *	    *i = NULL;
 *   }
 * \endcode
 */
class ConstantPointerNullTest final : public RvsdgTest
{
private:
  std::unique_ptr<jlm::llvm::RvsdgModule>
  SetupRvsdg() override;

public:
  jlm::llvm::lambda::node * lambda;

  jlm::rvsdg::node * constantPointerNullNode;
};

/** \brief CallTest1 class
 *
 * This function sets up an RVSDG representing the following function:
 *
 * \code{.c}
 *	  static uint32_t
 *	  f(uint32_t * x, uint32_t * y)
 *	  {
 *	    return *x + *y;
 *	  }
 *
 *	  static uint32_t
 *	  g(uint32_t * x, uint32_t * y)
 *	  {
 *	    return *x - *y;
 *	  }
 *
 *	  uint32_t
 *	  h()
 *	  {
 *	    uint32_t x = 5, y = 6, z = 7;
 *	    return f(&x, &y) + g(&z, &z);
 *	  }
 * \endcode
 *
 * It uses a single memory state to sequentialize the respective memory
 * operations within each function.
 */
class CallTest1 final : public RvsdgTest
{
private:
  std::unique_ptr<jlm::llvm::RvsdgModule>
  SetupRvsdg() override;

public:
  [[nodiscard]] const jlm::llvm::CallNode &
  CallF() const noexcept
  {
    return *CallF_;
  }

  [[nodiscard]] const jlm::llvm::CallNode &
  CallG() const noexcept
  {
    return *CallG_;
  }

  jlm::llvm::lambda::node * lambda_f;
  jlm::llvm::lambda::node * lambda_g;
  jlm::llvm::lambda::node * lambda_h;

  jlm::rvsdg::node * alloca_x;
  jlm::rvsdg::node * alloca_y;
  jlm::rvsdg::node * alloca_z;

private:
  jlm::llvm::CallNode * CallF_;
  jlm::llvm::CallNode * CallG_;
};

/** \brief CallTest2 class
 *
 * This function sets up an RVSDG representing the following function:
 *
 * \code{.c}
 *	  static uint32_t *
 *	  create(size_t n)
 *	  {
 *	    return (uint32_t*)malloc(n * sizeof(uint32_t));
 *	  }
 *
 *	  static void
 *	  destroy(uint32_t * p)
 *	  {
 *	    free(p);
 *	  }
 *
 *	  void
 *	  test()
 *	  {
 *		  uint32_t * p1 = create(6);
 *		  uint32_t * p2 = create(7);
 *
 *	    destroy(p1);
 *		  destroy(p2);
 *	  }
 * \endcode
 *
 * It uses a single memory state to sequentialize the respective memory
 * operations within each function.
 */
class CallTest2 final : public RvsdgTest
{
public:
  [[nodiscard]] const jlm::llvm::CallNode &
  CallCreate1() const noexcept
  {
    return *CallCreate1_;
  }

  [[nodiscard]] const jlm::llvm::CallNode &
  CallCreate2() const noexcept
  {
    return *CallCreate2_;
  }

  [[nodiscard]] const jlm::llvm::CallNode &
  CallDestroy1() const noexcept
  {
    return *CallDestroy1_;
  }

  [[nodiscard]] const jlm::llvm::CallNode &
  CallDestroy2() const noexcept
  {
    return *CallDestroy2_;
  }

  jlm::llvm::lambda::node * lambda_create;
  jlm::llvm::lambda::node * lambda_destroy;
  jlm::llvm::lambda::node * lambda_test;

  jlm::rvsdg::node * malloc;
  jlm::rvsdg::node * free;

private:
  std::unique_ptr<jlm::llvm::RvsdgModule>
  SetupRvsdg() override;

  jlm::llvm::CallNode * CallCreate1_;
  jlm::llvm::CallNode * CallCreate2_;

  jlm::llvm::CallNode * CallDestroy1_;
  jlm::llvm::CallNode * CallDestroy2_;
};

/** \brief IndirectCallTest1 class
 *
 * This function sets up an RVSDG representing the following function:
 *
 *	\code{.c}
 *	  static uint32_t
 *	  four()
 *	  {
 *	    return 4;
 *	  }
 *
 *	  static uint32_t
 *	  three()
 *	  {
 *	    return 3;
 *	  }
 *
 *	  static uint32_t
 *	  indcall(uint32_t (*f)())
 *	  {
 *	    return (*f)();
 *	  }
 *
 *	  uint32_t
 *	  test()
 *	  {
 *	    return indcall(&four) + indcall(&three);
 *	  }
 *	\endcode
 *
 *	It uses a single memory state to sequentialize the respective memory
 * operations within each function.
 */
class IndirectCallTest1 final : public RvsdgTest
{
public:
  [[nodiscard]] const jlm::llvm::CallNode &
  CallIndcall() const noexcept
  {
    return *CallIndcall_;
  }

  [[nodiscard]] const jlm::llvm::CallNode &
  CallThree() const noexcept
  {
    return *CallThree_;
  }

  [[nodiscard]] const jlm::llvm::CallNode &
  CallFour() const noexcept
  {
    return *CallFour_;
  }

  [[nodiscard]] const jlm::llvm::lambda::node &
  GetLambdaThree() const noexcept
  {
    return *LambdaThree_;
  }

  [[nodiscard]] const jlm::llvm::lambda::node &
  GetLambdaFour() const noexcept
  {
    return *LambdaFour_;
  }

  [[nodiscard]] const jlm::llvm::lambda::node &
  GetLambdaIndcall() const noexcept
  {
    return *LambdaIndcall_;
  }

  [[nodiscard]] const jlm::llvm::lambda::node &
  GetLambdaTest() const noexcept
  {
    return *LambdaTest_;
  }

private:
  std::unique_ptr<jlm::llvm::RvsdgModule>
  SetupRvsdg() override;

  jlm::llvm::CallNode * CallIndcall_;
  jlm::llvm::CallNode * CallThree_;
  jlm::llvm::CallNode * CallFour_;

  jlm::llvm::lambda::node * LambdaThree_;
  jlm::llvm::lambda::node * LambdaFour_;
  jlm::llvm::lambda::node * LambdaIndcall_;
  jlm::llvm::lambda::node * LambdaTest_;
};

/** \brief IndirectCallTest2 class
 *
 * This function sets up an RVSDG representing the following program:
 *
 * \code{.c}
 *   static int32_t g1 = 1;
 *   static int32_t g2 = 2;
 *
 *   static int32_t
 *   three()
 *   {
 *     return 3;
 *   }
 *
 *   static int32_t
 *   four()
 *   {
 *     return 4;
 *   }
 *
 *   static int32_t
 *   i(int32_t(*f)())
 *   {
 *     return f();
 *   }
 *
 *   static int32_t
 *   x(int32_t * p)
 *   {
 *     *p = 5;
 *     return i(&three);
 *   }
 *
 *   static int32_t
 *   y(int32_t * p)
 *   {
 *     *p = 6;
 *     return i(&four);
 *   }
 *
 *   int32_t
 *   test()
 *   {
 *     int32_t px;
 *     int32_t py;
 *     int32_t sum = x(&px) + y(&py);
 *     sum += g1 + g2;
 *
 *     return sum + px + py;
 *   }
 *
 *   int32_t
 *   test2()
 *   {
 *     int32_t pz;
 *     return x(&pz);
 *   }
 * \endcode
 *
 * It uses a single memory state to sequentialize the respective memory
 * operations within each function.
 */
class IndirectCallTest2 final : public RvsdgTest
{
public:
  [[nodiscard]] jlm::llvm::delta::node &
  GetDeltaG1() const noexcept
  {
    return *DeltaG1_;
  }

  [[nodiscard]] jlm::llvm::delta::node &
  GetDeltaG2() const noexcept
  {
    return *DeltaG2_;
  }

  [[nodiscard]] jlm::llvm::lambda::node &
  GetLambdaThree() const noexcept
  {
    return *LambdaThree_;
  }

  [[nodiscard]] jlm::llvm::lambda::node &
  GetLambdaFour() const noexcept
  {
    return *LambdaFour_;
  }

  [[nodiscard]] jlm::llvm::lambda::node &
  GetLambdaI() const noexcept
  {
    return *LambdaI_;
  }

  [[nodiscard]] jlm::llvm::lambda::node &
  GetLambdaX() const noexcept
  {
    return *LambdaX_;
  }

  [[nodiscard]] jlm::llvm::lambda::node &
  GetLambdaY() const noexcept
  {
    return *LambdaY_;
  }

  [[nodiscard]] jlm::llvm::lambda::node &
  GetLambdaTest() const noexcept
  {
    return *LambdaTest_;
  }

  [[nodiscard]] jlm::llvm::lambda::node &
  GetLambdaTest2() const noexcept
  {
    return *LambdaTest2_;
  }

  [[nodiscard]] jlm::llvm::CallNode &
  GetIndirectCall() const noexcept
  {
    return *IndirectCall_;
  }

  [[nodiscard]] jlm::llvm::CallNode &
  GetCallIWithThree() const noexcept
  {
    return *CallIWithThree_;
  }

  [[nodiscard]] jlm::llvm::CallNode &
  GetCallIWithFour() const noexcept
  {
    return *CallIWithFour_;
  }

  [[nodiscard]] jlm::llvm::CallNode &
  GetTestCallX() const noexcept
  {
    return *TestCallX_;
  }

  [[nodiscard]] jlm::llvm::CallNode &
  GetTest2CallX() const noexcept
  {
    return *Test2CallX_;
  }

  [[nodiscard]] jlm::llvm::CallNode &
  GetCallY() const noexcept
  {
    return *CallY_;
  }

  [[nodiscard]] jlm::rvsdg::simple_node &
  GetAllocaPx() const noexcept
  {
    return *AllocaPx_;
  }

  [[nodiscard]] jlm::rvsdg::simple_node &
  GetAllocaPy() const noexcept
  {
    return *AllocaPy_;
  }

  [[nodiscard]] jlm::rvsdg::simple_node &
  GetAllocaPz() const noexcept
  {
    return *AllocaPz_;
  }

private:
  std::unique_ptr<jlm::llvm::RvsdgModule>
  SetupRvsdg() override;

  jlm::llvm::delta::node * DeltaG1_;
  jlm::llvm::delta::node * DeltaG2_;

  jlm::llvm::lambda::node * LambdaThree_;
  jlm::llvm::lambda::node * LambdaFour_;
  jlm::llvm::lambda::node * LambdaI_;
  jlm::llvm::lambda::node * LambdaX_;
  jlm::llvm::lambda::node * LambdaY_;
  jlm::llvm::lambda::node * LambdaTest_;
  jlm::llvm::lambda::node * LambdaTest2_;

  jlm::llvm::CallNode * IndirectCall_;
  jlm::llvm::CallNode * CallIWithThree_;
  jlm::llvm::CallNode * CallIWithFour_;
  jlm::llvm::CallNode * TestCallX_;
  jlm::llvm::CallNode * Test2CallX_;
  jlm::llvm::CallNode * CallY_;

  jlm::rvsdg::simple_node * AllocaPx_;
  jlm::rvsdg::simple_node * AllocaPy_;
  jlm::rvsdg::simple_node * AllocaPz_;
};

/** \brief ExternalCallTest
 *
 * This function sets up an RVSDG representing the following program:
 *
 * \code{.c}
 *   int*
 *   g(const char * path, const char * mode);
 *
 *   int*
 *   f(const char * path, const char * mode)
 *   {
 *     return g(path, mode);
 *   }
 * \endcode
 *
 * It uses a single memory state to sequentialize the respective memory operations within each
 * function.
 */
class ExternalCallTest final : public RvsdgTest
{
public:
  [[nodiscard]] const jlm::llvm::lambda::node &
  LambdaF() const noexcept
  {
    return *LambdaF_;
  }

  [[nodiscard]] const jlm::llvm::CallNode &
  CallG() const noexcept
  {
    return *CallG_;
  }

  [[nodiscard]] const jlm::rvsdg::argument &
  ExternalGArgument() const noexcept
  {
    return *ExternalGArgument_;
  }

private:
  std::unique_ptr<jlm::llvm::RvsdgModule>
  SetupRvsdg() override;

  jlm::llvm::lambda::node * LambdaF_;

  jlm::llvm::CallNode * CallG_;

  jlm::rvsdg::argument * ExternalGArgument_;
};

/** \brief GammaTest class
 *
 * This function sets up an RVSDG representing the following function:
 *
 * \code{.c}
 *   uint32_t f(uint32_t c, uint32_t * p1, uint32_t * p2, uint32_t * p3, uint32_t * p4)
 *   {
 *		  uint32_t * tmp1, * tmp2;
 *     if (c == 0) {
 *		    tmp1 = p1;
 *       tmp2 = p2;
 *     } else {
 *		    tmp1 = p3;
 *       tmp2 = p4;
 *     }
 *		  return *tmp1 + *tmp2;
 *   }
 * \endcode
 *
 * It uses a single memory state to sequentialize the respective memory
 * operations.
 */
class GammaTest final : public RvsdgTest
{
private:
  std::unique_ptr<jlm::llvm::RvsdgModule>
  SetupRvsdg() override;

public:
  jlm::llvm::lambda::node * lambda;

  jlm::rvsdg::gamma_node * gamma;
};

/** \brief GammaTest2 class
 *
 * This class sets up an RVSDG representing the following code:
 *
 * \code{.c}
 *   static uint32_t
 *   f(uint32_t c, uint32_t* x, uint32_t* y)
 *   {
 *     uint32_t a;
 *     uint32_t* z = NULL;
 *
 *     if (c == 0)
 *     {
 *       a = *x;
 *       *z = 1;
 *     }
 *     else
 *     {
 *       a = *y;
 *       *z = 2;
 *     }
 *
 *     return a + *z;
 *   }
 *
 *   uint32_t
 *   g()
 *   {
 *     uint32_t x = 1;
 *     uint32_t y = 2;
 *
 *     return f(0, &x, &y);
 *   }
 *
 *   uint32_t
 *   h()
 *   {
 *     uint32_t x = 3;
 *     uint32_t y = 4;
 *
 *     return f(1, &x, &y);
 *   }
 * \endcode
 *
 * It uses a single memory state to sequentialize the respective memory operations.
 */
class GammaTest2 final : public RvsdgTest
{
public:
  [[nodiscard]] llvm::lambda::node &
  GetLambdaF() const noexcept
  {
    return *LambdaF_;
  }

  [[nodiscard]] llvm::lambda::node &
  GetLambdaG() const noexcept
  {
    return *LambdaG_;
  }

  [[nodiscard]] llvm::lambda::node &
  GetLambdaH() const noexcept
  {
    return *LambdaH_;
  }

  [[nodiscard]] rvsdg::gamma_node &
  GetGamma() const noexcept
  {
    return *Gamma_;
  }

  [[nodiscard]] llvm::CallNode &
  GetCallFromG() const noexcept
  {
    return *CallFromG_;
  }

  [[nodiscard]] llvm::CallNode &
  GetCallFromH() const noexcept
  {
    return *CallFromH_;
  }

  [[nodiscard]] rvsdg::node &
  GetAllocaXFromG() const noexcept
  {
    return *AllocaXFromG_;
  }

  [[nodiscard]] rvsdg::node &
  GetAllocaYFromG() const noexcept
  {
    return *AllocaYFromG_;
  }

  [[nodiscard]] rvsdg::node &
  GetAllocaXFromH() const noexcept
  {
    return *AllocaXFromH_;
  }

  [[nodiscard]] rvsdg::node &
  GetAllocaYFromH() const noexcept
  {
    return *AllocaYFromH_;
  }

  [[nodiscard]] rvsdg::node &
  GetAllocaZ() const noexcept
  {
    return *AllocaZ_;
  }

private:
  std::unique_ptr<llvm::RvsdgModule>
  SetupRvsdg() override;

  llvm::lambda::node * LambdaF_;
  llvm::lambda::node * LambdaG_;
  llvm::lambda::node * LambdaH_;

  rvsdg::gamma_node * Gamma_;

  llvm::CallNode * CallFromG_;
  llvm::CallNode * CallFromH_;

  rvsdg::node * AllocaXFromG_;
  rvsdg::node * AllocaYFromG_;
  rvsdg::node * AllocaXFromH_;
  rvsdg::node * AllocaYFromH_;
  rvsdg::node * AllocaZ_;
};

/** \brief ThetaTest class
 *
 * This function sets up an RVSDG representing the following function:
 *
 * \code{.c}
 *   void f(uint32_t l, uint32_t  a[], uint32_t c)
 *   {
 *		  uint32_t n = 0;
 *		  do {
 *		    a[n++] = c;
 *		  } while (n < l);
 *   }
 * \endcode
 *
 * It uses a single memory state to sequentialize the respective memory
 * operations.
 */
class ThetaTest final : public RvsdgTest
{
private:
  std::unique_ptr<jlm::llvm::RvsdgModule>
  SetupRvsdg() override;

public:
  jlm::llvm::lambda::node * lambda;
  jlm::rvsdg::theta_node * theta;
  jlm::rvsdg::node * gep;
};

/** \brief DeltaTest1 class
 *
 * This function sets up an RVSDG representing the following function:
 *
 * \code{.c}
 *   static uint32_t f;
 *
 *   static uint32_t
 *   g(uint32_t * v)
 *   {
 *     return *v;
 *   }
 *
 *   uint32_t
 *   h()
 *   {
 *     f = 5;
 *     return g(&f);
 *   }
 * \endcode
 *
 * It uses a single memory state to sequentialize the respective memory
 * operations.
 */
class DeltaTest1 final : public RvsdgTest
{
public:
  [[nodiscard]] const jlm::llvm::CallNode &
  CallG() const noexcept
  {
    return *CallG_;
  }

  jlm::llvm::lambda::node * lambda_g;
  jlm::llvm::lambda::node * lambda_h;

  jlm::llvm::delta::node * delta_f;

  jlm::rvsdg::node * constantFive;

private:
  std::unique_ptr<jlm::llvm::RvsdgModule>
  SetupRvsdg() override;

  jlm::llvm::CallNode * CallG_;
};

/** \brief DeltaTest2 class
 *
 *	This function sets up an RVSDG representing the following function:
 *
 * \code{.c}
 *   static uint32_t d1 = 0;
 *   static uint32_t d2 = 0;
 *
 *   static void
 *   f1()
 *   {
 *     d1 = 2;
 *   }
 *
 *   void
 *   f2()
 *   {
 *     d1 = 5;
 *     f1();
 *     d2 = 42;
 *   }
 * \endcode
 *
 * It uses a single memory state to sequentialize the respective memory
 * operations.
 */
class DeltaTest2 final : public RvsdgTest
{
public:
  [[nodiscard]] const jlm::llvm::CallNode &
  CallF1() const noexcept
  {
    return *CallF1_;
  }

  jlm::llvm::lambda::node * lambda_f1;
  jlm::llvm::lambda::node * lambda_f2;

  jlm::llvm::delta::node * delta_d1;
  jlm::llvm::delta::node * delta_d2;

private:
  std::unique_ptr<jlm::llvm::RvsdgModule>
  SetupRvsdg() override;

  jlm::llvm::CallNode * CallF1_;
};

/** \brief DeltaTest3 class
 *
 *	This function sets up an RVSDG representing the following function:
 *
 * \code{.c}
 *   static int32_t g1 = 1L;
 *   static int32_t *g2 = &g1;
 *
 *   static int16_t
 *   f()
 *   {
 *     g2 = g2;
 *     return g1;
 *   }
 *
 *   int16_t
 *   test()
 *   {
 *     return f();
 *   }
 * \endcode
 *
 * It uses a single memory state to sequentialize the respective memory
 * operations.
 */
class DeltaTest3 final : public RvsdgTest
{
public:
  [[nodiscard]] const jlm::llvm::lambda::node &
  LambdaF() const noexcept
  {
    return *LambdaF_;
  }

  [[nodiscard]] const jlm::llvm::lambda::node &
  LambdaTest() const noexcept
  {
    return *LambdaTest_;
  }

  [[nodiscard]] const jlm::llvm::delta::node &
  DeltaG1() const noexcept
  {
    return *DeltaG1_;
  }

  [[nodiscard]] const jlm::llvm::delta::node &
  DeltaG2() const noexcept
  {
    return *DeltaG2_;
  }

  [[nodiscard]] const jlm::llvm::CallNode &
  CallF() const noexcept
  {
    return *CallF_;
  }

private:
  std::unique_ptr<jlm::llvm::RvsdgModule>
  SetupRvsdg() override;

  jlm::llvm::lambda::node * LambdaF_;
  jlm::llvm::lambda::node * LambdaTest_;

  jlm::llvm::delta::node * DeltaG1_;
  jlm::llvm::delta::node * DeltaG2_;

  jlm::llvm::CallNode * CallF_;
};

/** \brief ImportTest class
 *
 *	This function sets up an RVSDG representing the following function:
 *
 * \code{.c}
 *   extern uint32_t d1 = 0;
 *   extern uint32_t d2 = 0;
 *
 *   static void
 *   f1()
 *   {
 *     d1 = 5;
 *   }
 *
 *   void
 *   f2()
 *   {
 *     d1 = 2;
 *     f1();
 *     d2 = 21;
 *   }
 * \endcode
 *
 * It uses a single memory state to sequentialize the respective memory
 * operations.
 */
class ImportTest final : public RvsdgTest
{
public:
  [[nodiscard]] const jlm::llvm::CallNode &
  CallF1() const noexcept
  {
    return *CallF1_;
  }

  jlm::llvm::lambda::node * lambda_f1;
  jlm::llvm::lambda::node * lambda_f2;

  jlm::rvsdg::argument * import_d1;
  jlm::rvsdg::argument * import_d2;

private:
  std::unique_ptr<jlm::llvm::RvsdgModule>
  SetupRvsdg() override;

  jlm::llvm::CallNode * CallF1_;
};

/** \brief PhiTest1 class
 *
 *	This function sets up an RVSDG representing the following code snippet:
 *
 * \code{.c}
 *	  static void
 *	  fib(uint64_t n, uint64_t result[])
 *	  {
 *	    if (n < 2) {
 *	      result[n] = n;
 *	      return;
 *	    }
 *
 *	    fib(n-1, result);
 *	    fib(n-2, result);
 *	    result[n] = result[n-1] + result[n-2];
 *	  }
 *
 *	  void
 *	  test()
 *	  {
 *	    uint64_t n = 10;
 *	    uint64_t results[n];
 *
 *	    fib(n, results);
 *	  }
 * \endcode
 *
 * It uses a single memory state to sequentialize the respective memory
 * operations.
 */
class PhiTest1 final : public RvsdgTest
{
public:
  [[nodiscard]] const jlm::llvm::CallNode &
  CallFib() const noexcept
  {
    return *CallFib_;
  }

  [[nodiscard]] const jlm::llvm::CallNode &
  CallFibm1() const noexcept
  {
    return *CallFibm1_;
  }

  [[nodiscard]] const jlm::llvm::CallNode &
  CallFibm2() const noexcept
  {
    return *CallFibm2_;
  }

  jlm::llvm::lambda::node * lambda_fib;
  jlm::llvm::lambda::node * lambda_test;

  jlm::rvsdg::gamma_node * gamma;

  jlm::llvm::phi::node * phi;

  jlm::rvsdg::node * alloca;

private:
  std::unique_ptr<jlm::llvm::RvsdgModule>
  SetupRvsdg() override;

  jlm::llvm::CallNode * CallFibm1_;
  jlm::llvm::CallNode * CallFibm2_;

  jlm::llvm::CallNode * CallFib_;
};

/** \brief PhiTest2 class
 *
 * This function sets up an RVSDG representing the following code snippet:
 *
 * \code{.c}
 *  static int32_t
 *  a(int32_t*);
 *
 *  static int32_t
 *  b(int32_t*);
 *
 *  static int32_t
 *  c(int32_t*);
 *
 *  static int32_t
 *  d(int32_t*);
 *
 *  static int32_t
 *  eight()
 *  {
 *    return 8;
 *  }
 *
 *  static int32_t
 *  i(int32_t(*f)())
 *  {
 *    return f();
 *  }
 *
 *  static int32_t
 *  a(int32_t * x)
 *  {
 *    *x = 1;
 *    int32_t pa;
 *    return b(&pa) + d(&pa);
 *  }
 *
 *  static int32_t
 *  b(int32_t * x)
 *  {
 *    *x = 2;
 *    int32_t pb;
 *    return i(&eight) + c(&pb);
 *  }
 *
 *  static int32_t
 *  c(int32_t * x)
 *  {
 *    *x = 3;
 *    int32_t pc;
 *    return a(&pc) + *x;
 *  }
 *
 *  static int32_t
 *  d(int32_t * x)
 *  {
 *    *x = 4;
 *    int32_t pd;
 *    return a(&pd);
 *  }
 *
 *  int32_t
 *  test()
 *  {
 *    int32_t pTest;
 *    return a(&pTest);
 *  }
 * \endcode
 *
 * It uses a single memory state to sequentialize the respective memory operations.
 */
class PhiTest2 final : public RvsdgTest
{
public:
  [[nodiscard]] jlm::llvm::lambda::node &
  GetLambdaEight() const noexcept
  {
    return *LambdaEight_;
  }

  [[nodiscard]] jlm::llvm::lambda::node &
  GetLambdaI() const noexcept
  {
    return *LambdaI_;
  }

  [[nodiscard]] jlm::llvm::lambda::node &
  GetLambdaA() const noexcept
  {
    return *LambdaA_;
  }

  [[nodiscard]] jlm::llvm::lambda::node &
  GetLambdaB() const noexcept
  {
    return *LambdaB_;
  }

  [[nodiscard]] jlm::llvm::lambda::node &
  GetLambdaC() const noexcept
  {
    return *LambdaC_;
  }

  [[nodiscard]] jlm::llvm::lambda::node &
  GetLambdaD() const noexcept
  {
    return *LambdaD_;
  }

  [[nodiscard]] jlm::llvm::lambda::node &
  GetLambdaTest() const noexcept
  {
    return *LambdaTest_;
  }

  [[nodiscard]] jlm::llvm::CallNode &
  GetCallAFromTest() const noexcept
  {
    return *CallAFromTest_;
  }

  [[nodiscard]] jlm::llvm::CallNode &
  GetCallAFromC() const noexcept
  {
    return *CallAFromC_;
  }

  [[nodiscard]] jlm::llvm::CallNode &
  GetCallAFromD() const noexcept
  {
    return *CallAFromD_;
  }

  [[nodiscard]] jlm::llvm::CallNode &
  GetCallB() const noexcept
  {
    return *CallB_;
  }

  [[nodiscard]] jlm::llvm::CallNode &
  GetCallC() const noexcept
  {
    return *CallC_;
  }

  [[nodiscard]] jlm::llvm::CallNode &
  GetCallD() const noexcept
  {
    return *CallD_;
  }

  [[nodiscard]] jlm::llvm::CallNode &
  GetCallI() const noexcept
  {
    return *CallI_;
  }

  [[nodiscard]] jlm::llvm::CallNode &
  GetIndirectCall() const noexcept
  {
    return *IndirectCall_;
  }

  [[nodiscard]] jlm::rvsdg::simple_node &
  GetPTestAlloca() const noexcept
  {
    return *PTestAlloca_;
  }

  [[nodiscard]] jlm::rvsdg::simple_node &
  GetPaAlloca() const noexcept
  {
    return *PaAlloca_;
  }

  [[nodiscard]] jlm::rvsdg::simple_node &
  GetPbAlloca() const noexcept
  {
    return *PbAlloca_;
  }

  [[nodiscard]] jlm::rvsdg::simple_node &
  GetPcAlloca() const noexcept
  {
    return *PcAlloca_;
  }

  [[nodiscard]] jlm::rvsdg::simple_node &
  GetPdAlloca() const noexcept
  {
    return *PdAlloca_;
  }

private:
  std::unique_ptr<jlm::llvm::RvsdgModule>
  SetupRvsdg() override;

  jlm::llvm::lambda::node * LambdaEight_;
  jlm::llvm::lambda::node * LambdaI_;
  jlm::llvm::lambda::node * LambdaA_;
  jlm::llvm::lambda::node * LambdaB_;
  jlm::llvm::lambda::node * LambdaC_;
  jlm::llvm::lambda::node * LambdaD_;
  jlm::llvm::lambda::node * LambdaTest_;

  jlm::llvm::CallNode * CallAFromTest_;
  jlm::llvm::CallNode * CallAFromC_;
  jlm::llvm::CallNode * CallAFromD_;
  jlm::llvm::CallNode * CallB_;
  jlm::llvm::CallNode * CallC_;
  jlm::llvm::CallNode * CallD_;
  jlm::llvm::CallNode * CallI_;
  jlm::llvm::CallNode * IndirectCall_;

  jlm::rvsdg::simple_node * PTestAlloca_;
  jlm::rvsdg::simple_node * PaAlloca_;
  jlm::rvsdg::simple_node * PbAlloca_;
  jlm::rvsdg::simple_node * PcAlloca_;
  jlm::rvsdg::simple_node * PdAlloca_;
};

/** \brief ExternalMemoryTest class
 *
 * This function sets up an RVSDG representing the following code snippet:
 *
 * \code{.c}
 *  void
 *  f(int32_t * x, int32_t * y)
 *  {
 *      *x = 1;
 *      *y = 2;
 *  }
 * \endcode
 *
 * It uses a single memory state to sequentialize the respective memory
 * operations.
 */
class ExternalMemoryTest final : public RvsdgTest
{
private:
  std::unique_ptr<jlm::llvm::RvsdgModule>
  SetupRvsdg() override;

public:
  jlm::llvm::lambda::node * LambdaF;
};

/** \brief EscapedMemoryTest1 class
 *
 * This class sets up an RVSDG representing the following code snippet:
 *
 * \code{.c}
 *  static int a = 1;
 *  static int *x = &a;
 *  int **y = &x;
 *
 *  static int b = 2;
 *
 *  int
 *  test(int **p)
 *  {
 *    b = 5;
 *
 *    return **p;
 *  }
 * \endcode
 *
 * It uses a single memory state to sequentialize the respective memory operations.
 */
class EscapedMemoryTest1 final : public RvsdgTest
{
private:
  std::unique_ptr<jlm::llvm::RvsdgModule>
  SetupRvsdg() override;

public:
  jlm::llvm::lambda::node * LambdaTest;

  jlm::llvm::delta::node * DeltaA;
  jlm::llvm::delta::node * DeltaB;
  jlm::llvm::delta::node * DeltaX;
  jlm::llvm::delta::node * DeltaY;

  jlm::llvm::LoadNode * LoadNode1;
};

/** \brief EscapedMemoryTest2 class
 *
 * This class sets up an RVSDG representing the following code snippet:
 *
 * \code{.c}
 *  #include <stdlib.h>
 *
 *  extern void ExternalFunction1(void*);
 *  extern int* ExternalFunction2();
 *
 *  void*
 *  ReturnAddress()
 *  {
 *    return malloc(8);
 *  }
 *
 *  void
 *  CallExternalFunction1()
 *  {
 *    void* address = malloc(8);
 *    ExternalFunction1(address);
 *  }
 *
 *  int
 *  CallExternalFunction2()
 *  {
 *    return *ExternalFunction2();
 *  }
 * \endcode
 *
 * It uses a single memory state to sequentialize the respective memory operations.
 */
class EscapedMemoryTest2 final : public RvsdgTest
{
private:
  std::unique_ptr<jlm::llvm::RvsdgModule>
  SetupRvsdg() override;

public:
  jlm::llvm::lambda::node * ReturnAddressFunction;
  jlm::llvm::lambda::node * CallExternalFunction1;
  jlm::llvm::lambda::node * CallExternalFunction2;

  jlm::llvm::CallNode * ExternalFunction1Call;
  jlm::llvm::CallNode * ExternalFunction2Call;

  jlm::rvsdg::node * ReturnAddressMalloc;
  jlm::rvsdg::node * CallExternalFunction1Malloc;

  jlm::rvsdg::argument * ExternalFunction1Import;
  jlm::rvsdg::argument * ExternalFunction2Import;

  jlm::llvm::LoadNode * LoadNode;
};

/** \brief EscapedMemoryTest3 class
 *
 * This class sets up an RVSDG representing the following code snippet:
 *
 * \code{.c}
 *  extern int32_t* externalFunction();
 *  int32_t global = 4;
 *
 *  int32_t
 *  test()
 *  {
 *    return *externalFunction();
 *  }
 * \endcode
 *
 * It uses a single memory state to sequentialize the respective memory operations.
 */
class EscapedMemoryTest3 final : public RvsdgTest
{
private:
  std::unique_ptr<jlm::llvm::RvsdgModule>
  SetupRvsdg() override;

public:
  jlm::llvm::lambda::node * LambdaTest;

  jlm::llvm::delta::node * DeltaGlobal;

  jlm::rvsdg::argument * ImportExternalFunction;

  jlm::llvm::CallNode * CallExternalFunction;

  jlm::llvm::LoadNode * LoadNode;
};

/** \brief MemcpyTest class
 *
 * This class sets up an RVSDG representing the following code snippet:
 *
 * \code{.c}
 *  #include <string.h>
 *
 *  int globalArray[5];
 *
 *  int
 *  f()
 *  {
 *    globalArray[2] = 6;
 *    return globalArray[2];
 *  }
 *
 *  int
 *  g()
 *  {
 *    int localArray[5] = {0, 1, 2, 3 , 4};
 *    memcpy(globalArray, localArray, sizeof(int)*5);
 *    return f();
 *  }
 * \endcode
 *
 * It uses a single memory state to sequentialize the respective memory operations.
 */
class MemcpyTest final : public RvsdgTest
{
public:
  [[nodiscard]] const jlm::llvm::lambda::node &
  LambdaF() const noexcept
  {
    return *LambdaF_;
  }

  [[nodiscard]] const jlm::llvm::lambda::node &
  LambdaG() const noexcept
  {
    return *LambdaG_;
  }

  [[nodiscard]] const jlm::llvm::delta::node &
  LocalArray() const noexcept
  {
    return *LocalArray_;
  }

  [[nodiscard]] const jlm::llvm::delta::node &
  GlobalArray() const noexcept
  {
    return *GlobalArray_;
  }

  [[nodiscard]] const jlm::llvm::CallNode &
  CallF() const noexcept
  {
    return *CallF_;
  }

  [[nodiscard]] const jlm::rvsdg::node &
  Memcpy() const noexcept
  {
    return *Memcpy_;
  }

private:
  std::unique_ptr<jlm::llvm::RvsdgModule>
  SetupRvsdg() override;

  jlm::llvm::lambda::node * LambdaF_;
  jlm::llvm::lambda::node * LambdaG_;

  jlm::llvm::delta::node * LocalArray_;
  jlm::llvm::delta::node * GlobalArray_;

  jlm::llvm::CallNode * CallF_;

  jlm::rvsdg::node * Memcpy_;
};

/** \brief LinkedListTest class
 *
 * This class sets up an RVSDG representing the following code snippet:
 *
 * \code{.c}
 *  struct list
 *  {
 *    struct list * next;
 *  } * myList;
 *
 *  struct list*
 *  next()
 *  {
 *    struct list * tmp = myList;
 *    tmp = tmp->next;
 *    return tmp;
 *  }
 * \endcode
 *
 * It uses a single memory state to sequentialize the respective memory operations.
 */
class LinkedListTest final : public RvsdgTest
{
public:
  [[nodiscard]] const jlm::rvsdg::node &
  GetAlloca() const noexcept
  {
    return *Alloca_;
  }

  [[nodiscard]] const jlm::llvm::lambda::node &
  GetLambdaNext() const noexcept
  {
    return *LambdaNext_;
  }

  [[nodiscard]] const jlm::llvm::delta::node &
  GetDeltaMyList() const noexcept
  {
    return *DeltaMyList_;
  }

private:
  std::unique_ptr<jlm::llvm::RvsdgModule>
  SetupRvsdg() override;

  jlm::llvm::delta::node * DeltaMyList_;

  jlm::llvm::lambda::node * LambdaNext_;

  jlm::rvsdg::node * Alloca_;
};

/** \brief RVSDG module with one of each memory node type.
 *
 * The class sets up an RVSDG module corresponding to the code:
 *
 * \code{.c}
 *   int* global;
 *   extern int imported;
 *
 *   void f()
 *   {
 *     int* alloca:
 *     alloca = malloc(4);
 *     *alloca = imported;
 *     global = alloca;
 *   }
 * \endcode
 *
 * It provides getters for all the memory node creating RVSDG nodes, and their outputs.
 */
class AllMemoryNodesTest final : public RvsdgTest
{
public:
  [[nodiscard]] const jlm::llvm::delta::node &
  GetDeltaNode() const noexcept
  {
    JLM_ASSERT(Delta_);
    return *Delta_;
  }

  [[nodiscard]] const jlm::llvm::delta::output &
  GetDeltaOutput() const noexcept
  {
    JLM_ASSERT(Delta_);
    return *Delta_->output();
  }

  [[nodiscard]] const jlm::rvsdg::argument &
  GetImportOutput() const noexcept
  {
    JLM_ASSERT(Import_);
    return *Import_;
  }

  [[nodiscard]] const jlm::llvm::lambda::node &
  GetLambdaNode() const noexcept
  {
    JLM_ASSERT(Lambda_);
    return *Lambda_;
  }

  [[nodiscard]] const jlm::llvm::lambda::output &
  GetLambdaOutput() const noexcept
  {
    JLM_ASSERT(Lambda_);
    return *Lambda_->output();
  }

  [[nodiscard]] const jlm::rvsdg::node &
  GetAllocaNode() const noexcept
  {
    JLM_ASSERT(Alloca_);
    return *Alloca_;
  }

  [[nodiscard]] const jlm::rvsdg::output &
  GetAllocaOutput() const noexcept
  {
    JLM_ASSERT(Alloca_);
    return *Alloca_->output(0);
  }

  [[nodiscard]] const jlm::rvsdg::node &
  GetMallocNode() const noexcept
  {
    JLM_ASSERT(Malloc_);
    return *Malloc_;
  }

  [[nodiscard]] const jlm::rvsdg::output &
  GetMallocOutput() const noexcept
  {
    JLM_ASSERT(Malloc_);
    return *Malloc_->output(0);
  }

private:
  std::unique_ptr<jlm::llvm::RvsdgModule>
  SetupRvsdg() override;

  jlm::llvm::delta::node * Delta_ = {};

  jlm::rvsdg::argument * Import_ = {};

  jlm::llvm::lambda::node * Lambda_ = {};

  jlm::rvsdg::node * Alloca_ = {};

  jlm::rvsdg::node * Malloc_ = {};
};

/** \brief RVSDG module with an arbitrary amount of alloca nodes.
 *
 * The class sets up an RVSDG module corresponding to the code:
 *
 * \code{.c}
 *   void f()
 *   {
 *     uint32_t a;
 *     uint32_t b;
 *     uint32_t c;
 *     ...
 *   }
 * \endcode
 *
 * It provides getters for the alloca nodes themselves, and for their outputs.
 */
class NAllocaNodesTest final : public RvsdgTest
{
public:
  explicit NAllocaNodesTest(size_t numAllocaNodes)
      : NumAllocaNodes_(numAllocaNodes)
  {}

  [[nodiscard]] size_t
  GetNumAllocaNodes() const noexcept
  {
    return NumAllocaNodes_;
  }

  [[nodiscard]] const jlm::rvsdg::node &
  GetAllocaNode(size_t index) const noexcept
  {
    JLM_ASSERT(index < AllocaNodes_.size());
    return *AllocaNodes_[index];
  }

  [[nodiscard]] const jlm::rvsdg::output &
  GetAllocaOutput(size_t index) const noexcept
  {
    JLM_ASSERT(index < AllocaNodes_.size());
    return *AllocaNodes_[index]->output(0);
  }

  [[nodiscard]] const jlm::llvm::lambda::node &
  GetFunction() const noexcept
  {
    JLM_ASSERT(Function_);
    return *Function_;
  }

private:
  std::unique_ptr<jlm::llvm::RvsdgModule>
  SetupRvsdg() override;

  size_t NumAllocaNodes_;

  std::vector<const rvsdg::node *> AllocaNodes_ = {};

  jlm::llvm::lambda::node * Function_;
};

/** \brief RVSDG module with a static function escaping through another function.
 *
 * The class sets up an RVSDG module corresponding to the code:
 *
 * \code{.c}
 *   static uint32_t global;
 *
 *   static uint32_t* localFunc(uint32_t* param)
 *   {
 *     return &global;
 *   }
 *
 *   typedef uint32_t* localFuncSignature(uint32_t*);
 *
 *   localFuncSignature* exportedFunc()
 *   {
 *     return localFunc;
 *   }
 * \endcode
 *
 * It provides getters for the alloca nodes themselves, and for their outputs.
 */
class EscapingLocalFunctionTest final : public RvsdgTest
{
public:
  [[nodiscard]] const jlm::llvm::delta::node &
  GetGlobal() const noexcept
  {
    JLM_ASSERT(Global_);
    return *Global_;
  }

  [[nodiscard]] const jlm::llvm::lambda::node &
  GetLocalFunction() const noexcept
  {
    JLM_ASSERT(LocalFunc_);
    return *LocalFunc_;
  }

  [[nodiscard]] const jlm::rvsdg::output &
  GetLocalFunctionRegister() const noexcept
  {
    JLM_ASSERT(LocalFuncRegister_);
    return *LocalFuncRegister_;
  }

  [[nodiscard]] const jlm::rvsdg::argument &
  GetLocalFunctionParam() const noexcept
  {
    JLM_ASSERT(LocalFuncParam_);
    return *LocalFuncParam_;
  }

  [[nodiscard]] const jlm::rvsdg::node &
  GetLocalFunctionParamAllocaNode() const noexcept
  {
    JLM_ASSERT(LocalFuncParamAllocaNode_);
    return *LocalFuncParamAllocaNode_;
  }

  [[nodiscard]] const jlm::llvm::lambda::node &
  GetExportedFunction() const noexcept
  {
    JLM_ASSERT(ExportedFunc_);
    return *ExportedFunc_;
  }

private:
  std::unique_ptr<jlm::llvm::RvsdgModule>
  SetupRvsdg() override;

  jlm::llvm::delta::node * Global_ = {};
  jlm::llvm::lambda::node * LocalFunc_ = {};
  jlm::rvsdg::argument * LocalFuncParam_ = {};
  jlm::rvsdg::output * LocalFuncRegister_ = {};
  jlm::rvsdg::node * LocalFuncParamAllocaNode_ = {};
  jlm::llvm::lambda::node * ExportedFunc_ = {};
};

<<<<<<< HEAD
/** \brief RVSDG module with a call to free(NULL).
 *
 * The class sets up an RVSDG module corresponding to the code:
 *
 * \code{.c}
 *   int
 *   main()
 *   {
 *     int* x = NULL;
 *     free(x);
 *     return 0;
 *   }
 * \endcode
 *
 */
class FreeNullTest final : public RvsdgTest
{
public:
  [[nodiscard]] llvm::lambda::node &
  LambdaMain() const noexcept
=======
/** \brief RVSDG module containing a static function that is called with the wrong number of
 * arguments.
 *
 * LLVM permits such code, albeit with issuing the warning: too many arguments in call to 'g'
 *
 * The class sets up an RVSDG module corresponding to the following code:
 *
 * \code{.c}
 *   static unsigned int
 *   g()
 *   {
 *     return 5;
 *   }
 *
 *   int
 *   main()
 *   {
 *     unsigned int x = 6;
 *     return g(x);
 *   }
 * \endcode
 */
class LambdaCallArgumentMismatch final : public RvsdgTest
{
public:
  [[nodiscard]] const llvm::lambda::node &
  GetLambdaMain() const noexcept
>>>>>>> 16ac7524
  {
    return *LambdaMain_;
  }

<<<<<<< HEAD
=======
  [[nodiscard]] const llvm::lambda::node &
  GetLambdaG() const noexcept
  {
    return *LambdaG_;
  }

  [[nodiscard]] const llvm::CallNode &
  GetCall() const noexcept
  {
    return *Call_;
  }

>>>>>>> 16ac7524
private:
  std::unique_ptr<llvm::RvsdgModule>
  SetupRvsdg() override;

<<<<<<< HEAD
  llvm::lambda::node * LambdaMain_;
=======
  llvm::lambda::node * LambdaG_ = {};
  llvm::lambda::node * LambdaMain_ = {};
  llvm::CallNode * Call_ = {};
>>>>>>> 16ac7524
};

}<|MERGE_RESOLUTION|>--- conflicted
+++ resolved
@@ -2088,7 +2088,58 @@
   jlm::llvm::lambda::node * ExportedFunc_ = {};
 };
 
-<<<<<<< HEAD
+/** \brief RVSDG module containing a static function that is called with the wrong number of
+ * arguments.
+ *
+ * LLVM permits such code, albeit with issuing the warning: too many arguments in call to 'g'
+ *
+ * The class sets up an RVSDG module corresponding to the following code:
+ *
+ * \code{.c}
+ *   static unsigned int
+ *   g()
+ *   {
+ *     return 5;
+ *   }
+ *
+ *   int
+ *   main()
+ *   {
+ *     unsigned int x = 6;
+ *     return g(x);
+ *   }
+ * \endcode
+ */
+class LambdaCallArgumentMismatch final : public RvsdgTest
+{
+public:
+  [[nodiscard]] const llvm::lambda::node &
+  GetLambdaMain() const noexcept
+  {
+    return *LambdaMain_;
+  }
+
+  [[nodiscard]] const llvm::lambda::node &
+  GetLambdaG() const noexcept
+  {
+    return *LambdaG_;
+  }
+
+  [[nodiscard]] const llvm::CallNode &
+  GetCall() const noexcept
+  {
+    return *Call_;
+  }
+
+private:
+  std::unique_ptr<llvm::RvsdgModule>
+  SetupRvsdg() override;
+
+  llvm::lambda::node * LambdaG_ = {};
+  llvm::lambda::node * LambdaMain_ = {};
+  llvm::CallNode * Call_ = {};
+};
+
 /** \brief RVSDG module with a call to free(NULL).
  *
  * The class sets up an RVSDG module corresponding to the code:
@@ -2109,65 +2160,15 @@
 public:
   [[nodiscard]] llvm::lambda::node &
   LambdaMain() const noexcept
-=======
-/** \brief RVSDG module containing a static function that is called with the wrong number of
- * arguments.
- *
- * LLVM permits such code, albeit with issuing the warning: too many arguments in call to 'g'
- *
- * The class sets up an RVSDG module corresponding to the following code:
- *
- * \code{.c}
- *   static unsigned int
- *   g()
- *   {
- *     return 5;
- *   }
- *
- *   int
- *   main()
- *   {
- *     unsigned int x = 6;
- *     return g(x);
- *   }
- * \endcode
- */
-class LambdaCallArgumentMismatch final : public RvsdgTest
-{
-public:
-  [[nodiscard]] const llvm::lambda::node &
-  GetLambdaMain() const noexcept
->>>>>>> 16ac7524
   {
     return *LambdaMain_;
   }
 
-<<<<<<< HEAD
-=======
-  [[nodiscard]] const llvm::lambda::node &
-  GetLambdaG() const noexcept
-  {
-    return *LambdaG_;
-  }
-
-  [[nodiscard]] const llvm::CallNode &
-  GetCall() const noexcept
-  {
-    return *Call_;
-  }
-
->>>>>>> 16ac7524
 private:
   std::unique_ptr<llvm::RvsdgModule>
   SetupRvsdg() override;
 
-<<<<<<< HEAD
   llvm::lambda::node * LambdaMain_;
-=======
-  llvm::lambda::node * LambdaG_ = {};
-  llvm::lambda::node * LambdaMain_ = {};
-  llvm::CallNode * Call_ = {};
->>>>>>> 16ac7524
 };
 
 }