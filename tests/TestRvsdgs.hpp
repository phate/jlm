--- conflicted
+++ resolved
@@ -1958,11 +1958,7 @@
 {
 public:
   NAllocaNodesTest(size_t numAllocaNodes)
-<<<<<<< HEAD
-    : NumAllocaNodes_(numAllocaNodes)
-=======
       : NumAllocaNodes_(numAllocaNodes)
->>>>>>> 57c618ba
   {}
 
   [[nodiscard]] size_t
