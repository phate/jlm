name: HLS

on:
  push:
    branches: [ master ]
  pull_request:
    branches: [ master ]

jobs:

  # --------
  # Since rebase often failes we compile CIRCT in a separate job.
  # This makes it more likely that when rerunning failed jobs it's
  # not necessary to rebuild CIRCT.
  # --------

  circt:
    runs-on: ubuntu-22.04
    steps:
    - uses: actions/checkout@v3

    # --------
<<<<<<< HEAD
    # Install dependencies
    # --------

    - name: Get LLVM apt key
      run: wget -qO- https://apt.llvm.org/llvm-snapshot.gpg.key | sudo tee /etc/apt/trusted.gpg.d/apt.llvm.org.asc
    - name: Update apt sources
      run: sudo add-apt-repository deb http://apt.llvm.org/jammy/ llvm-toolchain-jammy-16 main
    - name: Install dependencies (LLVM-16, MLIR-16, Clang-16, and ninja)
      run: sudo apt-get install llvm-16-dev libmlir-16-dev mlir-16-tools clang-16 ninja-build
    - name: Place MLIRlib in system folder
      run: sudo ln -s /usr/lib/llvm-16/lib/libMLIR.so.16 /usr/lib/x86_64-linux-gnu/ && sudo ln -s /usr/lib/llvm-16/lib/libMLIR.so.16 /usr/lib/x86_64-linux-gnu/libMLIR.so
    - name: Instal llvm-lit
      run: sudo python3 /usr/lib/llvm-16/build/utils/lit/setup.py install

    # --------
=======
>>>>>>> 96c88421
    # Restore CIRCT from cache and build if it's not in there
    # --------

    # Clone jlm-eval-suite
    - name: Clone jlm-test-suite
      run: git clone https://github.com/EECS-NTNU/jlm-eval-suite.git

    # Extract the CIRCT submodule hash for use in the cache key
    - name: Get CIRCT hash
      id: get-circt-hash
      run: |
        cd jlm-eval-suite
        echo "hash=$(git rev-parse @:./circt)" >> $GITHUB_OUTPUT

    # Try to fetch CIRCT from the cache
    - name: Cache CIRCT
      id: cache-circt
      uses: actions/cache@v3
      with:
        path: |
          jlm-eval-suite/circt/local
        key: ${{ runner.os }}-circt-${{ steps.get-circt-hash.outputs.hash }}

    # Install dependencies if we didn't hit in the cache
    - name: Install dependencies
      if: steps.cache-circt.outputs.cache-hit != 'true'
      run: |
        wget -O - https://apt.llvm.org/llvm-snapshot.gpg.key | sudo apt-key add -
        sudo add-apt-repository deb http://apt.llvm.org/jammy/ llvm-toolchain-jammy-16 main
        sudo apt-get install llvm-16-dev libmlir-16-dev mlir-16-tools clang-16 ninja-build
        sudo ln -s /usr/lib/llvm-16/lib/libMLIR.so.16 /usr/lib/x86_64-linux-gnu/ && sudo ln -s /usr/lib/llvm-16/lib/libMLIR.so.16 /usr/lib/x86_64-linux-gnu/libMLIR.so
        sudo python3 /usr/lib/llvm-16/build/utils/lit/setup.py install

    # Build CIRCT if we didn't hit in the cache
    - name: Rebuild and Install CIRCT
      if: steps.cache-circt.outputs.cache-hit != 'true'
      run: |
        cd jlm-eval-suite
        make submodule-circt
        make circt-build

  hls-test-suite:
    runs-on: ubuntu-22.04
    needs: circt
    steps:
    - uses: actions/checkout@v3
      with:
        fetch-depth: '0'

    # --------
    # Install dependencies
    # --------

    - name: Get LLVM apt key
      run: wget -O - https://apt.llvm.org/llvm-snapshot.gpg.key | sudo apt-key add -
    - name: Update apt sources
      run: sudo add-apt-repository deb http://apt.llvm.org/jammy/ llvm-toolchain-jammy-16 main
    - name: Install dependencies (LLVM-16, MLIR-16, Clang-16, and ninja)
      run: sudo apt-get install llvm-16-dev libmlir-16-dev mlir-16-tools clang-16 ninja-build
    - name: Place MLIRlib in system folder
      run: sudo ln -s /usr/lib/llvm-16/lib/libMLIR.so.16 /usr/lib/x86_64-linux-gnu/ && sudo ln -s /usr/lib/llvm-16/lib/libMLIR.so.16 /usr/lib/x86_64-linux-gnu/libMLIR.so
    - name: Instal llvm-lit
      run: sudo python3 /usr/lib/llvm-16/build/utils/lit/setup.py install

    # --------
    # Restore CIRCT from cache and build if it's not in there
    # --------

    # Clone jlm-eval-suite
    - name: Clone jlm-test-suite
      run: git clone https://github.com/EECS-NTNU/jlm-eval-suite.git

    # Extract the CIRCT submodule hash for use in the cache key
    - name: Get CIRCT hash
      id: get-circt-hash
      run: |
        cd jlm-eval-suite
        echo "hash=$(git rev-parse @:./circt)" >> $GITHUB_OUTPUT

    # Try to fetch CIRCT from the cache
    - name: Cache CIRCT
      id: cache-circt
      uses: actions/cache@v3
      with:
        path: |
          jlm-eval-suite/circt/local
        key: ${{ runner.os }}-circt-${{ steps.get-circt-hash.outputs.hash }}

    # Build CIRCT if we didn't hit in the cache
    - name: Rebuild and Install CIRCT
      if: steps.cache-circt.outputs.cache-hit != 'true'
      run: |
        cd jlm-eval-suite
        make submodule-circt
        make circt-build

    # --------
    # Compile jlm
    # --------

    - name: Set temporary git config only used for this CI run
      run: |
       git config --global user.name "John Doe"
       git config --global user.email johndoe@example.com
    - name: Checkout the mlir branch
      run: git checkout mlir
    - name: Rebase the mlir branch on master
      run: git rebase origin/master
    - name: Compile jlm
      run: make CIRCT_PATH=$(pwd)/jlm-eval-suite/circt/local jlm-release -j `nproc`
    - name: Place the bin directory to where it is expected by jlm-eval-suite
      run: ln -s ${{ github.workspace }}/bin jlm-eval-suite/jlm/bin

    # --------
    # Run HLS test suite
    # --------

    - name: Install verilator
      run: sudo apt-get install verilator
    - name: Run hls-test-suite
      run: |
        cd jlm-eval-suite
        make hls-test-run<|MERGE_RESOLUTION|>--- conflicted
+++ resolved
@@ -20,24 +20,6 @@
     - uses: actions/checkout@v3
 
     # --------
-<<<<<<< HEAD
-    # Install dependencies
-    # --------
-
-    - name: Get LLVM apt key
-      run: wget -qO- https://apt.llvm.org/llvm-snapshot.gpg.key | sudo tee /etc/apt/trusted.gpg.d/apt.llvm.org.asc
-    - name: Update apt sources
-      run: sudo add-apt-repository deb http://apt.llvm.org/jammy/ llvm-toolchain-jammy-16 main
-    - name: Install dependencies (LLVM-16, MLIR-16, Clang-16, and ninja)
-      run: sudo apt-get install llvm-16-dev libmlir-16-dev mlir-16-tools clang-16 ninja-build
-    - name: Place MLIRlib in system folder
-      run: sudo ln -s /usr/lib/llvm-16/lib/libMLIR.so.16 /usr/lib/x86_64-linux-gnu/ && sudo ln -s /usr/lib/llvm-16/lib/libMLIR.so.16 /usr/lib/x86_64-linux-gnu/libMLIR.so
-    - name: Instal llvm-lit
-      run: sudo python3 /usr/lib/llvm-16/build/utils/lit/setup.py install
-
-    # --------
-=======
->>>>>>> 96c88421
     # Restore CIRCT from cache and build if it's not in there
     # --------
 
