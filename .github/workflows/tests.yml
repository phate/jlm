--- conflicted
+++ resolved
@@ -40,11 +40,7 @@
   mlir:
     runs-on: ubuntu-22.04
     steps:
-<<<<<<< HEAD
-    - uses: actions/checkout@v3
-=======
     - uses: actions/checkout@v4
->>>>>>> efc4ea6f
     - name: "Build MLIR RVSDG Dialect"
       uses: ./.github/actions/BuildMlirDialect
     - name: "Configure jlm"
