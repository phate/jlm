--- conflicted
+++ resolved
@@ -27,20 +27,8 @@
       - name: Check format
         run: clang-format-16 --Werror --dry-run --style="file:.clang-format" --verbose --files=sourceFiles.txt
 
-  build-mlir:
-    runs-on: ubuntu-22.04
-    steps:
-    - uses: actions/checkout@v3
-      with:
-        fetch-depth: '0'
-    - name: "Install LLVM and Clang"
-      uses: ./.github/actions/InstallLlvmDependencies
-    - name: "Build MLIR RVSDG Dialect"
-      uses: ./.github/actions/BuildMlirDialect
-
   build:
     runs-on: ubuntu-22.04
-    needs: build-mlir
     steps:
     - uses: actions/checkout@v3
     - name: Cache build
@@ -51,38 +39,23 @@
         key: ${{ runner.os }}-${{ github.sha }}-jlm
     - name: "Install LLVM and Clang"
       uses: ./.github/actions/InstallLlvmDependencies
-<<<<<<< HEAD
-    - name: "Build MLIR RVSDG Dialect"
-      uses: ./.github/actions/BuildMlirDialect
-    - name: Compile jlm
-      run: CPPFLAGS=-DMLIR_ENABLED=1 make jlm-release -j `nproc`
-=======
     - name: Configure jlm
       run: ./configure.sh CXX=clang++-16
     - name: Compile jlm
       run: make -O -j `nproc`
->>>>>>> e1b833b7
     - name: Run unit and C tests
       run: make check -O -j `nproc`
 
   gcc:
     runs-on: ubuntu-22.04
-    needs: build-mlir
     steps:
     - uses: actions/checkout@v3
     - name: "Install LLVM and Clang"
       uses: ./.github/actions/InstallLlvmDependencies
-<<<<<<< HEAD
-    - name: "Build MLIR RVSDG Dialect"
-      uses: ./.github/actions/BuildMlirDialect
-    - name: Compile jlm
-      run: CPPFLAGS=-DMLIR_ENABLED=1 make CXX=g++ jlm-release -j `nproc`
-=======
     - name: Configure jlm
       run: ./configure.sh CXX=g++
     - name: Compile jlm
       run: make -O -j `nproc`
->>>>>>> e1b833b7
     - name: Run unit and C tests
       run: make check -j `nproc`
 
